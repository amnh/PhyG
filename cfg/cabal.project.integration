--- conflicted
+++ resolved
@@ -123,11 +123,7 @@
   type: git
   location: https://github.com/recursion-ninja/bv-little
   tag: 4541d78545933f450af5c241a83e4b07a0e69dca
-<<<<<<< HEAD
-  
-=======
 
->>>>>>> d06ba6fa
 source-repository-package
   type: git
   location: https://github.com/athas/fgl
