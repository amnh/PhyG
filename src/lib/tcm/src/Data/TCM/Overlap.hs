-----------------------------------------------------------------------------
-- |
-- Module      :  Data.TCM.Overlap
-- Copyright   :  (c) 2015-2021 Ward Wheeler
-- License     :  BSD-style
--
-- Maintainer  :  wheeler@amnh.org
-- Stability   :  provisional
-- Portability :  portable
--
-----------------------------------------------------------------------------

{-# LANGUAGE Strict     #-}

module Data.TCM.Overlap
  ( overlap
  , overlap2
  , overlap3
  ) where

import Data.Bits
import Data.Foldable
import Data.List.NonEmpty      (NonEmpty(..))
import Data.Semigroup
import Data.Semigroup.Foldable
import Data.Word


data  Bounds b
    = Bounds
    { lBound :: {-# UNPACK #-} Word
    , uBound :: {-# UNPACK #-} Word
    , bValue :: b
    }


-- |
-- Takes one or more elements of 'FiniteBits' and a symbol change cost function
-- and returns a tuple of a new character, along with the cost of obtaining that
-- character. The return character may be (or is even likely to be) ambiguous.
-- Will attempt to intersect the two characters, but will union them if that is
-- not possible, based on the symbol change cost function.
--
-- To clarify, the return character is an intersection of all possible least-cost
-- combinations, so for instance, if @ char1 == A,T @ and @ char2 == G,C @, and
-- the two (non-overlapping) least cost pairs are A,C and T,G, then the return
-- value is A,C,G,T.
<<<<<<< HEAD
{-# INLINE overlap #-}
{-# SPECIALISE overlap :: (Show e, FiniteBits e) => (Word -> Word -> Word) -> NonEmpty e -> (e, Word) #-}
{-# SPECIALISE overlap :: (Word -> Word -> Word) -> NonEmpty Word   -> (Word  , Word) #-}
{-# SPECIALISE overlap :: (Word -> Word -> Word) -> NonEmpty Word8  -> (Word8 , Word) #-}
{-# SPECIALISE overlap :: (Word -> Word -> Word) -> NonEmpty Word16 -> (Word16, Word) #-}
{-# SPECIALISE overlap :: (Word -> Word -> Word) -> NonEmpty Word32 -> (Word32, Word) #-}
{-# SPECIALISE overlap :: (Word -> Word -> Word) -> NonEmpty Word64 -> (Word64, Word) #-}
overlap
  :: ( FiniteBits e
     , Show e
=======
{-# INLINEABLE overlap #-}
{-# SPECIALISE overlap :: (Foldable1 f, Functor f) => (Word -> Word -> Word) -> f        Word   -> (Word  , Word) #-}
{-# SPECIALISE overlap :: (Foldable1 f, Functor f) => (Word -> Word -> Word) -> f        Word8  -> (Word8 , Word) #-}
{-# SPECIALISE overlap :: (Foldable1 f, Functor f) => (Word -> Word -> Word) -> f        Word16 -> (Word16, Word) #-}
{-# SPECIALISE overlap :: (Foldable1 f, Functor f) => (Word -> Word -> Word) -> f        Word32 -> (Word32, Word) #-}
{-# SPECIALISE overlap :: (Foldable1 f, Functor f) => (Word -> Word -> Word) -> f        Word64 -> (Word64, Word) #-}
{-# SPECIALISE overlap :: FiniteBits b             => (Word -> Word -> Word) -> NonEmpty b      -> (b     , Word) #-}
{-# SPECIALISE overlap ::                             (Word -> Word -> Word) -> NonEmpty Word   -> (Word  , Word) #-}
{-# SPECIALISE overlap ::                             (Word -> Word -> Word) -> NonEmpty Word8  -> (Word8 , Word) #-}
{-# SPECIALISE overlap ::                             (Word -> Word -> Word) -> NonEmpty Word16 -> (Word16, Word) #-}
{-# SPECIALISE overlap ::                             (Word -> Word -> Word) -> NonEmpty Word32 -> (Word32, Word) #-}
{-# SPECIALISE overlap ::                             (Word -> Word -> Word) -> NonEmpty Word64 -> (Word64, Word) #-}
overlap
  :: ( FiniteBits b
>>>>>>> 554517e1
     , Foldable1 f
     , Functor f
     )
  => (Word -> Word -> Word) -- ^ Symbol change matrix (SCM) to determine cost
  -> f b                    -- ^ List of elements for of which to find the k-median and cost
  -> (b, Word)              -- ^ K-median and cost
overlap sigma xs = go (upper+1) maxBound zero
  where
    withBounds = getBitBounds <$> xs
    lower = getMin $ foldMap1 (Min . lBound) withBounds
    upper = getMax $ foldMap1 (Max . uBound) withBounds
    zero  = let wlog = getFirst $ foldMap1 First xs
            in  wlog `xor` wlog

    go i theCost bits | i <= lower = (bits, theCost)
    go i oldCost bits =
        let i' = i - 1
            newCost = foldl' (+) 0 $ getDistance i' <$> withBounds
            (minCost, bits') = case oldCost `compare` newCost of
                                 EQ -> (oldCost, bits `setBit` fromEnum i')
                                 LT -> (oldCost, bits                     )
                                 GT -> (newCost, zero `setBit` fromEnum i')
        in go i' minCost bits'

    getDistance :: FiniteBits b => Word -> Bounds b -> Word
    getDistance i (Bounds lo hi b) = go' (hi+1) (maxBound :: Word)
      where
        go' :: Word -> Word -> Word
        go' j a | j <= lo = a
        go' j a =
          let j' = j - 1
              a' | b `testBit` fromEnum j' = min a $ sigma i j'
                 | otherwise               = a
          in  go' j' a'


-- |
-- Calculate the median between /two/ states.
{-# INLINEABLE overlap2 #-}
{-# SPECIALISE overlap2 :: (Word -> Word -> Word) -> Word   -> Word   -> (Word  , Word) #-}
{-# SPECIALISE overlap2 :: (Word -> Word -> Word) -> Word8  -> Word8  -> (Word8 , Word) #-}
{-# SPECIALISE overlap2 :: (Word -> Word -> Word) -> Word16 -> Word16 -> (Word16, Word) #-}
{-# SPECIALISE overlap2 :: (Word -> Word -> Word) -> Word32 -> Word32 -> (Word32, Word) #-}
{-# SPECIALISE overlap2 :: (Word -> Word -> Word) -> Word64 -> Word64 -> (Word64, Word) #-}
overlap2
<<<<<<< HEAD
  :: ( FiniteBits e
     , Show e 
     )
=======
  :: FiniteBits b
>>>>>>> 554517e1
  => (Word -> Word -> Word)
  -> b
  -> b
  -> (b, Word)
overlap2 sigma char1 char2 = overlap sigma $ char1 :| [char2]


-- |
-- Calculate the median between /three/ states.
{-# INLINE     overlap3 #-}
{-# SPECIALISE overlap3 :: (Word -> Word -> Word) -> Word   -> Word   -> Word   -> (Word  , Word) #-}
{-# SPECIALISE overlap3 :: (Word -> Word -> Word) -> Word8  -> Word8  -> Word8  -> (Word8 , Word) #-}
{-# SPECIALISE overlap3 :: (Word -> Word -> Word) -> Word16 -> Word16 -> Word16 -> (Word16, Word) #-}
{-# SPECIALISE overlap3 :: (Word -> Word -> Word) -> Word32 -> Word32 -> Word32 -> (Word32, Word) #-}
{-# SPECIALISE overlap3 :: (Word -> Word -> Word) -> Word64 -> Word64 -> Word64 -> (Word64, Word) #-}
overlap3
<<<<<<< HEAD
  :: ( FiniteBits e
     , Show e
     )
=======
  :: FiniteBits b
>>>>>>> 554517e1
  => (Word -> Word -> Word)
  -> b
  -> b
  -> b
  -> (b, Word)
overlap3 sigma char1 char2 char3 = overlap sigma $ char1 :| [char2, char3]


-- |
-- Gets the lowest set bit and the highest set bit in the collection.
{-# INLINEABLE getBitBounds #-}
{-# SPECIALISE getBitBounds ::                 Word   -> Bounds Word   #-}
{-# SPECIALISE getBitBounds ::                 Word8  -> Bounds Word8  #-}
{-# SPECIALISE getBitBounds ::                 Word16 -> Bounds Word16 #-}
{-# SPECIALISE getBitBounds ::                 Word32 -> Bounds Word32 #-}
{-# SPECIALISE getBitBounds ::                 Word64 -> Bounds Word64 #-}
{-# SPECIALISE getBitBounds :: FiniteBits b => b      -> Bounds b      #-}
{-# SPECIALISE getBitBounds ::                 Word   -> Bounds Word   #-}
{-# SPECIALISE getBitBounds ::                 Word8  -> Bounds Word8  #-}
{-# SPECIALISE getBitBounds ::                 Word16 -> Bounds Word16 #-}
{-# SPECIALISE getBitBounds ::                 Word32 -> Bounds Word32 #-}
{-# SPECIALISE getBitBounds ::                 Word64 -> Bounds Word64 #-}
getBitBounds
  :: FiniteBits b
  => b
  -> Bounds b
getBitBounds b =
    let bitZero   = (b `xor` b) `setBit` 0
        bigEndian = countLeadingZeros bitZero > 0 -- Check the endianness

        (f,g) | bigEndian = (countTrailingZeros, countLeadingZeros )
              | otherwise = (countLeadingZeros , countTrailingZeros)

        lZeroes = f b
        uZeroes = g b
        lower   = toEnum lZeroes
        upper   = toEnum $ finiteBitSize b - uZeroes - 1
    in  Bounds lower upper b<|MERGE_RESOLUTION|>--- conflicted
+++ resolved
@@ -45,18 +45,6 @@
 -- combinations, so for instance, if @ char1 == A,T @ and @ char2 == G,C @, and
 -- the two (non-overlapping) least cost pairs are A,C and T,G, then the return
 -- value is A,C,G,T.
-<<<<<<< HEAD
-{-# INLINE overlap #-}
-{-# SPECIALISE overlap :: (Show e, FiniteBits e) => (Word -> Word -> Word) -> NonEmpty e -> (e, Word) #-}
-{-# SPECIALISE overlap :: (Word -> Word -> Word) -> NonEmpty Word   -> (Word  , Word) #-}
-{-# SPECIALISE overlap :: (Word -> Word -> Word) -> NonEmpty Word8  -> (Word8 , Word) #-}
-{-# SPECIALISE overlap :: (Word -> Word -> Word) -> NonEmpty Word16 -> (Word16, Word) #-}
-{-# SPECIALISE overlap :: (Word -> Word -> Word) -> NonEmpty Word32 -> (Word32, Word) #-}
-{-# SPECIALISE overlap :: (Word -> Word -> Word) -> NonEmpty Word64 -> (Word64, Word) #-}
-overlap
-  :: ( FiniteBits e
-     , Show e
-=======
 {-# INLINEABLE overlap #-}
 {-# SPECIALISE overlap :: (Foldable1 f, Functor f) => (Word -> Word -> Word) -> f        Word   -> (Word  , Word) #-}
 {-# SPECIALISE overlap :: (Foldable1 f, Functor f) => (Word -> Word -> Word) -> f        Word8  -> (Word8 , Word) #-}
@@ -71,7 +59,6 @@
 {-# SPECIALISE overlap ::                             (Word -> Word -> Word) -> NonEmpty Word64 -> (Word64, Word) #-}
 overlap
   :: ( FiniteBits b
->>>>>>> 554517e1
      , Foldable1 f
      , Functor f
      )
@@ -117,13 +104,7 @@
 {-# SPECIALISE overlap2 :: (Word -> Word -> Word) -> Word32 -> Word32 -> (Word32, Word) #-}
 {-# SPECIALISE overlap2 :: (Word -> Word -> Word) -> Word64 -> Word64 -> (Word64, Word) #-}
 overlap2
-<<<<<<< HEAD
-  :: ( FiniteBits e
-     , Show e 
-     )
-=======
   :: FiniteBits b
->>>>>>> 554517e1
   => (Word -> Word -> Word)
   -> b
   -> b
@@ -140,13 +121,7 @@
 {-# SPECIALISE overlap3 :: (Word -> Word -> Word) -> Word32 -> Word32 -> Word32 -> (Word32, Word) #-}
 {-# SPECIALISE overlap3 :: (Word -> Word -> Word) -> Word64 -> Word64 -> Word64 -> (Word64, Word) #-}
 overlap3
-<<<<<<< HEAD
-  :: ( FiniteBits e
-     , Show e
-     )
-=======
   :: FiniteBits b
->>>>>>> 554517e1
   => (Word -> Word -> Word)
   -> b
   -> b
