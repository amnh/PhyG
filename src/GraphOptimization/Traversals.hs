--- conflicted
+++ resolved
@@ -1,7 +1,6 @@
 {- |
 Module specifying graph traversal functions for PhyGraph
 -}
-<<<<<<< HEAD
 module GraphOptimization.Traversals (
     multiTraverseFullyLabelTree,
     multiTraverseFullyLabelGraph,
@@ -21,27 +20,7 @@
 
 import Control.Monad (when)
 import Control.Monad.IO.Class (MonadIO (..))
-=======
-
-module GraphOptimization.Traversals ( multiTraverseFullyLabelTree
-                                    , multiTraverseFullyLabelGraph
-                                    , multiTraverseFullyLabelGraph'
-                                    , multiTraverseFullyLabelSoftWired
-                                    , multiTraverseFullyLabelSoftWiredReduced
-                                    , multiTraverseFullyLabelHardWired
-                                    , multiTraverseFullyLabelHardWiredReduced
-                                    , checkUnusedEdgesPruneInfty
-                                    , generalizedGraphPostOrderTraversal
-                                    , updateGraphCostsComplexities
-                                    , updatePhylogeneticGraphCost
-                                    , updatePhylogeneticGraphCostReduced
-                                    , multiTraverseFullyLabelGraphReduced
-                                    ) where
-
-
 import Control.DeepSeq
-import Control.Parallel.Strategies
->>>>>>> 03ec1e4d
 import Data.List qualified as L
 import Data.Maybe
 import GeneralUtilities
@@ -373,7 +352,6 @@
 updateGraphCostsComplexities
     ∷ GlobalSettings → ProcessedData → ProcessedData → Bool → [ReducedPhylogeneticGraph] → PhyG [ReducedPhylogeneticGraph]
 updateGraphCostsComplexities inGS reportingData processedData rediagnoseWithReportingData inGraphList =
-<<<<<<< HEAD
     -- parallel setup
     let traverseAction ∷ SimpleGraph → PhyG ReducedPhylogeneticGraph
         traverseAction = multiTraverseFullyLabelGraphReduced inGS reportingData False False Nothing
@@ -406,29 +384,6 @@
                                     then -- trace ("\tFinalizing graph cost with model and root complexities")
                                         pure $ updatePhylogeneticGraphCostList ((rootComplexity inGS) + (modelComplexity inGS)) inGraphList
                                     else error ("Optimality criterion not recognized/implemented: " <> (show $ optimalityCriterion inGS))
-=======
-    if optimalityCriterion inGS == Parsimony then inGraphList
-
-    else if optimalityCriterion inGS `elem` [SI, MAPA] then
-        trace ("\tFinalizing graph cost with root priors")
-        updatePhylogeneticGraphCostList (rootComplexity inGS) inGraphList
-
-    else if optimalityCriterion inGS `elem` [NCM] then
-        trace ("\tFinalizing graph cost (updating NCM) with root priors") $
-        let updatedGraphList = if (reportingData == emptyProcessedData) || (not rediagnoseWithReportingData) || (not $ U.has4864PackedChars (thd3 processedData)) then
-                                 -- trace ("\t\tCannot update cost with original data--skipping")
-                                 updatePhylogeneticGraphCostList (rootComplexity inGS) inGraphList
-                               else
-                                let newGraphList = PU.seqParMap rdeepseq  (multiTraverseFullyLabelGraphReduced inGS reportingData False False Nothing) (fmap fst5 inGraphList)
-                                in updatePhylogeneticGraphCostList (rootComplexity inGS) newGraphList
-        in updatedGraphList
-
-    else if optimalityCriterion inGS == PMDL then
-        -- trace ("\tFinalizing graph cost with model and root complexities")
-        updatePhylogeneticGraphCostList ((rootComplexity inGS) + (modelComplexity inGS)) inGraphList
-
-    else error ("Optimality criterion not recognized/implemented: " <> (show $ optimalityCriterion inGS))
->>>>>>> 03ec1e4d
 
 
 {- |
