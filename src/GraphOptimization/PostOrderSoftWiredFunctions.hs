--- conflicted
+++ resolved
@@ -143,7 +143,6 @@
             firstGraphList = take numDisplayTreesToEvaluate displayTreeList
 
             staticIA = False
-<<<<<<< HEAD
 
             postOrderAction :: SimpleGraph -> PhylogeneticGraph
             postOrderAction = postOrderTreeTraversal inGS inData leafGraph staticIA (Just rootIndex)
@@ -169,16 +168,6 @@
                 if multiTraverseCharacters inGS
                     then multiTraverseTreeList
                     else outgroupDiagnosedTreeList
-=======
-            outgroupDiagnosedTreeList = PU.seqParMap rdeepseq (postOrderTreeTraversal inGS inData leafGraph staticIA (Just rootIndex)) firstGraphList
-
-            -- do rerooting of character trees
-            multiTraverseTreeList = PU.seqParMap rdeepseq (getDisplayBasedRerootSoftWired' inGS Tree rootIndex) outgroupDiagnosedTreeList
-
-            -- extract triple (relevent info)--sets if multitraverse (reroot characters) or not
-            multiTraverseTripleList = if (multiTraverseCharacters inGS == True)  then PU.seqParMap rdeepseq (getTreeTriple rootIndex) multiTraverseTreeList
-                                      else PU.seqParMap rdeepseq (getTreeTriple rootIndex) outgroupDiagnosedTreeList
->>>>>>> 212294e7
 
             -- choose better vs currentBestTriple
             -- this can be folded for a list > 2
@@ -306,17 +295,9 @@
         let (inBlockGraphV, inBlockCharGraphVV) = if inGraphType == Tree then (inBlockGraphV', inBlockCharGraphVV')
                                                   else (fmap (fmap LG.removeDuplicateEdges) inBlockGraphV', fmap (fmap LG.removeDuplicateEdges) inBlockCharGraphVV')
 
-<<<<<<< HEAD
         -- reroot block character trees
         rerootResult <- getParallelChunkTraverse >>= \pTraverse ->
             pTraverse (rerootBlockCharTrees' inGS rootIndex) . zip3 (V.toList $ fmap head inBlockGraphV) (V.toList inBlockCharGraphVV) $ V.toList charInfoVV
-=======
-            -- reroot block character trees
-            -- not sure if should be parallelized `using` PU.myParListChunkRDS
-            -- (newBlockDisplayTreeVect, newBlockCharGraphVV, blockCostV) = unzip3 (zipWith3  (rerootBlockCharTrees inGS rootIndex) (V.toList $ fmap head inBlockGraphV) (V.toList inBlockCharGraphVV) (V.toList charInfoVV) `using` PU.myParListChunkRDS)
-            -- This is slower than myParListChunkRDS
-            (newBlockDisplayTreeVect, newBlockCharGraphVV, blockCostV) = unzip3 (PU.seqParMap rdeepseq (rerootBlockCharTrees' inGS rootIndex) $ zip3 (V.toList $ fmap head inBlockGraphV) (V.toList inBlockCharGraphVV) (V.toList charInfoVV))
->>>>>>> 212294e7
 
         let (newBlockDisplayTreeVect, newBlockCharGraphVV, blockCostV) = unzip3 rerootResult
         let newCononicalGraph = NEW.backPortBlockTreeNodesToCanonicalGraph inDecGraph (V.fromList newBlockDisplayTreeVect)
@@ -344,7 +325,6 @@
 
         in do
             -- leaving  parallel since can be few blocks
-<<<<<<< HEAD
             -- (rerootedCharTreeVect, rerootedCostVect) = unzip (PU.seqParMap (parStrategy $ lazyParStrat inGS) (getCharTreeBestRoot' rootIndex grandChildrenOfRoot) (zip (V.toList charTreeVect) (V.toList charInfoVect)))
 
             (updateBlockDisplayTree, updatedDisplayVect, blockCost) <- if multiTraverseCharacters inGS == True then do
@@ -357,24 +337,7 @@
                                                                                  existingCost = sum $ fmap (subGraphCost . snd) rootCharLabelNodes
                                                                              in
                                                                              pure (backPortCharTreeNodesToBlockTree blockDisplayTree charTreeVect, charTreeVect, existingCost)
-
             pure (updateBlockDisplayTree, updatedDisplayVect, blockCost)
-=======
-            -- (rerootedCharTreeVect, rerootedCostVect) = unzip (zipWith (getCharTreeBestRoot rootIndex grandChildrenOfRoot) (V.toList charTreeVect) (V.toList charInfoVect)) `using` PU.myParListChunkRDS)
-
-            -- unclear if faster than than myParListChunkRDS
-            (rerootedCharTreeVect, rerootedCostVect) = unzip (PU.seqParMap rdeepseq (getCharTreeBestRoot' rootIndex grandChildrenOfRoot) (zip (V.toList charTreeVect) (V.toList charInfoVect)))
-
-            (updateBlockDisplayTree, updatedDisplayVect, blockCost) = if multiTraverseCharacters inGS == True then
-                                                                        (backPortCharTreeNodesToBlockTree blockDisplayTree (V.fromList rerootedCharTreeVect), V.fromList rerootedCharTreeVect, sum rerootedCostVect)
-                                                                      else
-                                                                         let rootCharLabelNodes = fmap (LG.labelNodeFlip rootIndex) charTreeVect
-                                                                             existingCost = sum $ fmap (subGraphCost . snd) rootCharLabelNodes
-                                                                         in
-                                                                         (backPortCharTreeNodesToBlockTree blockDisplayTree charTreeVect, charTreeVect, existingCost)
-        in
-        (updateBlockDisplayTree, updatedDisplayVect, blockCost)
->>>>>>> 212294e7
 
 -- | getCharTreeBestRoot' is awrapper around getCharTreeBestRoot to use parMap
 getCharTreeBestRoot' :: LG.Node -> [LG.Node] -> (DecoratedGraph, CharInfo) -> (DecoratedGraph, VertexCost)
@@ -970,7 +933,6 @@
 
                 -- get lowest cost display tree
                 staticIA = False
-<<<<<<< HEAD
 
                 postOrderAction :: SimpleGraph -> PhylogeneticGraph
                 postOrderAction = postOrderTreeTraversal inGS inData (GO.makeLeafGraph inData) staticIA (Just rootIndex)
@@ -986,11 +948,6 @@
                     displayAction `pTraverse` outgroupRootedList
 
                 lowestCostDisplayTree <- head <$> GO.selectGraphsFull Best 1 0.0 multiTraverseTreeList
-=======
-                outgroupRootedList =  PU.seqParMap rdeepseq (postOrderTreeTraversal inGS inData (GO.makeLeafGraph inData) staticIA (Just rootIndex)) blockTreeList
-                multiTraverseTreeList = PU.seqParMap rdeepseq (getDisplayBasedRerootSoftWired' inGS Tree rootIndex) outgroupRootedList
-                lowestCostDisplayTree = head $ GO.selectGraphsFull Best 1 0.0 (-1) multiTraverseTreeList
->>>>>>> 212294e7
 
                 -- now can do as input (below)
                 let lowestCostEdgeList = (LG.edges . fst6) lowestCostDisplayTree
@@ -1026,7 +983,6 @@
             bestTreesEdgeList = L.nubBy LG.undirectedEdgeEquality $ concat $ fmap LG.edges bestTreeList
             rootIndex = if startVertex == Nothing then fst $ head $ LG.getRoots (fst6 inGraph)
                         else fromJust startVertex
-<<<<<<< HEAD
 
             blockAction :: [DecoratedGraph] -> VertexCost
             blockAction = getBlockW2015 bestTreesEdgeList rootIndex
@@ -1035,9 +991,6 @@
             blockPar <- getParallelChunkMap
             let blockPenaltyList = blockPar blockAction (V.toList $ fth6 inGraph)
                 -- PU.seqParMap PU.myStrategy (getBlockW2015 bestTreesEdgeList rootIndex) (fth6 inGraph)
-=======
-            blockPenaltyList = PU.seqParMap rdeepseq (getBlockW2015 bestTreesEdgeList rootIndex) (fth6 inGraph)
->>>>>>> 212294e7
 
             -- leaf list for normalization
             let (_, leafList, _, _) = LG.splitVertexList (fst6 inGraph)
