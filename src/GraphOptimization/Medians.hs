{--
TODO:

  Parallelize  median2Vect
--}

{- |
Module      :  Medians.hs
Description :  Module specifying data type medians
Copyright   :  (c) 2021 Ward C. Wheeler, Division of Invertebrate Zoology, AMNH. All rights reserved.
License     :

Redistribution and use in source and binary forms, with or without
modification, are permitted provided that the following conditions are met:

1. Redistributions of source code must retain the above copyright notice, this
   list of conditions and the following disclaimer.
2. Redistributions in binary form must reproduce the above copyright notice,
   this list of conditions and the following disclaimer in the documentation
   and/or other materials provided with the distribution.

THIS SOFTWARE IS PROVIDED BY THE COPYRIGHT HOLDERS AND CONTRIBUTORS "AS IS" AND
ANY EXPRESS OR IMPLIED WARRANTIES, INCLUDING, BUT NOT LIMITED TO, THE IMPLIED
WARRANTIES OF MERCHANTABILITY AND FITNESS FOR A PARTICULAR PURPOSE ARE
DISCLAIMED. IN NO EVENT SHALL THE COPYRIGHT OWNER OR CONTRIBUTORS BE LIABLE FOR
ANY DIRECT, INDIRECT, INCIDENTAL, SPECIAL, EXEMPLARY, OR CONSEQUENTIAL DAMAGES
(INCLUDING, BUT NOT LIMITED TO, PROCUREMENT OF SUBSTITUTE GOODS OR SERVICES;
LOSS OF USE, DATA, OR PROFITS; OR BUSINESS INTERRUPTION) HOWEVER CAUSED AND
ON ANY THEORY OF LIABILITY, WHETHER IN CONTRACT, STRICT LIABILITY, OR TORT
(INCLUDING NEGLIGENCE OR OTHERWISE) ARISING IN ANY WAY OUT OF THE USE OF THIS
SOFTWARE, EVEN IF ADVISED OF THE POSSIBILITY OF SUCH DAMAGE.

The views and conclusions contained in the software and documentation are those
of the authors and should not be interpreted as representing official policies,
either expressed or implied, of the FreeBSD Project.

Maintainer  :  Ward Wheeler <wheeler@amnh.org>
Stability   :  unstable
Portability :  portable (I hope)
-}
module GraphOptimization.Medians (
    median2,
    median2Single,
    median2NonExact,
    -- , median2SingleNonExact
    median2StaticIA,
    makeIAUnionPrelimLeaf,
    makeIAPrelimCharacter,
    makeIAFinalCharacter,
    -- , createUngappedMedianSequence
    intervalAdd,
    interUnion,
    getNewRange,
    addMatrix,
    getDOMedian,
    getPreAligned2Median,
    getDOMedianCharInfo,
    getNoGapPrelimContext,
    pairwiseDO,
    makeDynamicCharacterFromSingleVector,
    makeEdgeData,
    createEdgeUnionOverBlocks,
    get2WaySlim,
    get2WayWideHuge,
    getFinal3WaySlim,
    getFinal3WayWideHuge,
    generalSequenceDiff,
    union2Single,
    distance2Unions,
) where

import Bio.DynamicCharacter
import Bio.DynamicCharacter.Element
import Data.Alphabet
import Data.BitVector.LittleEndian qualified as BV
import Data.Bits
import Data.Foldable
import Data.Kind (Type)
import Data.List qualified as L
import Data.Maybe
import Data.MetricRepresentation qualified as MR
--import Data.TCM qualified as DT
import Data.TCM.Dense qualified as TCMD
import Data.Vector qualified as V
import Data.Vector.Generic qualified as GV
import Data.Vector.Storable qualified as SV
-- import Data.Word

-- import Foreign.C.Types (CUInt)

import Debug.Trace
import DirectOptimization.Pairwise
import GeneralUtilities
import Input.BitPack qualified as BP
import SymMatrix qualified as S
import Types.Types
import Utilities.LocalGraph qualified as LG
import Utilities.Utilities (diagonalNonZero)


{- | makeDynamicCharacterFromSingleVector takes a single vector (usually a 'final' state)
and returns a dynamic character that canbe used with other functions
-}
makeDynamicCharacterFromSingleVector ∷ (GV.Vector v a) ⇒ v a → (v a, v a, v a)
makeDynamicCharacterFromSingleVector dc = unsafeCharacterBuiltByST (toEnum $ GV.length dc) $ \dc' → GV.imapM_ (\k v → setAlign dc' k v v v) dc

{- | median2 takes the vectors of characters and applies median2Single to each
character
for parallel fmap over all then parallelized by type and sequences
used for distances and post-order assignments
-}
median2
    ∷ Bool → V.Vector CharacterData → V.Vector CharacterData → V.Vector CharInfo → V.Vector (CharacterData, VertexCost)
median2 adjustNoCost = V.zipWith3 (median2Single adjustNoCost False)


{- | median2NonExact takes the vectors of characters and applies median2NonExact to each
character for parallel fmap over all then parallelized by type and sequences
this only reoptimized the nonexact characters (sequence characters for now, perhpas otehrs later)
and takes the existing optimization for exact (Add, NonAdd, Matrix) for the others.
-}
median2NonExact
    ∷ Bool → V.Vector CharacterData → V.Vector CharacterData → V.Vector CharInfo → V.Vector (CharacterData, VertexCost)
median2NonExact adjustNoCost = V.zipWith3 (median2SingleNonExact adjustNoCost)


{- | median2StaticIA takes the vectors of characters and applies median2SingleStaticIA to each
character for parallel fmap over all then parallelized by type and sequences
this reoptimized only IA fields for the nonexact characters (sequence characters for now, perhpas others later)
and takes the existing optimization for exact (Add, NonAdd, Matrix) for the others.
-}
median2StaticIA
    ∷ Bool → V.Vector CharacterData → V.Vector CharacterData → V.Vector CharInfo → V.Vector (CharacterData, VertexCost)
median2StaticIA adjustNoCost = V.zipWith3 (median2Single adjustNoCost True)


{- | median2Single takes character data and returns median character and cost
median2single assumes that the character vectors in the various states are the same length
that is--all leaves (hence other vertices later) have the same number of each type of character
used for post-order assignments
this is from preliminary states
staticIA for dynm,aic assumes all same length
PMDL costs are calculated by type--additive by conversion to non-additive --but if states> 129 won't do it so warning in docs
bp2,4,5,8,64, nonadd are by weights vis set command, matrix, sequence are set by tcm with non-zero diagnonal
-}
median2Single ∷ Bool → Bool → CharacterData → CharacterData → CharInfo → (CharacterData, VertexCost)
median2Single adjustNoCost staticIA firstVertChar secondVertChar inCharInfo =
    let thisType = charType inCharInfo
        thisWeight = weight inCharInfo
        thisMatrix = costMatrix inCharInfo
        thisSlimTCM = slimTCM inCharInfo
        thisWideTCM = wideTCM inCharInfo
        thisHugeTCM = hugeTCM inCharInfo
        thisActive = activity inCharInfo
        thisNoChangeCost = noChangeCost inCharInfo
        thisChangeCost = changeCost inCharInfo
    in  if not thisActive
            then (firstVertChar, 0)
            else
                if thisType == Add
                    then
                        let newCharVect = intervalAdd thisWeight firstVertChar secondVertChar
                        in  (newCharVect, localCost newCharVect)
                    else
                        if thisType == NonAdd
                            then
                                let newCharVect = interUnion adjustNoCost thisWeight (thisNoChangeCost, thisChangeCost) firstVertChar secondVertChar
                                in  (newCharVect, localCost newCharVect)
                            else
                                if thisType `elem` packedNonAddTypes
                                    then -- assumes all weight 1

                                        let newCharVect = BP.median2Packed adjustNoCost thisType thisWeight (thisNoChangeCost, thisChangeCost) firstVertChar secondVertChar
                                        in  (newCharVect, localCost newCharVect)
                                    else
                                        if thisType == Matrix
                                            then
                                                let newCharVect = addMatrix thisWeight thisMatrix firstVertChar secondVertChar
                                                in  (newCharVect, localCost newCharVect)
                                            else
                                                if thisType `elem` prealignedCharacterTypes
                                                    then
                                                        let newCharVect = getPreAligned2Median adjustNoCost inCharInfo emptyCharacter firstVertChar secondVertChar
                                                        in  (newCharVect, localCost newCharVect)
                                                    else
                                                        if thisType `elem` nonExactCharacterTypes
                                                            then
                                                                let newCharVect
                                                                        | staticIA = makeIAPrelimCharacter adjustNoCost inCharInfo emptyCharacter firstVertChar secondVertChar
                                                                        | otherwise =
                                                                            getDOMedian adjustNoCost thisWeight thisMatrix thisSlimTCM thisWideTCM thisHugeTCM thisType firstVertChar secondVertChar
                                                                in  -- trace ("M2S: " <> (show $ localCost  newCharVect))
                                                                    (newCharVect, localCost newCharVect)
                                                            else error ("Character type " <> show thisType <> " unrecognized/not implemented")


{- | median2SingleNonExact takes character data and returns median character and cost
median2single assumes that the character vectors in the various states are the same length
that is--all leaves (hencee other vertices later) have the same number of each type of character
this only reoptimized the nonexact characters (sequence characters for now, perhpas otehrs later)
and skips optimization placing a dummy value exact (Add, NonAdd, Matrix) for the others.
-}
median2SingleNonExact ∷ Bool → CharacterData → CharacterData → CharInfo → (CharacterData, VertexCost)
median2SingleNonExact adjustNoCost firstVertChar secondVertChar inCharInfo =
    let thisType = charType inCharInfo
        thisWeight = weight inCharInfo
        thisMatrix = costMatrix inCharInfo
        thisSlimTCM = slimTCM inCharInfo
        thisWideTCM = wideTCM inCharInfo
        thisHugeTCM = hugeTCM inCharInfo
        thisActive = activity inCharInfo
        dummyStaticCharacter = emptyCharacter
    in  if not thisActive || (thisType `elem` exactCharacterTypes)
            then (dummyStaticCharacter, 0)
            else
                if thisType `elem` prealignedCharacterTypes
                    then
                        let newCharVect = getPreAligned2Median adjustNoCost inCharInfo dummyStaticCharacter firstVertChar secondVertChar
                        in  -- trace ("M2S:" <> (show $ localCost  newCharVect) <> (show (firstVertChar, secondVertChar)))
                            -- trace ("M2SNEP: " <> (show thisType))
                            (newCharVect, localCost newCharVect)
                    else
                        if thisType `elem` nonExactCharacterTypes
                            then
                                let newCharVect = getDOMedian adjustNoCost thisWeight thisMatrix thisSlimTCM thisWideTCM thisHugeTCM thisType firstVertChar secondVertChar
                                in  -- trace ("M2SNE: " <> (show thisType) <> (show $ localCost  newCharVect))
                                    (newCharVect, localCost newCharVect)
                            else error ("Character type " <> show thisType <> " unrecognized/not implemented")


{- | distance2Unions is a block wrapper around  distance2UnionsBlock
really only to get union distance--keeping union states in there in csae needed later
-}
distance2Unions ∷ Bool → VertexBlockData → VertexBlockData → V.Vector (V.Vector CharInfo) → (VertexBlockData, VertexCost)
distance2Unions adjustNoCost firstBlock secondBlock charInfoVV =
    let (newBlockV, newCostV) = V.unzip $ V.zipWith3 (distance2UnionsBlock adjustNoCost) firstBlock secondBlock charInfoVV
    in  (newBlockV, V.sum newCostV)


-- | distance2UnionsBlock is a block wrapper around  distance2UnionsCharacter
distance2UnionsBlock
    ∷ Bool → V.Vector CharacterData → V.Vector CharacterData → V.Vector CharInfo → (V.Vector CharacterData, VertexCost)
distance2UnionsBlock adjustNoCost firstBlock secondBlock charInfoV =
    let (newBlockV, newCostV) = V.unzip $ V.zipWith3 (distance2UnionsCharacter adjustNoCost) firstBlock secondBlock charInfoV
    in  (newBlockV, V.sum newCostV)


{- | distance2UnionsCharacter takes character data and returns median of union characters and cost
median2Unions assumes that the character vectors in the various states are the same length
this is from union states
assumes all same length
PMDL costs are calculated by type--additive by conversion to non-additive --but if states> 129 won't do it so warning in docs
bp2,4,5,8,64, nonadd are by weights vis set command, matrix, sequence are set by tcm with non-zero diagnonal
-}

-- wrong for prealigned--needs to DO
-- 1) Check length/composition union fields
-- 2) check cost for each type
-- 3) use DO for alignments even on unoin fields (triple)
-- as a result can use non-alignred dynamic characters as unions for comparison
distance2UnionsCharacter ∷ Bool → CharacterData → CharacterData → CharInfo → (CharacterData, VertexCost)
distance2UnionsCharacter adjustNoCost firstVertChar secondVertChar inCharInfo =
    let thisType = charType inCharInfo
        thisWeight = weight inCharInfo
        thisMatrix = costMatrix inCharInfo
        thisActive = activity inCharInfo
        thisNoChangeCost = noChangeCost inCharInfo
        thisChangeCost = changeCost inCharInfo
    in  if not thisActive
            then (firstVertChar, 0)
            else
                if thisType == Add
                    then
                        let newCharVect = intervalAddUnionField thisWeight firstVertChar secondVertChar
                        in  (newCharVect, localCost newCharVect)
                    else
                        if thisType == NonAdd
                            then
                                let newCharVect = interUnionUnionField adjustNoCost thisWeight (thisNoChangeCost, thisChangeCost) firstVertChar secondVertChar
                                in  (newCharVect, localCost newCharVect)
                            else
                                if thisType `elem` packedNonAddTypes
                                    then -- assumes all weight 1

                                        let newCharVect = BP.median2PackedUnionField adjustNoCost thisType thisWeight (thisNoChangeCost, thisChangeCost) firstVertChar secondVertChar
                                        in  (newCharVect, localCost newCharVect)
                                    else
                                        if thisType == Matrix
                                            then
                                                let newCharVect = addMatrixUnionField thisWeight thisMatrix firstVertChar secondVertChar
                                                in  (newCharVect, localCost newCharVect)
                                            else
                                                if thisType `elem` prealignedCharacterTypes
                                                    then
                                                        let newCharVect = getPreAligned2MedianUnionFields adjustNoCost inCharInfo emptyCharacter firstVertChar secondVertChar
                                                        in  (newCharVect, localCost newCharVect)
                                                    else
                                                        if thisType `elem` nonExactCharacterTypes
                                                            then
                                                                let newCharVect = getDOMedianCharInfoUnion adjustNoCost inCharInfo firstVertChar secondVertChar
                                                                in  -- let newCharVect = getNonExactUnionFields inCharInfo emptyCharacter firstVertChar secondVertChar

                                                                    -- trace ("M2S: " <> (show $ localCost  newCharVect))
                                                                    (newCharVect, localCost newCharVect)
                                                            else error ("Character type " <> show thisType <> " unrecognized/not implemented")


-- | localOr wrapper for BV.or for vector elements
localOr ∷ BV.BitVector → BV.BitVector → BV.BitVector
localOr lBV rBV = lBV .|. rBV


-- | interUnionBV takes two bitvectors and returns new state, nochange number (1 or 0), change number (0 or 1)
interUnionBV ∷ BV.BitVector → BV.BitVector → (BV.BitVector, Int, Int)
interUnionBV leftBV rightBV =
    if BV.isZeroVector (leftBV .&. rightBV)
        then (leftBV .|. rightBV, 0, 1)
        else (leftBV .&. rightBV, 1, 0)


{- | interUnion takes two non-additive chars and creates newCharcter as 2-median
in post-order pass to create preliminary states assignment
assumes a single weight for all
performs two passes though chars to get cost of assignments
snd3 $ rangePrelim left/rightChar due to triple in prelim
could have done noChnageCoast/Chaneg cost with length subtraction but very small issue in real use since
only for nonadd characters with > 64 states.
-}
interUnion ∷ Bool → Double → (Double, Double) → CharacterData → CharacterData → CharacterData
interUnion adjustNoCost thisWeight (lNoChangeCost, lChangeCost) leftChar rightChar =
    let (newStateVect, noChangeCostVect, changeCostVect) = V.unzip3 $ V.zipWith interUnionBV (snd3 $ stateBVPrelim leftChar) (snd3 $ stateBVPrelim rightChar)
        newCost
            | adjustNoCost = thisWeight * ((lNoChangeCost * fromIntegral (V.sum noChangeCostVect)) + (lChangeCost * fromIntegral (V.sum changeCostVect)))
            | otherwise =
                    let noChangeCostNum = (2 * (V.sum noChangeCostVect)) + (V.sum changeCostVect)
                    in  thisWeight * ((lNoChangeCost * fromIntegral noChangeCostNum) + (lChangeCost * fromIntegral (V.sum changeCostVect)))

        newCharacter =
            emptyCharacter
                { stateBVPrelim = (snd3 $ stateBVPrelim leftChar, newStateVect, snd3 $ stateBVPrelim rightChar)
                , localCost = newCost
                , globalCost = newCost + globalCost leftChar + globalCost rightChar
                }
    in  -- trace ("NonAdditive: " <> (show numUnions) <> " " <> (show newCost) <> "\t" <> (show $ stateBVPrelim leftChar) <> "\t" <> (show $ stateBVPrelim rightChar) <> "\t"
        --   <> (show intersectVect) <> "\t" <> (show unionVect) <> "\t" <> (show newStateVect))
        newCharacter


{- | interUnionUnionField takes two non-additive chars and creates newCharcter as 2-median
in post-order pass to create union states assignment and cost
assumes a single weight for all
performs two passes though chars to get cost of assignments
snd3 $ rangePrelim left/rightChar due to triple in prelim
could have done noChnageCoast/Chaneg cost with length subtraction but very small issue in real use since
only for nonadd characters with > 64 states.
-}
interUnionUnionField ∷ Bool → Double → (Double, Double) → CharacterData → CharacterData → CharacterData
interUnionUnionField adjustNoCost thisWeight (lNoChangeCost, lChangeCost) leftChar rightChar =
    let (newStateVect, noChangeCostVect, changeCostVect) = V.unzip3 $ V.zipWith interUnionBV (stateBVUnion leftChar) (stateBVUnion rightChar)
        newCost
            | adjustNoCost = thisWeight * ((lNoChangeCost * fromIntegral (V.sum noChangeCostVect)) + (lChangeCost * fromIntegral (V.sum changeCostVect)))
            | otherwise =
                    let noChangeCostNum = (2 * (V.sum noChangeCostVect)) + (V.sum changeCostVect)
                    in  thisWeight * ((lNoChangeCost * fromIntegral noChangeCostNum) + (lChangeCost * fromIntegral (V.sum changeCostVect)))

        newCharacter =
            emptyCharacter
                { stateBVUnion = newStateVect
                , localCost = newCost
                , globalCost = newCost + globalCost leftChar + globalCost rightChar
                }
    in  -- trace ("NonAdditive: " <> (show numUnions) <> " " <> (show newCost) <> "\t" <> (show $ stateBVPrelim leftChar) <> "\t" <> (show $ stateBVPrelim rightChar) <> "\t"
        --   <> (show intersectVect) <> "\t" <> (show unionVect) <> "\t" <> (show newStateVect))
        newCharacter


{- | localUnion takes two non-additive chars and creates newCharcter as 2-union/or
assumes a single weight for all
performs single
bsaed on final states
-}
localUnion ∷ CharacterData → CharacterData → CharacterData
localUnion leftChar rightChar =
    let unionVect = V.zipWith localOr (stateBVFinal leftChar) (stateBVFinal rightChar)
        newCharacter =
            emptyCharacter
                { stateBVPrelim = (unionVect, unionVect, unionVect)
                , stateBVFinal = unionVect
                }
    in  -- trace ("NonAdditive: " <> (show numUnions) <> " " <> (show newCost) <> "\t" <> (show $ stateBVPrelim leftChar) <> "\t" <> (show $ stateBVPrelim rightChar) <> "\t"
        --   <> (show intersectVect) <> "\t" <> (show unionVect) <> "\t" <> (show newStateVect))
        newCharacter


{- | getNewRange takes min and max range of two additive characters and returns
a triple of (newMin, newMax, Cost)
-}
getNewRange ∷ Int → Int → Int → Int → (Int, Int, Int)
getNewRange lMin lMax rMin rMax =
    -- subset
    if (rMin >= lMin) && (rMax <= lMax)
        then (rMin, rMax, 0)
        else
            if (lMin >= rMin) && (lMax <= rMax)
                then (lMin, lMax, 0)
                else -- overlaps

                    if (rMin >= lMin) && (rMax >= lMax) && (rMin <= lMax)
                        then (rMin, lMax, 0)
                        else
                            if (lMin >= rMin) && (lMax >= rMax) && (lMin <= rMax)
                                then (lMin, rMax, 0)
                                else -- newInterval

                                    if lMax <= rMin
                                        then (lMax, rMin, rMin - lMax)
                                        else
                                            if rMax <= lMin
                                                then (rMax, lMin, lMin - rMax)
                                                else error ("This can't happen " <> show (lMin, lMax, rMin, rMax))


{- | intervalAdd takes two additive chars and creates newCharcter as 2-median
in post-order pass to create preliminary states assignment
assumes a single weight for all
snd3 $ rangePrelim left/rightChar due to triple in prelim
-}
intervalAdd ∷ Double → CharacterData → CharacterData → CharacterData
intervalAdd thisWeight leftChar rightChar =
    let newRangeCosts =
            V.zipWith4
                getNewRange
                (V.map fst $ snd3 $ rangePrelim leftChar)
                (V.map snd $ snd3 $ rangePrelim leftChar)
                (V.map fst $ snd3 $ rangePrelim rightChar)
                (V.map snd $ snd3 $ rangePrelim rightChar)
        newMinRange = V.map fst3 newRangeCosts
        newMaxRange = V.map snd3 newRangeCosts
        newCost = thisWeight * fromIntegral (V.sum $ V.map thd3 newRangeCosts)
        newCharacter =
            emptyCharacter
                { rangePrelim = (snd3 $ rangePrelim leftChar, V.zip newMinRange newMaxRange, snd3 $ rangePrelim rightChar)
                , localCost = newCost
                , globalCost = newCost + globalCost leftChar + globalCost rightChar
                }
    in  newCharacter


{- | intervalAddUnionField takes two additive chars and creates newCharcter as 2-median
in post-order pass to create union states assignment and cost
assumes a single weight for all
-}
intervalAddUnionField ∷ Double → CharacterData → CharacterData → CharacterData
intervalAddUnionField thisWeight leftChar rightChar =
    let newRangeCosts =
            V.zipWith4
                getNewRange
                (V.map fst $ rangeUnion leftChar)
                (V.map snd $ rangeUnion leftChar)
                (V.map fst $ rangeUnion rightChar)
                (V.map snd $ rangeUnion rightChar)
        newMinRange = V.map fst3 newRangeCosts
        newMaxRange = V.map snd3 newRangeCosts
        newCost = thisWeight * fromIntegral (V.sum $ V.map thd3 newRangeCosts)
        newCharacter =
            emptyCharacter
                { rangeUnion = V.zip newMinRange newMaxRange
                , localCost = newCost
                , globalCost = newCost + globalCost leftChar + globalCost rightChar
                }
    in  newCharacter


{- | getUnionRange takes min and max range of two additive characters and returns
a pair of (newMin, newMax)
-}
getUnionRange ∷ Int → Int → Int → Int → (Int, Int)
getUnionRange lMin lMax rMin rMax =
    (min lMin rMin, max lMax rMax)


{- | intervalUnion takes two additive chars and creates newCharcter as 2-union
min of all lower, max of all higher
final states used and assigned to obthe prelim and final for use in swap delta
-}
intervalUnion ∷ CharacterData → CharacterData → CharacterData
intervalUnion leftChar rightChar =
    let newRangeCosts =
            V.zipWith4
                getUnionRange
                (V.map fst $ rangeFinal leftChar)
                (V.map snd $ rangeFinal leftChar)
                (V.map fst $ rangeFinal rightChar)
                (V.map snd $ rangeFinal rightChar)
        newMinRange = V.map fst newRangeCosts
        newMaxRange = V.map snd newRangeCosts
        newRange = V.zip newMinRange newMaxRange
        newCharacter =
            emptyCharacter
                { rangePrelim = (newRange, newRange, newRange)
                , rangeFinal = newRange
                }
    in  -- trace ("Additive: " <> (show newCost) <> "\t" <> (show $ rangeFinal leftChar) <> "\t" <> (show $ rangeFinal rightChar)
        --   <> (show newRangeCosts))
        newCharacter


-- | getMinCostStates takes cost matrix and vector of states (cost, _, _) and retuns a list of (totalCost, best child state)
getMinCostStates
    ∷ S.Matrix Int → V.Vector MatrixTriple → Int → Int → Int → [(Int, ChildStateIndex)] → Int → [(Int, ChildStateIndex)]
getMinCostStates thisMatrix childVect bestCost numStates childState currentBestStates stateIndex =
    -- trace (show thisMatrix <> "\n" <> (show  childVect) <> "\n" <> show (numStates, childState, stateIndex)) (
    if V.null childVect
        then reverse (filter ((== bestCost) . fst) currentBestStates)
        else
            let (childCost, _, _) = V.head childVect
                childStateCost =
                    if childCost /= (maxBound ∷ Int)
                        then childCost + (thisMatrix S.! (childState, stateIndex))
                        else (maxBound ∷ Int)
            in  if childStateCost > bestCost
                    then getMinCostStates thisMatrix (V.tail childVect) bestCost numStates (childState + 1) currentBestStates stateIndex
                    else
                        if childStateCost == bestCost
                            then
                                getMinCostStates
                                    thisMatrix
                                    (V.tail childVect)
                                    bestCost
                                    numStates
                                    (childState + 1)
                                    ((childStateCost, childState) : currentBestStates)
                                    stateIndex
                            else
                                getMinCostStates
                                    thisMatrix
                                    (V.tail childVect)
                                    childStateCost
                                    numStates
                                    (childState + 1)
                                    [(childStateCost, childState)]
                                    stateIndex


-- )

{- | getNewVector takes the vector of states and costs from the child nodes and the
cost matrix and calculates a new vector n^2 in states
-}
getNewVector ∷ S.Matrix Int → Int → (V.Vector MatrixTriple, V.Vector MatrixTriple) → V.Vector MatrixTriple
getNewVector thisMatrix numStates (lChild, rChild) =
    let newStates = [0 .. (numStates - 1)]
        leftPairs = fmap (getMinCostStates thisMatrix lChild (maxBound ∷ Int) numStates 0 []) newStates
        rightPairs = fmap (getMinCostStates thisMatrix rChild (maxBound ∷ Int) numStates 0 []) newStates
        stateCosts = zipWith (+) (fmap (fst . head) leftPairs) (fmap (fst . head) rightPairs)
        newStateTripleList = zip3 stateCosts (fmap (fmap snd) leftPairs) (fmap (fmap snd) rightPairs)
    in  V.fromList newStateTripleList


{- | addMatrix thisWeight thisMatrix firstVertChar secondVertChar matrix character
assumes each character has same cost matrix
Need to add approximation ala DO tcm lookup later
Local and global costs are based on current not necessaril;y optimal minimum cost states
-}
addMatrix ∷ Double → S.Matrix Int → CharacterData → CharacterData → CharacterData
addMatrix thisWeight thisMatrix firstVertChar secondVertChar =
    if null thisMatrix
        then error "Null cost matrix in addMatrix"
        else
            let numStates = length thisMatrix
                initialMatrixVector = getNewVector thisMatrix numStates <$> V.zip (matrixStatesPrelim firstVertChar) (matrixStatesPrelim secondVertChar)
                initialCostVector = fmap (V.minimum . fmap fst3) initialMatrixVector
                newCost = thisWeight * fromIntegral (V.sum initialCostVector)
                newCharacter =
                    emptyCharacter
                        { matrixStatesPrelim = initialMatrixVector
                        , localCost = newCost - globalCost firstVertChar - globalCost secondVertChar
                        , globalCost = newCost
                        }
            in  -- trace ("Matrix: " <> (show newCost) <> "\n\t" <> (show $ matrixStatesPrelim firstVertChar)  <> "\n\t" <> (show $ matrixStatesPrelim secondVertChar) <>
                --  "\n\t" <> (show initialMatrixVector) <> "\n\t" <> (show initialCostVector))
                newCharacter


{- | addMatrixUnionField thisWeight thisMatrix firstVertChar secondVertChar matrix character
uinion fields
assumes each character has same cost matrix
Need to add approximation ala DO tcm lookup later
Local and global costs are based on current not necessarily optimal minimum cost states
-}
addMatrixUnionField ∷ Double → S.Matrix Int → CharacterData → CharacterData → CharacterData
addMatrixUnionField thisWeight thisMatrix firstVertChar secondVertChar =
    if null thisMatrix
        then error "Null cost matrix in addMatrix"
        else
            let numStates = length thisMatrix
                initialMatrixVector = getNewVector thisMatrix numStates <$> V.zip (matrixStatesUnion firstVertChar) (matrixStatesUnion secondVertChar)
                initialCostVector = fmap (V.minimum . fmap fst3) initialMatrixVector
                newCost = thisWeight * fromIntegral (V.sum initialCostVector)
                newCharacter =
                    emptyCharacter
                        { matrixStatesUnion = initialMatrixVector
                        , localCost = newCost - globalCost firstVertChar - globalCost secondVertChar
                        , globalCost = newCost
                        }
            in  newCharacter


{- | getUnionVector takes the vector of states and costs from two nodes
and sets the states with min cost in the two vertices and maxBound in other states
-}
getUnionVector ∷ S.Matrix Int → Int → (V.Vector MatrixTriple, V.Vector MatrixTriple) → V.Vector MatrixTriple
getUnionVector thisMatrix numStates (lChild, rChild) =
    let newStates = [0 .. (numStates - 1)]
        leftPairs = fmap (getMinCostStates thisMatrix lChild (maxBound ∷ Int) numStates 0 []) newStates
        rightPairs = fmap (getMinCostStates thisMatrix rChild (maxBound ∷ Int) numStates 0 []) newStates
        stateCosts = zipWith (+) (fmap (fst . head) leftPairs) (fmap (fst . head) rightPairs)
        minStateCost = minimum stateCosts
        stateCosts' = fmap (minOrMax minStateCost) stateCosts
        newStateTripleList = zip3 stateCosts' (fmap (fmap snd) leftPairs) (fmap (fmap snd) rightPairs)
    in  V.fromList newStateTripleList
    where
        minOrMax minVal curVal =
            if curVal == minVal
                then minVal
                else maxBound ∷ Int


{- | unionMatrix  thisMatrix firstVertChar secondVertChar matrix character
assumes each character has same cost matrix
Need to add approximation ala DO tcm lookup later
Local and global costs are based on current not necessaril;y optimal minimum cost states
-}
unionMatrix ∷ S.Matrix Int → CharacterData → CharacterData → CharacterData
unionMatrix thisMatrix firstVertChar secondVertChar =
    if null thisMatrix
        then error "Null cost matrix in addMatrix"
        else
            let numStates = length thisMatrix
                initialMatrixVector = getUnionVector thisMatrix numStates <$> V.zip (matrixStatesFinal firstVertChar) (matrixStatesFinal secondVertChar)
                newCharacter =
                    emptyCharacter
                        { matrixStatesPrelim = initialMatrixVector
                        , matrixStatesFinal = initialMatrixVector
                        }
            in  -- trace ("Matrix: " <> (show newCost) <> "\n\t" <> (show $ matrixStatesPrelim firstVertChar)  <> "\n\t" <> (show $ matrixStatesPrelim secondVertChar) <>
                --  "\n\t" <> (show initialMatrixVector) <> "\n\t" <> (show initialCostVector))
                newCharacter


{- | pairwiseDO is a wrapper around slim/wise/hugeParwiseDO to allow direct call and return of
DO medians and cost.  This is used in final state assignment
-}
pairwiseDO
    ∷ Bool
    → CharInfo
    → (SlimDynamicCharacter, WideDynamicCharacter, HugeDynamicCharacter)
    → (SlimDynamicCharacter, WideDynamicCharacter, HugeDynamicCharacter)
    → (SlimDynamicCharacter, WideDynamicCharacter, HugeDynamicCharacter, Double)
<<<<<<< HEAD
pairwiseDO adjustNoCost charInfo (slim1, wide1, huge1) (slim2, wide2, huge2) = case charType charInfo of
    thisType
        | thisType `elem` [SlimSeq, NucSeq] →
            let (cost, r) = slimPairwiseDO (slimTCM charInfo) slim1 slim2
                -- adjustment based on aligned left and right
                noChangeAdjust
                    | not adjustNoCost = 0
                    | otherwise =
                        let (_, lCost) = get2WaySlim (slimTCM charInfo) (extractMediansLeftGapped r) (extractMediansLeftGapped r)
                            (_, rCost) = get2WaySlim (slimTCM charInfo) (extractMediansRightGapped r) (extractMediansRightGapped r)
                        in  min lCost rCost
            in  (r, mempty, mempty, weight charInfo * fromIntegral (cost + noChangeAdjust))
    thisType
        | thisType `elem` [WideSeq, AminoSeq] →
            let coefficient = MR.minInDelCost (wideTCM charInfo)
                (cost, r) = widePairwiseDO coefficient (MR.retreivePairwiseTCM $ wideTCM charInfo) wide1 wide2
                noChangeAdjust
                    | not adjustNoCost = 0
                    | otherwise =
                        let (_, lCost) = get2WayWideHuge (wideTCM charInfo) (extractMediansLeftGapped r) (extractMediansLeftGapped r)
                            (_, rCost) = get2WayWideHuge (wideTCM charInfo) (extractMediansRightGapped r) (extractMediansRightGapped r)
                        in  min lCost rCost
            in  (mempty, r, mempty, weight charInfo * fromIntegral (cost + noChangeAdjust))
    HugeSeq →
        let coefficient = MR.minInDelCost (hugeTCM charInfo)
            (cost, r) = hugePairwiseDO coefficient (MR.retreivePairwiseTCM $ hugeTCM charInfo) huge1 huge2
            noChangeAdjust
                | not adjustNoCost = 0
                | otherwise =
                    let (_, lCost) = get2WayWideHuge (hugeTCM charInfo) (extractMediansLeftGapped r) (extractMediansLeftGapped r)
                        (_, rCost) = get2WayWideHuge (hugeTCM charInfo) (extractMediansRightGapped r) (extractMediansRightGapped r)
                    in  min lCost rCost
        in  (mempty, mempty, r, weight charInfo * fromIntegral (cost + noChangeAdjust))
    thisType → error $ fold ["Unrecognised character type '", show thisType, "'in a DYNAMIC character branch"]
=======
pairwiseDO adjustNoCost charInfo (slim1, wide1, huge1) (slim2, wide2, huge2) =
    let thisType = charType charInfo
        thisMatrix = costMatrix charInfo

    in  if thisType `elem` [SlimSeq, NucSeq]
            then
                let (cost', noChangeAdjust') = adjustNoCostNonZeroDiag adjustNoCost thisMatrix (toEnum $ GV.length $ snd3 r) (cost, noChangeAdjust)
                    (cost, r) = slimPairwiseDO (slimTCM charInfo) slim1 slim2
                    -- adjustment based on aligned left and right
                    noChangeAdjust =
                        if not adjustNoCost
                            then 0
                            else
                                let (_, lCost) = get2WaySlim (slimTCM charInfo) (extractMediansLeftGapped r) (extractMediansLeftGapped r)
                                    (_, rCost) = get2WaySlim (slimTCM charInfo) (extractMediansRightGapped r) (extractMediansRightGapped r)
                                in  min lCost rCost
                in  --trace ("PDOS: " <> (show (cost', noChangeAdjust', weight charInfo))) $
                        -- trace ("pDO:" <> (show (GV.length $ fst3 slim1, GV.length $ snd3 slim1)) <> " " <> (show (GV.length $ fst3 slim2, GV.length $ snd3 slim2)))
                        (r, mempty, mempty, weight charInfo * fromIntegral (cost' + noChangeAdjust'))
            else
                if thisType `elem` [WideSeq, AminoSeq]
                    then
                        let coefficient = MR.minInDelCost (wideTCM charInfo)
                            (cost', noChangeAdjust') = adjustNoCostNonZeroDiag adjustNoCost thisMatrix (toEnum $ GV.length $ snd3 r) (cost, noChangeAdjust)
                            (cost, r) = widePairwiseDO coefficient (MR.retreivePairwiseTCM $ wideTCM charInfo) wide1 wide2
                            noChangeAdjust =
                                if not adjustNoCost
                                    then 0
                                    else
                                        let (_, lCost) = get2WayWideHuge (wideTCM charInfo) (extractMediansLeftGapped r) (extractMediansLeftGapped r)
                                            (_, rCost) = get2WayWideHuge (wideTCM charInfo) (extractMediansRightGapped r) (extractMediansRightGapped r)
                                        in  min lCost rCost
                        in  --trace ("PDOW: " <> (show (cost', noChangeAdjust', weight charInfo))) $
                                (mempty, r, mempty, weight charInfo * fromIntegral (cost' + noChangeAdjust'))
                    else
                        if thisType == HugeSeq
                            then
                                let coefficient = MR.minInDelCost (hugeTCM charInfo)
                                    (cost', noChangeAdjust') = adjustNoCostNonZeroDiag adjustNoCost thisMatrix (toEnum $ GV.length $ snd3 r) (cost, noChangeAdjust)
                                    (cost, r) = hugePairwiseDO coefficient (MR.retreivePairwiseTCM $ hugeTCM charInfo) huge1 huge2
                                    noChangeAdjust =
                                        if not adjustNoCost
                                            then 0
                                            else
                                                let (_, lCost) = get2WayWideHuge (hugeTCM charInfo) (extractMediansLeftGapped r) (extractMediansLeftGapped r)
                                                    (_, rCost) = get2WayWideHuge (hugeTCM charInfo) (extractMediansRightGapped r) (extractMediansRightGapped r)
                                                in  min lCost rCost
                                in  --trace ("PDOH: " <> (show (cost', noChangeAdjust', weight charInfo))) $
                                        (mempty, mempty, r, weight charInfo * fromIntegral (cost' + noChangeAdjust'))
                            else error $ fold ["Unrecognised character type '", show thisType, "'in a DYNAMIC character branch"]
>>>>>>> 9826dcd9



{- | getDOMedianCharInfoUnion  is a wrapper around getDOMedian with CharInfo-based interface
for union fields.
Strips out solo gaps (0/1) before DO step
-}
getDOMedianCharInfoUnion ∷ Bool → CharInfo → CharacterData → CharacterData → CharacterData
getDOMedianCharInfoUnion adjustNoCost charInfo =
    getDOMedianUnion
        adjustNoCost
        (weight charInfo)
        (costMatrix charInfo)
        (slimTCM charInfo)
        (wideTCM charInfo)
        (hugeTCM charInfo)
        (charType charInfo)


{- | getDOMedianUnion calls appropriate pairwise DO to create sequence median after some type wrangling
works on union states
filters out gaps (0/1) values before DO (>1)
-}
getDOMedianUnion
    ∷ Bool
    → Double
    → S.Matrix Int
    → TCMD.DenseTransitionCostMatrix
    → MR.MetricRepresentation WideState
    → MR.MetricRepresentation HugeState
    → CharType
    → CharacterData
    → CharacterData
    → CharacterData
getDOMedianUnion adjustNoCost thisWeight thisMatrix thisSlimTCM thisWideTCM thisHugeTCM thisType leftChar rightChar
    | null thisMatrix = error "Null cost matrix in getDOMedian"
    | thisType `elem` [SlimSeq, NucSeq] = newSlimCharacterData
    | thisType `elem` [WideSeq, AminoSeq] = newWideCharacterData
    | thisType == HugeSeq = newHugeCharacterData
    | otherwise = error $ fold ["Unrecognised character type '", show thisType, "'in a DYNAMIC character branch"]
    where
        blankCharacterData = emptyCharacter

        newSlimCharacterData =
            let (cost', noChangeAdjust') = adjustNoCostNonZeroDiag adjustNoCost thisMatrix (toEnum $ GV.length $ snd3 r) (cost, noChangeAdjust)
                newCost = thisWeight * fromIntegral (cost' + noChangeAdjust')
                -- newCost     = thisWeight * fromIntegral (cost + noChangeAdjust)
                subtreeCost = sum [newCost, globalCost leftChar, globalCost rightChar]
                slimIAUnionNoGapsLeft = extractMediansSingle $ slimIAUnion leftChar
                slimIAUnionNoGapsRight = extractMediansSingle $ slimIAUnion rightChar
                (cost, r) =
                    slimPairwiseDO
                        thisSlimTCM
                        (makeDynamicCharacterFromSingleVector slimIAUnionNoGapsLeft)
                        (makeDynamicCharacterFromSingleVector slimIAUnionNoGapsRight)
                noChangeAdjust =
                    if not adjustNoCost
                        then 0
                        else
                            let (_, lCost) = get2WaySlim thisSlimTCM (extractMediansLeftGapped r) (extractMediansLeftGapped r)
                                (_, rCost) = get2WaySlim thisSlimTCM (extractMediansRightGapped r) (extractMediansRightGapped r)
                            in  min lCost rCost
            in  -- trace ("GDOMU:" <> show (cost, extractMedians r, slimIAUnionNoGapsLeft, slimIAUnionNoGapsRight)) $
                blankCharacterData
                    { slimIAUnion = extractMedians r
                    , localCostVect = V.singleton $ fromIntegral (cost + noChangeAdjust)
                    , localCost = newCost
                    , globalCost = subtreeCost
                    }

        newWideCharacterData =
            let (cost', noChangeAdjust') = adjustNoCostNonZeroDiag adjustNoCost thisMatrix (toEnum $ GV.length $ snd3 r) (cost, noChangeAdjust)
                newCost = thisWeight * fromIntegral (cost' + noChangeAdjust')
                -- newCost     = thisWeight * fromIntegral (cost + noChangeAdjust)
                coefficient = MR.minInDelCost thisWideTCM
                subtreeCost = sum [newCost, globalCost leftChar, globalCost rightChar]
                wideIAUnionNoGapsLeft = extractMediansSingle $ wideIAUnion leftChar
                wideIAUnionNoGapsRight = extractMediansSingle $ wideIAUnion rightChar
                (cost, r) =
                    widePairwiseDO
                        coefficient
                        (MR.retreivePairwiseTCM thisWideTCM)
                        (makeDynamicCharacterFromSingleVector wideIAUnionNoGapsLeft)
                        (makeDynamicCharacterFromSingleVector wideIAUnionNoGapsRight)

                noChangeAdjust =
                    if not adjustNoCost
                        then 0
                        else
                            let (_, lCost) = get2WayWideHuge thisWideTCM (extractMediansLeftGapped r) (extractMediansLeftGapped r)
                                (_, rCost) = get2WayWideHuge thisWideTCM (extractMediansRightGapped r) (extractMediansRightGapped r)
                            in  min lCost rCost
            in  blankCharacterData
                    { wideIAUnion = extractMedians r
                    , localCostVect = V.singleton $ fromIntegral (cost + noChangeAdjust)
                    , localCost = newCost
                    , globalCost = subtreeCost
                    }

        newHugeCharacterData =
            let (cost', noChangeAdjust') = adjustNoCostNonZeroDiag adjustNoCost thisMatrix (toEnum $ GV.length $ snd3 r) (cost, noChangeAdjust)
                newCost = thisWeight * fromIntegral (cost' + noChangeAdjust')
                -- newCost     = thisWeight * fromIntegral (cost + noChangeAdjust)
                coefficient = MR.minInDelCost thisHugeTCM
                subtreeCost = newCost + globalCost leftChar + globalCost rightChar
                hugeIAUnionNoGapsLeft = extractMediansSingle $ hugeIAUnion leftChar
                hugeIAUnionNoGapsRight = extractMediansSingle $ hugeIAUnion rightChar
                (cost, r) =
                    hugePairwiseDO
                        coefficient
                        (MR.retreivePairwiseTCM thisHugeTCM)
                        (makeDynamicCharacterFromSingleVector hugeIAUnionNoGapsLeft)
                        (makeDynamicCharacterFromSingleVector hugeIAUnionNoGapsRight)

                noChangeAdjust =
                    if not adjustNoCost
                        then 0
                        else
                            let (_, lCost) = get2WayWideHuge thisHugeTCM (extractMediansLeftGapped r) (extractMediansLeftGapped r)
                                (_, rCost) = get2WayWideHuge thisHugeTCM (extractMediansRightGapped r) (extractMediansRightGapped r)
                            in  min lCost rCost
            in  blankCharacterData
                    { hugeIAUnion = extractMedians r
                    , localCostVect = V.singleton $ fromIntegral (cost + noChangeAdjust)
                    , localCost = newCost
                    , globalCost = subtreeCost
                    }


-- | getDOMedianCharInfo  is a wrapper around getDOMedian with CharInfo-based interface
getDOMedianCharInfo ∷ Bool → CharInfo → CharacterData → CharacterData → CharacterData
getDOMedianCharInfo adjustNoCost charInfo =
    getDOMedian
        adjustNoCost
        (weight charInfo)
        (costMatrix charInfo)
        (slimTCM charInfo)
        (wideTCM charInfo)
        (hugeTCM charInfo)
        (charType charInfo)


{- | adjustNoCostNonZeroDiag makes adjustment to DO cost based on no cost asjustment for non-zero diags and
over counting issue in DO (which may go away at some point)
-}
adjustNoCostNonZeroDiag ∷ Bool → S.Matrix Int → Word → (Word, Word) → (Word, Word)
adjustNoCostNonZeroDiag adjustNoCost thisMatrix lengthGappedMedian (inCost, inNoChangeAdjust) =
    if not (diagonalNonZero thisMatrix 0)
        then (inCost, inNoChangeAdjust)
        else
            if not adjustNoCost
                then (inCost - lengthGappedMedian, 0)
                else (inCost - lengthGappedMedian, inNoChangeAdjust - lengthGappedMedian)


{- | getDOMedian calls appropriate pairwise DO to create sequence median after some type wrangling
works on preliminary states
*** Has adjustment (perhaps only for a while) for non-zero diag matrices adding 1 to each cost perlength of sequence
-}
getDOMedian
    ∷ Bool
    → Double
    → S.Matrix Int
    → TCMD.DenseTransitionCostMatrix
    → MR.MetricRepresentation WideState
    → MR.MetricRepresentation HugeState
    → CharType
    → CharacterData
    → CharacterData
    → CharacterData
getDOMedian adjustNoCost thisWeight thisMatrix thisSlimTCM thisWideTCM thisHugeTCM thisType leftChar rightChar
    | null thisMatrix = error "Null cost matrix in getDOMedian"
    | thisType `elem` [SlimSeq, NucSeq] = newSlimCharacterData
    | thisType `elem` [WideSeq, AminoSeq] = newWideCharacterData
    | thisType == HugeSeq = newHugeCharacterData
    | otherwise = error $ fold ["Unrecognised character type '", show thisType, "'in a DYNAMIC character branch"]
    where
        blankCharacterData = emptyCharacter

        newSlimCharacterData =
            let (cost', noChangeAdjust') = adjustNoCostNonZeroDiag adjustNoCost thisMatrix (toEnum $ GV.length $ snd3 r) (cost, noChangeAdjust)
                newCost = thisWeight * fromIntegral (cost' + noChangeAdjust')
                subtreeCost = sum [newCost, globalCost leftChar, globalCost rightChar]
                (cost, r) =
                    slimPairwiseDO
                        thisSlimTCM
                        (slimGapped leftChar)
                        (slimGapped rightChar)
                noChangeAdjust =
                    if not adjustNoCost
                        then 0
                        else
                            let (_, lCost) = get2WaySlim thisSlimTCM (extractMediansLeftGapped r) (extractMediansLeftGapped r)
                                (_, rCost) = get2WaySlim thisSlimTCM (extractMediansRightGapped r) (extractMediansRightGapped r)
                            in  min lCost rCost
            in  blankCharacterData
                    { slimPrelim = extractMedians r
                    , slimGapped = r
                    , localCostVect = V.singleton $ fromIntegral (cost + noChangeAdjust)
                    , localCost = newCost
                    , globalCost = subtreeCost
                    }

        newWideCharacterData =
            let (cost', noChangeAdjust') = adjustNoCostNonZeroDiag adjustNoCost thisMatrix (toEnum $ GV.length $ snd3 r) (cost, noChangeAdjust)
                newCost = thisWeight * fromIntegral (cost' + noChangeAdjust')
                coefficient = MR.minInDelCost thisWideTCM
                subtreeCost = sum [newCost, globalCost leftChar, globalCost rightChar]
                (cost, r) =
                    widePairwiseDO
                        coefficient
                        (MR.retreivePairwiseTCM thisWideTCM)
                        (wideGapped leftChar)
                        (wideGapped rightChar)

                noChangeAdjust =
                    if not adjustNoCost
                        then 0
                        else
                            let (_, lCost) = get2WayWideHuge thisWideTCM (extractMediansLeftGapped r) (extractMediansLeftGapped r)
                                (_, rCost) = get2WayWideHuge thisWideTCM (extractMediansRightGapped r) (extractMediansRightGapped r)
                            in  min lCost rCost
            in  blankCharacterData
                    { widePrelim = extractMedians r
                    , wideGapped = r
                    , localCostVect = V.singleton $ fromIntegral (cost + noChangeAdjust)
                    , localCost = newCost
                    , globalCost = subtreeCost
                    }

        newHugeCharacterData =
            let (cost', noChangeAdjust') = adjustNoCostNonZeroDiag adjustNoCost thisMatrix (toEnum $ GV.length $ snd3 r) (cost, noChangeAdjust)
                newCost = thisWeight * fromIntegral (cost' + noChangeAdjust')
                coefficient = MR.minInDelCost thisHugeTCM
                subtreeCost = newCost + globalCost leftChar + globalCost rightChar
                (cost, r) =
                    hugePairwiseDO
                        coefficient
                        (MR.retreivePairwiseTCM thisHugeTCM)
                        (hugeGapped leftChar)
                        (hugeGapped rightChar)

                noChangeAdjust =
                    if not adjustNoCost
                        then 0
                        else
                            let (_, lCost) = get2WayWideHuge thisHugeTCM (extractMediansLeftGapped r) (extractMediansLeftGapped r)
                                (_, rCost) = get2WayWideHuge thisHugeTCM (extractMediansRightGapped r) (extractMediansRightGapped r)
                            in  min lCost rCost
            in  blankCharacterData
                    { hugePrelim = extractMedians r
                    , hugeGapped = r
                    , localCostVect = V.singleton $ fromIntegral (cost + noChangeAdjust)
                    , localCost = newCost
                    , globalCost = subtreeCost
                    }


{- | getPrealignedUnion calls appropriate pairwise function to create sequence union of final states
for prealigned states
-}
getPrealignedUnion
    ∷ CharType
    → CharacterData
    → CharacterData
    → CharacterData
getPrealignedUnion thisType leftChar rightChar =
    let blankCharacterData = emptyCharacter
    in  if thisType == AlignedSlim
            then
                let finalUnion = GV.zipWith (.|.) (alignedSlimFinal leftChar) (alignedSlimFinal rightChar)
                    prelimState = (finalUnion, finalUnion, finalUnion)
                in  blankCharacterData
                        { alignedSlimPrelim = prelimState
                        , alignedSlimFinal = finalUnion
                        }
            else
                if thisType == AlignedWide
                    then
                        let finalUnion = GV.zipWith (.|.) (alignedWideFinal leftChar) (alignedWideFinal rightChar)
                            prelimState = (finalUnion, finalUnion, finalUnion)
                        in  blankCharacterData
                                { alignedWidePrelim = prelimState
                                , alignedWideFinal = finalUnion
                                }
                    else
                        if thisType == AlignedHuge
                            then
                                let finalUnion = GV.zipWith (.|.) (alignedHugeFinal leftChar) (alignedHugeFinal rightChar)
                                    prelimState = (finalUnion, finalUnion, finalUnion)
                                in  blankCharacterData
                                        { alignedHugePrelim = prelimState
                                        , alignedHugeFinal = finalUnion
                                        }
                            else error ("Unrecognised character type '" <> show thisType <> "' in getPrealignedUnion")


{- | getDynamicUnion calls appropriate pairwise function to create sequence median after some type wrangling
if using IA--takes IAFInal for each node, creates union of IAFinals states
if DO then calculated DO medians and takes union of left and right states
gaps need to be fitered if DO used later (as in Wagner), or as in SPR/TBR rearragement
sets final and IA states for Swap delta heuristics
-}
getDynamicUnion
    ∷ Bool
    → Bool
    → CharType
    → CharacterData
    → CharacterData
    → TCMD.DenseTransitionCostMatrix
    → MR.MetricRepresentation WideState
    → MR.MetricRepresentation HugeState
    → CharacterData
getDynamicUnion useIA filterGaps thisType leftChar rightChar thisSlimTCM thisWideTCM thisHugeTCM
    | thisType `elem` [SlimSeq, NucSeq] = newSlimCharacterData
    | thisType `elem` [WideSeq, AminoSeq] = newWideCharacterData
    | thisType == HugeSeq = newHugeCharacterData
    | otherwise = error $ fold ["Unrecognised character type '", show thisType, "'in a DYNAMIC character branch"]
    where
        blankCharacterData = emptyCharacter

        newSlimCharacterData =
            let r =
                    if useIA
                        then GV.zipWith (.|.) (slimIAFinal leftChar) (slimIAFinal rightChar)
                        else
                            let (_, (lG, _, rG)) =
                                    slimPairwiseDO
                                        thisSlimTCM
                                        (makeDynamicCharacterFromSingleVector $ slimFinal leftChar)
                                        (makeDynamicCharacterFromSingleVector $ slimFinal rightChar)
                            in  GV.zipWith (.|.) lG rG

                r' =
                    if filterGaps
                        then extractMediansSingle r
                        else r
            in  blankCharacterData
                    { slimPrelim = r'
                    , slimGapped = (r', r', r')
                    , slimFinal = r'
                    , slimIAPrelim = (r, r, r)
                    , slimIAFinal = r
                    }

        newWideCharacterData =
            let r =
                    if useIA
                        then GV.zipWith (.|.) (wideIAFinal leftChar) (wideIAFinal rightChar)
                        else
                            let coefficient = MR.minInDelCost thisWideTCM
                                (_, (lG, _, rG)) =
                                    widePairwiseDO
                                        coefficient
                                        (MR.retreivePairwiseTCM thisWideTCM)
                                        (makeDynamicCharacterFromSingleVector $ wideFinal leftChar)
                                        (makeDynamicCharacterFromSingleVector $ wideFinal rightChar)
                            in  GV.zipWith (.|.) lG rG
                -- r   = GV.zipWith (.|.) (wideIAFinal leftChar) (wideIAFinal rightChar)

                r' =
                    if filterGaps
                        then extractMediansSingle r
                        else r
            in  blankCharacterData
                    { widePrelim = r'
                    , wideGapped = (r', r', r')
                    , wideFinal = r'
                    , wideIAPrelim = (r, r, r)
                    , wideIAFinal = r
                    }

        newHugeCharacterData =
            let r =
                    if useIA
                        then GV.zipWith (.|.) (hugeIAFinal leftChar) (hugeIAFinal rightChar)
                        else
                            let coefficient = MR.minInDelCost thisHugeTCM
                                (_, (lG, _, rG)) =
                                    hugePairwiseDO
                                        coefficient
                                        (MR.retreivePairwiseTCM thisHugeTCM)
                                        (makeDynamicCharacterFromSingleVector $ hugeFinal leftChar)
                                        (makeDynamicCharacterFromSingleVector $ hugeFinal rightChar)
                            in  GV.zipWith (.|.) lG rG

                -- r   = GV.zipWith (.|.) (hugeIAFinal leftChar) (hugeIAFinal rightChar)

                r' =
                    if filterGaps
                        then extractMediansSingle r
                        else r
            in  blankCharacterData
                    { hugePrelim = r'
                    , hugeGapped = (r', r', r')
                    , hugeFinal = r'
                    , hugeIAPrelim = (r, r, r)
                    , hugeIAFinal = r
                    }


{- | union2 takes the vectors of characters and applies union2Single to each character
used for edge states in buikd and rearrangement
-}
union2 ∷ Bool → Bool → V.Vector CharacterData → V.Vector CharacterData → V.Vector CharInfo → V.Vector CharacterData
union2 useIA filterGaps = V.zipWith3 (union2Single useIA filterGaps)


{- | union2Single takes character data and returns union character data
union2Single assumes that the character vectors in the various states are the same length
that is--all leaves (hence other vertices later) have the same number of each type of character
used IAFinal states for dynamic characters
used in heurstic graph build and rearrangement
-}
union2Single ∷ Bool → Bool → CharacterData → CharacterData → CharInfo → CharacterData
union2Single useIA filterGaps firstVertChar secondVertChar inCharInfo =
    let thisType = charType inCharInfo
        thisMatrix = costMatrix inCharInfo
        thisActive = activity inCharInfo
        thisSlimTCM = slimTCM inCharInfo
        thisWideTCM = wideTCM inCharInfo
        thisHugeTCM = hugeTCM inCharInfo
    in  if not thisActive
            then firstVertChar
            else
                if thisType == Add
                    then intervalUnion firstVertChar secondVertChar
                    else
                        if thisType == NonAdd
                            then localUnion firstVertChar secondVertChar
                            else
                                if thisType `elem` packedNonAddTypes
                                    then BP.unionPacked firstVertChar secondVertChar
                                    else
                                        if thisType == Matrix
                                            then unionMatrix thisMatrix firstVertChar secondVertChar
                                            else
                                                if thisType `elem` prealignedCharacterTypes
                                                    then getPrealignedUnion thisType firstVertChar secondVertChar
                                                    else
                                                        if thisType `elem` nonExactCharacterTypes
                                                            then getDynamicUnion useIA filterGaps thisType firstVertChar secondVertChar thisSlimTCM thisWideTCM thisHugeTCM
                                                            else error ("Character type " <> show thisType <> " unrecognized/not implemented")


{- | makeEdgeData takes and edge and makes the VertData for the edge from the union of the two vertices
using IA assignments not so great for search deltas
-}
makeEdgeData ∷ Bool → Bool → DecoratedGraph → V.Vector (V.Vector CharInfo) → LG.LEdge b → VertexBlockData
makeEdgeData useIA filterGaps inGraph charInfoVV (eNode, vNode, _) =
    let eNodeVertData = vertData $ fromJust $ LG.lab inGraph eNode
        vNodeVertData = vertData $ fromJust $ LG.lab inGraph vNode
    in  createEdgeUnionOverBlocks useIA filterGaps eNodeVertData vNodeVertData charInfoVV []


{- | createEdgeUnionOverBlocks creates the union of the final states characters on an edge
The function takes data in blocks and block vector of char info and
extracts the triple for each block and creates new block data
this is used for delta's in edge invastion in Wagner and SPR/TBR
filter gaps for using with DO (flterGaps = True) or IA (filterGaps = False)
-}
createEdgeUnionOverBlocks
    ∷ Bool
    → Bool
    → VertexBlockData
    → VertexBlockData
    → V.Vector (V.Vector CharInfo)
    → [V.Vector CharacterData]
    → V.Vector (V.Vector CharacterData)
createEdgeUnionOverBlocks useIA filterGaps leftBlockData rightBlockData blockCharInfoVect curBlockData =
    if V.null leftBlockData
        then -- trace ("Blocks: " <> (show $ length curBlockData) <> " Chars  B0: " <> (show $ V.map snd $ head curBlockData))
            V.fromList $ reverse curBlockData
        else
            let leftBlockLength = length $ V.head leftBlockData
                rightBlockLength = length $ V.head rightBlockData
                -- firstBlock = V.zip3 (V.head leftBlockData) (V.head rightBlockData) (V.head blockCharInfoVect)

                -- missing data cases first or zip defaults to zero length
                firstBlockMedian
                    | (leftBlockLength == 0) = V.head rightBlockData
                    | (rightBlockLength == 0) = V.head leftBlockData
                    | otherwise = union2 useIA filterGaps (V.head leftBlockData) (V.head rightBlockData) (V.head blockCharInfoVect)
            in  createEdgeUnionOverBlocks
                    useIA
                    filterGaps
                    (V.tail leftBlockData)
                    (V.tail rightBlockData)
                    (V.tail blockCharInfoVect)
                    (firstBlockMedian : curBlockData)


{- | getPreAligned2Median takes prealigned character types (AlignedSlim, AlignedWide, AlignedHuge) and returns 2-median and cost
uses IA-type functions for slim/wide/huge
adjustNoCost distance between two nodes or creating a median with two edges
calcuated by the no change for entire length based min of the two nodes to self for non-change
-}
getPreAligned2Median ∷ Bool → CharInfo → CharacterData → CharacterData → CharacterData → CharacterData
getPreAligned2Median adjustNoCost charInfo nodeChar leftChar rightChar =
    let setCost
            ∷ ∀ {a}
             . (Integral a)
            ⇒ a
            → CharacterData
            → CharacterData
        setCost cVal r =
            r
                { localCost = weight charInfo * fromIntegral cVal
                , globalCost = sum [weight charInfo * fromIntegral cVal, globalCost leftChar, globalCost rightChar]
                }

        setSlimPrelim v r = r{alignedSlimPrelim = v}
        setWidePrelim v r = r{alignedWidePrelim = v}
        setHugePrelim v r = r{alignedHugePrelim = v}

        getCharL
            ∷ ∀ {k} {v ∷ k → Type} {e ∷ k}
             . (CharacterData → OpenDynamicCharacter v e)
            → v e
        getCharL f = extractMediansGapped $ f leftChar

        getCharR
            ∷ ∀ {k} {v ∷ k → Type} {e ∷ k}
             . (CharacterData → OpenDynamicCharacter v e)
            → v e
        getCharR f = extractMediansGapped $ f rightChar

        (setter, cost) = case charType charInfo of
            AlignedSlim →
                let cL = getCharL alignedSlimPrelim
                    cR = getCharR alignedSlimPrelim
                    (cM, score) = get2WaySlim (slimTCM charInfo) cL cR
                    noChangeAdjustment = if not adjustNoCost then 0
                                         else 
                                            let (_, lCost) = get2WaySlim (slimTCM charInfo) cL cL
                                                (_, rCost) = get2WaySlim (slimTCM charInfo) cR cR
                                            in min lCost rCost
                    (score',  noChangeAdjustment') = adjustNoCostNonZeroDiag adjustNoCost (costMatrix charInfo) (toEnum $ GV.length cM) (score, noChangeAdjustment)
                in  
                -- trace ("GPA2MS: " <> (show (score', noChangeAdjustment', weight charInfo, adjustNoCost, diagonalNonZero (costMatrix charInfo) 0))) $
                (setSlimPrelim (cL, cM, cR), score' + noChangeAdjustment')

            AlignedWide ->
                let cL = getCharL alignedWidePrelim
                    cR = getCharR alignedWidePrelim
                    (cM, score) = get2WayWideHuge (wideTCM charInfo) cL cR
                    noChangeAdjustment = if not adjustNoCost then 0
                                         else 
                                            let (_, lCost) = get2WayWideHuge (wideTCM charInfo) cL cL
                                                (_, rCost) = get2WayWideHuge (wideTCM charInfo) cR cR
                                            in min lCost rCost
                    (score',  noChangeAdjustment') = adjustNoCostNonZeroDiag adjustNoCost (costMatrix charInfo) (toEnum $ GV.length cM) (score, noChangeAdjustment)
                in  (setWidePrelim (cL, cM, cR), score' + noChangeAdjustment')

            AlignedHuge ->
                let cL = getCharL alignedHugePrelim
                    cR = getCharR alignedHugePrelim
                    (cM, score) = get2WayWideHuge (hugeTCM charInfo) cL cR
                    noChangeAdjustment = if not adjustNoCost then 0
                                         else 
                                            let (_, lCost) = get2WayWideHuge (hugeTCM charInfo) cL cL
                                                (_, rCost) = get2WayWideHuge (hugeTCM charInfo) cR cR
                                            in min lCost rCost
                    (score',  noChangeAdjustment') = adjustNoCostNonZeroDiag adjustNoCost (costMatrix charInfo) (toEnum $ GV.length cM) (score, noChangeAdjustment)
                in  (setHugePrelim (cL, cM, cR), score' + noChangeAdjustment')

            other -> error $ "Unrecognized character type: " <> show other

    in  setter $ setCost cost nodeChar


{-
    let characterType = charType charInfo
    in
    if characterType == AlignedSlim then
        let (prelimChar, cost) = get2WaySlim (slimTCM charInfo) (extractMediansGapped $ alignedSlimPrelim leftChar) (extractMediansGapped $ alignedSlimPrelim rightChar)
        in
        -- trace ("GPA2M: " <> (show $ GV.length prelimChar))
        nodeChar { alignedSlimPrelim = (extractMediansGapped $ alignedSlimPrelim leftChar, prelimChar,  extractMediansGapped $ alignedSlimPrelim rightChar)
                 , localCost = weight charInfo * fromIntegral cost
                 , globalCost = sum [ weight charInfo * fromIntegral cost, globalCost leftChar, globalCost rightChar]
                 }

    else if characterType == AlignedWide then
        let (prelimChar, cost) = get2WayWideHuge (wideTCM charInfo) (extractMediansGapped $ alignedWidePrelim leftChar) (extractMediansGapped $ alignedWidePrelim rightChar)
        in
        nodeChar { alignedWidePrelim = (extractMediansGapped $ alignedWidePrelim leftChar, prelimChar,  extractMediansGapped $ alignedWidePrelim rightChar)
                 , localCost = weight charInfo * fromIntegral cost
                 , globalCost = sum [ weight charInfo * fromIntegral cost, globalCost leftChar, globalCost rightChar]
                 }

    else if characterType == AlignedHuge then
        let (prelimChar, cost) = get2WayWideHuge (hugeTCM charInfo) (extractMediansGapped $ alignedHugePrelim leftChar) (extractMediansGapped $ alignedHugePrelim rightChar)
        in
        nodeChar { alignedHugePrelim = (extractMediansGapped $ alignedHugePrelim leftChar, prelimChar,  extractMediansGapped $ alignedHugePrelim rightChar)
                 , localCost = weight charInfo * fromIntegral cost
                 , globalCost = sum [ weight charInfo * fromIntegral cost, globalCost leftChar, globalCost rightChar]
                 }

    else error ("Unrecognized character type " <> show characterType)
-}

{- | getPreAligned2MedianUnionFields takes prealigned character types (AlignedSlim, AlignedWide, AlignedHuge) and returns 2-median and cost
uses IA-type functions for slim/wide/huge-- based on union fields
not sure if ever need adjust cost but in there to be complete
-}
getPreAligned2MedianUnionFields ∷ Bool → CharInfo → CharacterData → CharacterData → CharacterData → CharacterData
getPreAligned2MedianUnionFields adjustNoCost charInfo nodeChar leftChar rightChar =
    let characterType = charType charInfo
    in  if characterType == AlignedSlim
            then
                let (prelimChar, cost) = get2WaySlim (slimTCM charInfo) (alignedSlimUnion leftChar) (alignedSlimUnion rightChar)
                    noChangeAdjust =
                        if not adjustNoCost
                            then 0
                            else
                                let (_, lCost) = get2WaySlim (slimTCM charInfo) (alignedSlimUnion leftChar) (alignedSlimUnion leftChar)
                                    (_, rCost) = get2WaySlim (slimTCM charInfo) (alignedSlimUnion rightChar) (alignedSlimUnion rightChar)
                                in  min lCost rCost
                in  -- trace ("GPA2M-slim: " <> (show (GV.length prelimChar, GV.length $ alignedSlimUnion leftChar, GV.length $ alignedSlimUnion rightChar)))
                    nodeChar
                        { alignedSlimUnion = prelimChar
                        , localCost = weight charInfo * fromIntegral (cost + noChangeAdjust)
                        , globalCost = sum [weight charInfo * fromIntegral (cost + noChangeAdjust), globalCost leftChar, globalCost rightChar]
                        }
            else
                if characterType == AlignedWide
                    then
                        let (prelimChar, cost) = get2WayWideHuge (wideTCM charInfo) (alignedWideUnion leftChar) (alignedWideUnion rightChar)
                            noChangeAdjust =
                                if not adjustNoCost
                                    then 0
                                    else
                                        let (_, lCost) = get2WayWideHuge (wideTCM charInfo) (alignedWideUnion leftChar) (alignedWideUnion leftChar)
                                            (_, rCost) = get2WayWideHuge (wideTCM charInfo) (alignedWideUnion rightChar) (alignedWideUnion rightChar)
                                        in  min lCost rCost
                        in  -- trace ("GPA2M-wide: " <> (show $ GV.length prelimChar))
                            nodeChar
                                { alignedWideUnion = prelimChar
                                , localCost = weight charInfo * fromIntegral (cost + noChangeAdjust)
                                , globalCost = sum [weight charInfo * fromIntegral (cost + noChangeAdjust), globalCost leftChar, globalCost rightChar]
                                }
                    else
                        if characterType == AlignedHuge
                            then
                                let (prelimChar, cost) = get2WayWideHuge (hugeTCM charInfo) (alignedHugeUnion leftChar) (alignedHugeUnion rightChar)
                                    noChangeAdjust =
                                        if not adjustNoCost
                                            then 0
                                            else
                                                let (_, lCost) = get2WayWideHuge (hugeTCM charInfo) (alignedHugeUnion leftChar) (alignedHugeUnion leftChar)
                                                    (_, rCost) = get2WayWideHuge (hugeTCM charInfo) (alignedHugeUnion rightChar) (alignedHugeUnion rightChar)
                                                in  min lCost rCost
                                in  -- trace ("GPA2M-huge: " <> (show $ GV.length prelimChar))
                                    nodeChar
                                        { alignedHugeUnion = prelimChar
                                        , localCost = weight charInfo * fromIntegral (cost + noChangeAdjust)
                                        , globalCost = sum [weight charInfo * fromIntegral (cost + noChangeAdjust), globalCost leftChar, globalCost rightChar]
                                        }
                            else error ("Unrecognized character type " <> show characterType)


-- | makeIAUnionPrelimLeaf makes union and sets for leaf characters--leaves alignment fields unchanged
makeIAUnionPrelimLeaf ∷ CharInfo → CharacterData → CharacterData
makeIAUnionPrelimLeaf charInfo nodeChar =
    let characterType = charType charInfo
    in  if characterType == NonAdd
            then
                let prelimState = snd3 $ stateBVPrelim nodeChar
                in  nodeChar{stateBVUnion = prelimState}
            else
                if characterType == Add
                    then
                        let prelimState = snd3 $ rangePrelim nodeChar
                        in  nodeChar{rangeUnion = prelimState}
                    else
                        if characterType == Matrix
                            then
                                let prelimState = matrixStatesPrelim nodeChar
                                in  nodeChar{matrixStatesUnion = prelimState}
                            else -- the checking for null in prelimstate (slim/wide/huge sequences) comes form case of splitting graph
                            -- and reoptimizing in swap and fuse but single leaf is split off

                                if characterType `elem` [SlimSeq, NucSeq]
                                    then
                                        let prelimState = extractMediansGapped $ slimAlignment nodeChar
                                            unionState = unionBVOrMissing prelimState (length $ alphabet charInfo) (slimGapped nodeChar)
                                        in  nodeChar
                                                { slimIAPrelim = makeDynamicCharacterFromSingleVector unionState -- slimAlignment nodeChar
                                                , slimIAFinal = unionState -- prelimState
                                                , slimIAUnion = unionState
                                                }
                                    else
                                        if characterType `elem` [WideSeq, AminoSeq]
                                            then
                                                let prelimState = extractMediansGapped $ wideAlignment nodeChar
                                                    unionState = unionBVOrMissing prelimState (length $ alphabet charInfo) (wideGapped nodeChar)
                                                in  nodeChar
                                                        { wideIAPrelim = makeDynamicCharacterFromSingleVector unionState -- ideAlignment nodeChar
                                                        , wideIAFinal = unionState -- prelimState
                                                        , wideIAUnion = unionState
                                                        }
                                            else
                                                if characterType == HugeSeq
                                                    then
                                                        let prelimState = extractMediansGapped $ hugeAlignment nodeChar
                                                            unionState = unionBVOrMissing prelimState (length $ alphabet charInfo) (hugeGapped nodeChar)
                                                        in  nodeChar
                                                                { hugeIAPrelim = makeDynamicCharacterFromSingleVector unionState -- hugeAlignment nodeChar
                                                                , hugeIAFinal = unionState -- prelimState
                                                                , hugeIAUnion = unionState
                                                                }
                                                    else
                                                        if characterType == AlignedSlim
                                                            then
                                                                let prelimState = snd3 $ alignedSlimPrelim nodeChar
                                                                in  nodeChar{alignedSlimUnion = prelimState}
                                                            else
                                                                if characterType == AlignedWide
                                                                    then
                                                                        let prelimState = snd3 $ alignedWidePrelim nodeChar
                                                                        in  nodeChar{alignedWideUnion = prelimState}
                                                                    else
                                                                        if characterType == AlignedHuge
                                                                            then
                                                                                let prelimState = snd3 $ alignedHugePrelim nodeChar
                                                                                in  nodeChar{alignedHugeUnion = prelimState}
                                                                            else
                                                                                if characterType `elem` [Packed2, Packed4, Packed5, Packed8, Packed64]
                                                                                    then
                                                                                        let prelimState = snd3 $ packedNonAddPrelim nodeChar
                                                                                        in  nodeChar{packedNonAddUnion = prelimState}
                                                                                    else error ("Unrecognized character type " <> show characterType)


{- | unionBVOrMissing returns leaf algnment state, if all '-' converts to missing characters
 so BV unions and IAFinal get a zero cost as opposed to checking against all '-' seqquence
-}
unionBVOrMissing ∷ (FiniteBits e, GV.Vector v e) ⇒ v e → Int → (v e, v e, v e) → v e
unionBVOrMissing prelimState alphSize nodeGapped =
    if not $ GV.null prelimState
        then
            if GV.null $ extractMediansSingle prelimState
                then -- trace ("MIAUPL: " <> (show $ convertIfAllGapsToAllBitsOn (length $ alphabet charInfo) prelimState))
                    convertAllGapsToAllBitsOn alphSize prelimState
                else prelimState
        else extractMedians nodeGapped


{- | convertAllGapsToAllBitsOn takes a single fields of a dynamic character and
converts replaces
'gaps' with all bits on--in essence '?' or missing element
-}
convertAllGapsToAllBitsOn ∷ (FiniteBits e, GV.Vector v e) ⇒ Int → v e → v e
convertAllGapsToAllBitsOn alphSize inVect =
    if GV.null inVect
        then inVect
        else
            let numElements = GV.length inVect
                onBitList = fmap (setBit (inVect GV.! 0)) [0 .. alphSize - 1]
                onBits = L.foldl1' (.|.) onBitList
            in  GV.replicate numElements onBits


-- | allMissingBits test if all bits in alphabet size are ON
allMissingBits ∷ (FiniteBits e, GV.Vector v e) ⇒ Int → v e → Bool
allMissingBits alphSize inVect =
    not (GV.null inVect)
        && ( let onBitList = fmap (setBit (inVect GV.! 0)) [0 .. alphSize - 1]
                 missingBits = L.foldl1' (.|.) onBitList
                 offBits = GV.filter (/= missingBits) inVect
             in  GV.null offBits
           )


{-
-- | getNonExactUnionFields takes two non-exact characters and union field assignment
-- based on character type and nodeChar
-- modifies both IA and union fields
-- union fields are unions of parent states (aligned, or IA, or static)
getNonExactUnionFields :: CharInfo -> CharacterData -> CharacterData -> CharacterData -> CharacterData
getNonExactUnionFields charInfo nodeChar leftChar rightChar =
    let characterType = charType charInfo
    in
    if characterType `elem` [SlimSeq, NucSeq] then
        let (prelimChar, cost) = get2WaySlim (slimTCM charInfo) (slimIAUnion leftChar) (slimIAUnion rightChar)
        in
        nodeChar { slimIAUnion = prelimChar
                   , localCost = (weight charInfo) * (fromIntegral cost)
                   , globalCost = sum [ (weight charInfo) * (fromIntegral cost), globalCost leftChar, globalCost rightChar]
                    }
    else if characterType `elem` [WideSeq, AminoSeq] then
        let (prelimChar, minCost) = get2WayWideHuge (wideTCM charInfo) (wideIAUnion leftChar) (wideIAUnion rightChar)
        in
        nodeChar { wideIAUnion = prelimChar
                   , localCost = (weight charInfo) * (fromIntegral minCost)
                   , globalCost = sum [ (weight charInfo) * (fromIntegral minCost), globalCost leftChar, globalCost rightChar]
                   }
    else if characterType == HugeSeq then
        let (prelimChar, minCost) = get2WayWideHuge (hugeTCM charInfo) (hugeIAUnion leftChar) (hugeIAUnion rightChar)
        in
        nodeChar {hugeIAUnion = prelimChar
                , localCost = (weight charInfo) * (fromIntegral minCost)
                , globalCost = sum [ (weight charInfo) * (fromIntegral minCost), globalCost leftChar, globalCost rightChar]
                }
    else error ("Unrecognized character type " <> show characterType)
-}

{- | makeIAPrelimCharacter takes two characters and performs 2-way assignment
based on character type and nodeChar
modifies both IA and union fields
union fields are unions of parent states (aligned, or IA, or static)
does not adjust for no change cost stuff since never used for actual cost--just assignment (I hope)
-}
makeIAPrelimCharacter ∷ Bool → CharInfo → CharacterData → CharacterData → CharacterData → CharacterData
makeIAPrelimCharacter _ charInfo nodeChar leftChar rightChar =
    let characterType = charType charInfo
    in  if characterType == NonAdd
            then
                let leftState = stateBVUnion leftChar
                    rightState = stateBVUnion rightChar
                    unionState = V.zipWith (.|.) leftState rightState
                in  nodeChar{stateBVUnion = unionState}
            else
                if characterType == Add
                    then
                        let prelimState =
                                V.zipWith4
                                    getUnionRange
                                    (V.map fst $ rangeUnion leftChar)
                                    (V.map snd $ rangeUnion leftChar)
                                    (V.map fst $ rangeUnion rightChar)
                                    (V.map snd $ rangeUnion rightChar)
                        in  nodeChar{rangeUnion = prelimState}
                    else
                        if characterType == Matrix
                            then
                                let numStates = length $ costMatrix charInfo
                                    newMatrixVector = getUnionVector (costMatrix charInfo) numStates <$> V.zip (matrixStatesUnion leftChar) (matrixStatesUnion rightChar)
                                in  nodeChar{matrixStatesUnion = newMatrixVector}
                            else
                                if characterType == AlignedSlim
                                    then
                                        let prelimState = GV.zipWith (.|.) (alignedSlimUnion leftChar) (alignedSlimUnion rightChar)
                                        in  nodeChar{alignedSlimUnion = prelimState}
                                    else
                                        if characterType == AlignedWide
                                            then
                                                let prelimState = GV.zipWith (.|.) (alignedWideUnion leftChar) (alignedWideUnion rightChar)
                                                in  nodeChar{alignedWideUnion = prelimState}
                                            else
                                                if characterType == AlignedHuge
                                                    then
                                                        let prelimState = GV.zipWith (.|.) (alignedHugeUnion leftChar) (alignedHugeUnion rightChar)
                                                        in  nodeChar{alignedHugeUnion = prelimState}
                                                    else
                                                        if characterType `elem` [Packed2, Packed4, Packed5, Packed8, Packed64]
                                                            then
                                                                let prelimState = GV.zipWith (.|.) (packedNonAddUnion leftChar) (packedNonAddUnion leftChar)
                                                                in  nodeChar{packedNonAddUnion = prelimState}
                                                            else
                                                                if characterType `elem` [SlimSeq, NucSeq]
                                                                    then
                                                                        let (prelimChar, cost) = get2WaySlim (slimTCM charInfo) (extractMediansGapped $ slimIAPrelim leftChar) (extractMediansGapped $ slimIAPrelim rightChar)
                                                                        in  -- trace ("MPC: " <> (show prelimChar) <> "\nleft: " <> (show $ extractMediansGapped $ slimIAPrelim leftChar) <> "\nright: " <> (show $ extractMediansGapped $ slimIAPrelim rightChar))
                                                                            -- trace ("MIAUP-C: " <> (show $ GV.length $ GV.zipWith (.|.) (slimIAUnion leftChar) (slimIAUnion rightChar)))

                                                                            -- the check for all missing basically creates an intersection result so all missing isn't porpagated post-order
                                                                            nodeChar
                                                                                { slimIAPrelim =
                                                                                    ( extractMediansGapped $ slimIAPrelim leftChar
                                                                                    , prelimChar
                                                                                    , extractMediansGapped $ slimIAPrelim rightChar
                                                                                    )
                                                                                , slimIAUnion = orBVOrMissingIntersection (length $ alphabet charInfo) (slimIAUnion leftChar) (slimIAUnion rightChar)
                                                                                , localCost =
                                                                                    if GV.null (slimIAUnion leftChar) || GV.null (slimIAUnion rightChar)
                                                                                        then 0
                                                                                        else weight charInfo * fromIntegral cost
                                                                                , globalCost = sum [weight charInfo * fromIntegral cost, globalCost leftChar, globalCost rightChar]
                                                                                }
                                                                    else
                                                                        if characterType `elem` [WideSeq, AminoSeq]
                                                                            then
                                                                                let (prelimChar, minCost) =
                                                                                        get2WayWideHuge
                                                                                            (wideTCM charInfo)
                                                                                            (extractMediansGapped $ wideIAPrelim leftChar)
                                                                                            (extractMediansGapped $ wideIAPrelim rightChar)
                                                                                in  nodeChar
                                                                                        { wideIAPrelim =
                                                                                            ( extractMediansGapped $ wideIAPrelim leftChar
                                                                                            , prelimChar
                                                                                            , extractMediansGapped $ wideIAPrelim rightChar
                                                                                            )
                                                                                        , wideIAUnion = orBVOrMissingIntersection (length $ alphabet charInfo) (wideIAUnion leftChar) (wideIAUnion rightChar)
                                                                                        , localCost = weight charInfo * fromIntegral minCost
                                                                                        , globalCost = sum [weight charInfo * fromIntegral minCost, globalCost leftChar, globalCost rightChar]
                                                                                        }
                                                                            else
                                                                                if characterType == HugeSeq
                                                                                    then
                                                                                        let (prelimChar, minCost) =
                                                                                                get2WayWideHuge
                                                                                                    (hugeTCM charInfo)
                                                                                                    (extractMediansGapped $ hugeIAPrelim leftChar)
                                                                                                    (extractMediansGapped $ hugeIAPrelim rightChar)
                                                                                        in  nodeChar
                                                                                                { hugeIAPrelim =
                                                                                                    ( extractMediansGapped $ hugeIAPrelim leftChar
                                                                                                    , prelimChar
                                                                                                    , extractMediansGapped $ hugeIAPrelim rightChar
                                                                                                    )
                                                                                                , hugeIAUnion = orBVOrMissingIntersection (length $ alphabet charInfo) (hugeIAUnion leftChar) (hugeIAUnion rightChar)
                                                                                                , localCost = weight charInfo * fromIntegral minCost
                                                                                                , globalCost = sum [weight charInfo * fromIntegral minCost, globalCost leftChar, globalCost rightChar]
                                                                                                }
                                                                                    else nodeChar -- error ("Unrecognized character type " <> show characterType)


-- | orBVOrMissingIntersection takes two uninBV seqs and returns union or intersectino if one/both missing
orBVOrMissingIntersection ∷ (FiniteBits e, GV.Vector v e) ⇒ Int → v e → v e → v e
orBVOrMissingIntersection alphSize unionIALeft unionIARight
    | GV.null unionIALeft || allMissingBits alphSize unionIALeft = unionIARight
    | GV.null unionIARight || allMissingBits alphSize unionIARight = unionIALeft
    | otherwise = GV.zipWith (.|.) unionIALeft unionIARight


{- | makeIAFinalCharacterStaticIA takes two characters and performs 2-way assignment
based on character type and nodeChar--only IA fields are modified
this pulls from current node for left and right states
skips other than unaligned sequence characters
-}
makeIAFinalCharacter ∷ AssignmentMethod → CharInfo → CharacterData → CharacterData → CharacterData
makeIAFinalCharacter finalMethod charInfo nodeChar parentChar =
    let characterType = charType charInfo
    in  if characterType `elem` [SlimSeq, NucSeq]
            then
                let finalIAChar =
                        getFinal3WaySlim
                            (slimTCM charInfo)
                            (slimIAFinal parentChar)
                            (extractMediansLeftGapped $ slimIAPrelim nodeChar)
                            (extractMediansRightGapped $ slimIAPrelim nodeChar)
                    finalChar =
                        if finalMethod == ImpliedAlignment
                            then extractMedians $ makeDynamicCharacterFromSingleVector finalIAChar
                            else slimFinal nodeChar
                in  nodeChar
                        { slimIAFinal = finalIAChar
                        , slimFinal = finalChar
                        }
            else
                if characterType `elem` [WideSeq, AminoSeq]
                    then
                        let finalIAChar =
                                getFinal3WayWideHuge
                                    (wideTCM charInfo)
                                    (wideIAFinal parentChar)
                                    (extractMediansLeftGapped $ wideIAPrelim nodeChar)
                                    (extractMediansRightGapped $ wideIAPrelim nodeChar)
                            finalChar =
                                if finalMethod == ImpliedAlignment
                                    then extractMedians $ makeDynamicCharacterFromSingleVector finalIAChar
                                    else wideFinal nodeChar
                        in  nodeChar
                                { wideIAFinal = finalIAChar
                                , wideFinal = finalChar
                                }
                    else
                        if characterType == HugeSeq
                            then
                                let finalIAChar =
                                        getFinal3WayWideHuge
                                            (hugeTCM charInfo)
                                            (hugeIAFinal parentChar)
                                            (extractMediansLeftGapped $ hugeIAPrelim nodeChar)
                                            (extractMediansRightGapped $ hugeIAPrelim nodeChar)
                                    finalChar =
                                        if finalMethod == ImpliedAlignment
                                            then extractMedians $ makeDynamicCharacterFromSingleVector finalIAChar
                                            else hugeFinal nodeChar
                                in  nodeChar
                                        { hugeIAFinal = finalIAChar
                                        , hugeFinal = finalChar
                                        }
                            else nodeChar -- error ("Unrecognized character type " <> show characterType)


-- | get2WaySlim takes two slim vectors an produces a preliminary median
get2WayGeneric
    ∷ ∀ e (v ∷ Type → Type). (GV.Vector v e) ⇒ (e → e → (e, Word)) → v e → v e → (v e, Word)
get2WayGeneric tcm descendantLeftPrelim descendantRightPrelim =
    let -- this should not be needed some problems at times with IA
        -- len   = GV.length descendantLeftPrelim
        len = min (GV.length descendantLeftPrelim) (GV.length descendantRightPrelim)
        vt = V.generate len $ \i → tcm (descendantLeftPrelim GV.! i) (descendantRightPrelim GV.! i) -- :: V.Vector (SlimState, Word)
        gen ∷ (GV.Vector v a) ⇒ V.Vector (a, b) → v a
        gen v = let med i = fst $ v V.! i in GV.generate len med

        add :: Num b => V.Vector (a, b) -> b
        add = V.foldl' (\x e → x + snd e) 0
    in  (,) <$> gen <*> add $ vt


-- | get2WaySlim takes two slim vectors an produces a preliminary median
get2WaySlim ∷ TCMD.DenseTransitionCostMatrix → SV.Vector SlimState → SV.Vector SlimState → (SV.Vector SlimState, Word)
get2WaySlim lSlimTCM = get2WayGeneric (TCMD.lookupPairwise lSlimTCM)


-- | get2WayWideHuge like get2WaySlim but for wide and huge characters
get2WayWideHuge ∷ (FiniteBits a, GV.Vector v a) ⇒ MR.MetricRepresentation a → v a → v a → (v a, Word)
get2WayWideHuge whTCM = get2WayGeneric (MR.retreivePairwiseTCM whTCM)


{- | getFinal3Way takes parent final assignment (including indel characters) and descendent
preliminary gapped assingment from postorder and creates a gapped final assignment based on
minimum cost median for the three inputs.  THis is done to preserve the ImpliedAlignment
information to create a final assingment with out an additional DO call to keep the
creation linear in sequence length.  Since gaps remain--they must be filtered when output or
used as true final sequence assignments using M.createUngappedMedianSequence
-}
getFinal3WaySlim
    ∷ TCMD.DenseTransitionCostMatrix → SV.Vector SlimState → SV.Vector SlimState → SV.Vector SlimState → SV.Vector SlimState
getFinal3WaySlim lSlimTCM parentFinal descendantLeftPrelim descendantRightPrelim =
    let newFinal = removeGapAndNil $ SV.zipWith3 (local3WaySlim lSlimTCM) parentFinal descendantLeftPrelim descendantRightPrelim
    in  newFinal


-- | getFinal3WayWideHuge like getFinal3WaySlim but for wide and huge characters
getFinal3WayWideHuge ∷ (FiniteBits a, GV.Vector v a) ⇒ MR.MetricRepresentation a → v a → v a → v a → v a
getFinal3WayWideHuge whTCM parentFinal descendantLeftPrelim descendantRightPrelim =
    let newFinal = removeGapAndNil $ GV.zipWith3 (local3WayWideHuge whTCM) parentFinal descendantLeftPrelim descendantRightPrelim
    in  newFinal


-- | local3WayWideHuge takes tripples for wide and huge sequence types and returns median
local3WayWideHuge ∷ (FiniteBits a) ⇒ MR.MetricRepresentation a → a → a → a → a
local3WayWideHuge lWideTCM b c d =
    let -- b' = if b == zeroBits then gap else b
        -- c' = if c == zeroBits then gap else c
        -- d' = if d == zeroBits then gap else d
        (median, _) = MR.retreiveThreewayTCM lWideTCM b c d
    in  -- trace ((show b) <> " " <> (show c) <> " " <> (show d) <> " => " <> (show median))
        median


-- | local3WaySlim takes triple of SlimState and retuns median
local3WaySlim ∷ TCMD.DenseTransitionCostMatrix → SlimState → SlimState → SlimState → SlimState
local3WaySlim lSlimTCM b c d =
    -- trace ("L3WS: " <> (show (b,c,d))) (
    let
    in  -- b' = if b == zeroBits then gap else b
        -- c' = if c == zeroBits then gap else c
        -- d' = if d == zeroBits then gap else d

        -- trace ("L3WS: " <> (show (b',c',d'))) (
        let (median, _) = TCMD.lookupThreeway lSlimTCM b c d
        in  -- trace ("3way: " <> (show b) <> " " <> (show c) <> " " <> (show d) <> " => " <> (show (median, cost)))
            median


-- )

-- \| generalSequenceDiff  takes two sequence elemental bit types and retuns min and max integer
-- cost differences using matrix values
-- if value has no bits on--it is set to 0th bit on for GAP
generalSequenceDiff ∷ (FiniteBits a) ⇒ S.Matrix Int → Int → a → a → (Int, Int)
generalSequenceDiff thisMatrix numStates uState vState =
    -- trace ("GSD: " <> (show (numStates, uState, vState))) (
    let gapIfNil ∷ ∀ {a}. (Bits a) ⇒ a → a
        gapIfNil x
            | popCount x == 0 = (x `xor` x) `setBit` fromEnum gapIndex
            | otherwise = x
        uState' = gapIfNil uState
        vState' = gapIfNil vState
        uStateList = fmap snd $ filter fst $ zip (fmap (testBit uState') [0 .. numStates - 1]) [0 .. numStates - 1]
        vStateList = fmap snd $ filter fst $ zip (fmap (testBit vState') [0 .. numStates - 1]) [0 .. numStates - 1]
        uvCombinations = cartProd uStateList vStateList
        costOfPairs = fmap (thisMatrix S.!) uvCombinations
    in  -- trace ("GSD: " <> (show uStateList) <> " " <> (show vStateList) <> " min " <> (show $ minimum costOfPairs) <> " max " <> (show $  maximum costOfPairs))
        (minimum costOfPairs, maximum costOfPairs)


-- )

-- | getNoGapPrelimContext takes gaps and nils out of left, median, and right of gapped structure
getNoGapPrelimContext
    ∷ ( FiniteBits e
      , GV.Vector v e
      )
    ⇒ OpenDynamicCharacter v e
    → OpenDynamicCharacter v e
getNoGapPrelimContext prelimContext =
    let lhs = extractMediansLeft prelimContext
        med = extractMedians prelimContext
        rhs = extractMediansRight prelimContext
    in  (lhs, med, rhs)<|MERGE_RESOLUTION|>--- conflicted
+++ resolved
@@ -657,7 +657,6 @@
     → (SlimDynamicCharacter, WideDynamicCharacter, HugeDynamicCharacter)
     → (SlimDynamicCharacter, WideDynamicCharacter, HugeDynamicCharacter)
     → (SlimDynamicCharacter, WideDynamicCharacter, HugeDynamicCharacter, Double)
-<<<<<<< HEAD
 pairwiseDO adjustNoCost charInfo (slim1, wide1, huge1) (slim2, wide2, huge2) = case charType charInfo of
     thisType
         | thisType `elem` [SlimSeq, NucSeq] →
@@ -692,59 +691,6 @@
                     in  min lCost rCost
         in  (mempty, mempty, r, weight charInfo * fromIntegral (cost + noChangeAdjust))
     thisType → error $ fold ["Unrecognised character type '", show thisType, "'in a DYNAMIC character branch"]
-=======
-pairwiseDO adjustNoCost charInfo (slim1, wide1, huge1) (slim2, wide2, huge2) =
-    let thisType = charType charInfo
-        thisMatrix = costMatrix charInfo
-
-    in  if thisType `elem` [SlimSeq, NucSeq]
-            then
-                let (cost', noChangeAdjust') = adjustNoCostNonZeroDiag adjustNoCost thisMatrix (toEnum $ GV.length $ snd3 r) (cost, noChangeAdjust)
-                    (cost, r) = slimPairwiseDO (slimTCM charInfo) slim1 slim2
-                    -- adjustment based on aligned left and right
-                    noChangeAdjust =
-                        if not adjustNoCost
-                            then 0
-                            else
-                                let (_, lCost) = get2WaySlim (slimTCM charInfo) (extractMediansLeftGapped r) (extractMediansLeftGapped r)
-                                    (_, rCost) = get2WaySlim (slimTCM charInfo) (extractMediansRightGapped r) (extractMediansRightGapped r)
-                                in  min lCost rCost
-                in  --trace ("PDOS: " <> (show (cost', noChangeAdjust', weight charInfo))) $
-                        -- trace ("pDO:" <> (show (GV.length $ fst3 slim1, GV.length $ snd3 slim1)) <> " " <> (show (GV.length $ fst3 slim2, GV.length $ snd3 slim2)))
-                        (r, mempty, mempty, weight charInfo * fromIntegral (cost' + noChangeAdjust'))
-            else
-                if thisType `elem` [WideSeq, AminoSeq]
-                    then
-                        let coefficient = MR.minInDelCost (wideTCM charInfo)
-                            (cost', noChangeAdjust') = adjustNoCostNonZeroDiag adjustNoCost thisMatrix (toEnum $ GV.length $ snd3 r) (cost, noChangeAdjust)
-                            (cost, r) = widePairwiseDO coefficient (MR.retreivePairwiseTCM $ wideTCM charInfo) wide1 wide2
-                            noChangeAdjust =
-                                if not adjustNoCost
-                                    then 0
-                                    else
-                                        let (_, lCost) = get2WayWideHuge (wideTCM charInfo) (extractMediansLeftGapped r) (extractMediansLeftGapped r)
-                                            (_, rCost) = get2WayWideHuge (wideTCM charInfo) (extractMediansRightGapped r) (extractMediansRightGapped r)
-                                        in  min lCost rCost
-                        in  --trace ("PDOW: " <> (show (cost', noChangeAdjust', weight charInfo))) $
-                                (mempty, r, mempty, weight charInfo * fromIntegral (cost' + noChangeAdjust'))
-                    else
-                        if thisType == HugeSeq
-                            then
-                                let coefficient = MR.minInDelCost (hugeTCM charInfo)
-                                    (cost', noChangeAdjust') = adjustNoCostNonZeroDiag adjustNoCost thisMatrix (toEnum $ GV.length $ snd3 r) (cost, noChangeAdjust)
-                                    (cost, r) = hugePairwiseDO coefficient (MR.retreivePairwiseTCM $ hugeTCM charInfo) huge1 huge2
-                                    noChangeAdjust =
-                                        if not adjustNoCost
-                                            then 0
-                                            else
-                                                let (_, lCost) = get2WayWideHuge (hugeTCM charInfo) (extractMediansLeftGapped r) (extractMediansLeftGapped r)
-                                                    (_, rCost) = get2WayWideHuge (hugeTCM charInfo) (extractMediansRightGapped r) (extractMediansRightGapped r)
-                                                in  min lCost rCost
-                                in  --trace ("PDOH: " <> (show (cost', noChangeAdjust', weight charInfo))) $
-                                        (mempty, mempty, r, weight charInfo * fromIntegral (cost' + noChangeAdjust'))
-                            else error $ fold ["Unrecognised character type '", show thisType, "'in a DYNAMIC character branch"]
->>>>>>> 9826dcd9
-
 
 
 {- | getDOMedianCharInfoUnion  is a wrapper around getDOMedian with CharInfo-based interface
