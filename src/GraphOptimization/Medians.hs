--- conflicted
+++ resolved
@@ -79,10 +79,7 @@
 import Data.List qualified as L
 import Data.Maybe
 import Data.MetricRepresentation qualified as MR
-<<<<<<< HEAD
-=======
-import Data.TCM qualified as DT
->>>>>>> 2ccfd6a5
+--import Data.TCM qualified as DT
 import Data.TCM.Dense qualified as TCMD
 import Data.Vector qualified as V
 import Data.Vector.Generic qualified as GV
@@ -106,7 +103,6 @@
 -}
 makeDynamicCharacterFromSingleVector ∷ (GV.Vector v a) ⇒ v a → (v a, v a, v a)
 makeDynamicCharacterFromSingleVector dc = unsafeCharacterBuiltByST (toEnum $ GV.length dc) $ \dc' → GV.imapM_ (\k v → setAlign dc' k v v v) dc
-
 
 {- | median2 takes the vectors of characters and applies median2Single to each
 character
@@ -189,17 +185,10 @@
                                                     else
                                                         if thisType `elem` nonExactCharacterTypes
                                                             then
-<<<<<<< HEAD
                                                                 let newCharVect
                                                                         | staticIA = makeIAPrelimCharacter adjustNoCost inCharInfo emptyCharacter firstVertChar secondVertChar
                                                                         | otherwise =
                                                                             getDOMedian adjustNoCost thisWeight thisMatrix thisSlimTCM thisWideTCM thisHugeTCM thisType firstVertChar secondVertChar
-=======
-                                                                let newCharVect =
-                                                                        if staticIA
-                                                                            then makeIAPrelimCharacter adjustNoCost inCharInfo emptyCharacter firstVertChar secondVertChar
-                                                                            else getDOMedian adjustNoCost thisWeight thisMatrix thisSlimTCM thisWideTCM thisHugeTCM thisType firstVertChar secondVertChar
->>>>>>> 2ccfd6a5
                                                                 in  -- trace ("M2S: " <> (show $ localCost  newCharVect))
                                                                     (newCharVect, localCost newCharVect)
                                                             else error ("Character type " <> show thisType <> " unrecognized/not implemented")
@@ -340,14 +329,9 @@
 interUnion ∷ Bool → Double → (Double, Double) → CharacterData → CharacterData → CharacterData
 interUnion adjustNoCost thisWeight (lNoChangeCost, lChangeCost) leftChar rightChar =
     let (newStateVect, noChangeCostVect, changeCostVect) = V.unzip3 $ V.zipWith interUnionBV (snd3 $ stateBVPrelim leftChar) (snd3 $ stateBVPrelim rightChar)
-        newCost =
-<<<<<<< HEAD
-            if not adjustNoCost
-=======
-            if adjustNoCost
->>>>>>> 2ccfd6a5
-                then thisWeight * ((lNoChangeCost * fromIntegral (V.sum noChangeCostVect)) + (lChangeCost * fromIntegral (V.sum changeCostVect)))
-                else
+        newCost
+            | adjustNoCost = thisWeight * ((lNoChangeCost * fromIntegral (V.sum noChangeCostVect)) + (lChangeCost * fromIntegral (V.sum changeCostVect)))
+            | otherwise =
                     let noChangeCostNum = (2 * (V.sum noChangeCostVect)) + (V.sum changeCostVect)
                     in  thisWeight * ((lNoChangeCost * fromIntegral noChangeCostNum) + (lChangeCost * fromIntegral (V.sum changeCostVect)))
 
@@ -373,14 +357,9 @@
 interUnionUnionField ∷ Bool → Double → (Double, Double) → CharacterData → CharacterData → CharacterData
 interUnionUnionField adjustNoCost thisWeight (lNoChangeCost, lChangeCost) leftChar rightChar =
     let (newStateVect, noChangeCostVect, changeCostVect) = V.unzip3 $ V.zipWith interUnionBV (stateBVUnion leftChar) (stateBVUnion rightChar)
-        newCost =
-<<<<<<< HEAD
-            if not adjustNoCost
-=======
-            if adjustNoCost
->>>>>>> 2ccfd6a5
-                then thisWeight * ((lNoChangeCost * fromIntegral (V.sum noChangeCostVect)) + (lChangeCost * fromIntegral (V.sum changeCostVect)))
-                else
+        newCost
+            | adjustNoCost = thisWeight * ((lNoChangeCost * fromIntegral (V.sum noChangeCostVect)) + (lChangeCost * fromIntegral (V.sum changeCostVect)))
+            | otherwise =
                     let noChangeCostNum = (2 * (V.sum noChangeCostVect)) + (V.sum changeCostVect)
                     in  thisWeight * ((lNoChangeCost * fromIntegral noChangeCostNum) + (lChangeCost * fromIntegral (V.sum changeCostVect)))
 
@@ -678,7 +657,6 @@
     → (SlimDynamicCharacter, WideDynamicCharacter, HugeDynamicCharacter)
     → (SlimDynamicCharacter, WideDynamicCharacter, HugeDynamicCharacter)
     → (SlimDynamicCharacter, WideDynamicCharacter, HugeDynamicCharacter, Double)
-<<<<<<< HEAD
 pairwiseDO adjustNoCost charInfo (slim1, wide1, huge1) (slim2, wide2, huge2) = case charType charInfo of
     thisType
         | thisType `elem` [SlimSeq, NucSeq] →
@@ -713,57 +691,6 @@
                     in  min lCost rCost
         in  (mempty, mempty, r, weight charInfo * fromIntegral (cost + noChangeAdjust))
     thisType → error $ fold ["Unrecognised character type '", show thisType, "'in a DYNAMIC character branch"]
-=======
-pairwiseDO adjustNoCost charInfo (slim1, wide1, huge1) (slim2, wide2, huge2) =
-    let thisType = charType charInfo
-        thisMatrix = costMatrix charInfo
-    in  if thisType `elem` [SlimSeq, NucSeq]
-            then
-                let (cost', noChangeAdjust') = adjustNoCostNonZeroDiag adjustNoCost thisMatrix (toEnum $ GV.length $ snd3 r) (cost, noChangeAdjust)
-                    (cost, r) = slimPairwiseDO (slimTCM charInfo) slim1 slim2
-                    -- adjustment based on aligned left and right
-                    noChangeAdjust =
-                        if not adjustNoCost
-                            then 0
-                            else
-                                let (_, lCost) = get2WaySlim (slimTCM charInfo) (extractMediansLeftGapped r) (extractMediansLeftGapped r)
-                                    (_, rCost) = get2WaySlim (slimTCM charInfo) (extractMediansRightGapped r) (extractMediansRightGapped r)
-                                in  min lCost rCost
-                in  trace ("PDOS: " <> (show (cost', noChangeAdjust', weight charInfo))) $
-                        -- trace ("pDO:" <> (show (GV.length $ fst3 slim1, GV.length $ snd3 slim1)) <> " " <> (show (GV.length $ fst3 slim2, GV.length $ snd3 slim2)))
-                        (r, mempty, mempty, weight charInfo * fromIntegral (cost' + noChangeAdjust'))
-            else
-                if thisType `elem` [WideSeq, AminoSeq]
-                    then
-                        let coefficient = MR.minInDelCost (wideTCM charInfo)
-                            (cost', noChangeAdjust') = adjustNoCostNonZeroDiag adjustNoCost thisMatrix (toEnum $ GV.length $ snd3 r) (cost, noChangeAdjust)
-                            (cost, r) = widePairwiseDO coefficient (MR.retreivePairwiseTCM $ wideTCM charInfo) wide1 wide2
-                            noChangeAdjust =
-                                if not adjustNoCost
-                                    then 0
-                                    else
-                                        let (_, lCost) = get2WayWideHuge (wideTCM charInfo) (extractMediansLeftGapped r) (extractMediansLeftGapped r)
-                                            (_, rCost) = get2WayWideHuge (wideTCM charInfo) (extractMediansRightGapped r) (extractMediansRightGapped r)
-                                        in  min lCost rCost
-                        in  trace ("PDOW: " <> (show (cost', noChangeAdjust', weight charInfo))) $
-                                (mempty, r, mempty, weight charInfo * fromIntegral (cost' + noChangeAdjust'))
-                    else
-                        if thisType == HugeSeq
-                            then
-                                let coefficient = MR.minInDelCost (hugeTCM charInfo)
-                                    (cost', noChangeAdjust') = adjustNoCostNonZeroDiag adjustNoCost thisMatrix (toEnum $ GV.length $ snd3 r) (cost, noChangeAdjust)
-                                    (cost, r) = hugePairwiseDO coefficient (MR.retreivePairwiseTCM $ hugeTCM charInfo) huge1 huge2
-                                    noChangeAdjust =
-                                        if not adjustNoCost
-                                            then 0
-                                            else
-                                                let (_, lCost) = get2WayWideHuge (hugeTCM charInfo) (extractMediansLeftGapped r) (extractMediansLeftGapped r)
-                                                    (_, rCost) = get2WayWideHuge (hugeTCM charInfo) (extractMediansRightGapped r) (extractMediansRightGapped r)
-                                                in  min lCost rCost
-                                in  trace ("PDOH: " <> (show (cost', noChangeAdjust', weight charInfo))) $
-                                        (mempty, mempty, r, weight charInfo * fromIntegral (cost' + noChangeAdjust'))
-                            else error $ fold ["Unrecognised character type '", show thisType, "'in a DYNAMIC character branch"]
->>>>>>> 2ccfd6a5
 
 
 {- | getDOMedianCharInfoUnion  is a wrapper around getDOMedian with CharInfo-based interface
@@ -792,11 +719,7 @@
     → S.Matrix Int
     → TCMD.DenseTransitionCostMatrix
     → MR.MetricRepresentation WideState
-<<<<<<< HEAD
     → MR.MetricRepresentation HugeState
-=======
-    → MR.MetricRepresentation BV.BitVector
->>>>>>> 2ccfd6a5
     → CharType
     → CharacterData
     → CharacterData
@@ -811,13 +734,9 @@
         blankCharacterData = emptyCharacter
 
         newSlimCharacterData =
-<<<<<<< HEAD
-            let newCost = thisWeight * fromIntegral (cost + noChangeAdjust)
-=======
             let (cost', noChangeAdjust') = adjustNoCostNonZeroDiag adjustNoCost thisMatrix (toEnum $ GV.length $ snd3 r) (cost, noChangeAdjust)
                 newCost = thisWeight * fromIntegral (cost' + noChangeAdjust')
                 -- newCost     = thisWeight * fromIntegral (cost + noChangeAdjust)
->>>>>>> 2ccfd6a5
                 subtreeCost = sum [newCost, globalCost leftChar, globalCost rightChar]
                 slimIAUnionNoGapsLeft = extractMediansSingle $ slimIAUnion leftChar
                 slimIAUnionNoGapsRight = extractMediansSingle $ slimIAUnion rightChar
@@ -842,13 +761,9 @@
                     }
 
         newWideCharacterData =
-<<<<<<< HEAD
-            let newCost = thisWeight * fromIntegral (cost + noChangeAdjust)
-=======
             let (cost', noChangeAdjust') = adjustNoCostNonZeroDiag adjustNoCost thisMatrix (toEnum $ GV.length $ snd3 r) (cost, noChangeAdjust)
                 newCost = thisWeight * fromIntegral (cost' + noChangeAdjust')
                 -- newCost     = thisWeight * fromIntegral (cost + noChangeAdjust)
->>>>>>> 2ccfd6a5
                 coefficient = MR.minInDelCost thisWideTCM
                 subtreeCost = sum [newCost, globalCost leftChar, globalCost rightChar]
                 wideIAUnionNoGapsLeft = extractMediansSingle $ wideIAUnion leftChar
@@ -875,13 +790,9 @@
                     }
 
         newHugeCharacterData =
-<<<<<<< HEAD
-            let newCost = thisWeight * fromIntegral (cost + noChangeAdjust)
-=======
             let (cost', noChangeAdjust') = adjustNoCostNonZeroDiag adjustNoCost thisMatrix (toEnum $ GV.length $ snd3 r) (cost, noChangeAdjust)
                 newCost = thisWeight * fromIntegral (cost' + noChangeAdjust')
                 -- newCost     = thisWeight * fromIntegral (cost + noChangeAdjust)
->>>>>>> 2ccfd6a5
                 coefficient = MR.minInDelCost thisHugeTCM
                 subtreeCost = newCost + globalCost leftChar + globalCost rightChar
                 hugeIAUnionNoGapsLeft = extractMediansSingle $ hugeIAUnion leftChar
@@ -921,10 +832,6 @@
         (charType charInfo)
 
 
-<<<<<<< HEAD
-{- | getDOMedian calls appropriate pairwise DO to create sequence median after some type wrangling
-works on preliminary states
-=======
 {- | adjustNoCostNonZeroDiag makes adjustment to DO cost based on no cost asjustment for non-zero diags and
 over counting issue in DO (which may go away at some point)
 -}
@@ -941,7 +848,6 @@
 {- | getDOMedian calls appropriate pairwise DO to create sequence median after some type wrangling
 works on preliminary states
 *** Has adjustment (perhaps only for a while) for non-zero diag matrices adding 1 to each cost perlength of sequence
->>>>>>> 2ccfd6a5
 -}
 getDOMedian
     ∷ Bool
@@ -949,11 +855,7 @@
     → S.Matrix Int
     → TCMD.DenseTransitionCostMatrix
     → MR.MetricRepresentation WideState
-<<<<<<< HEAD
     → MR.MetricRepresentation HugeState
-=======
-    → MR.MetricRepresentation BV.BitVector
->>>>>>> 2ccfd6a5
     → CharType
     → CharacterData
     → CharacterData
@@ -968,12 +870,8 @@
         blankCharacterData = emptyCharacter
 
         newSlimCharacterData =
-<<<<<<< HEAD
-            let newCost = thisWeight * fromIntegral (cost + noChangeAdjust)
-=======
             let (cost', noChangeAdjust') = adjustNoCostNonZeroDiag adjustNoCost thisMatrix (toEnum $ GV.length $ snd3 r) (cost, noChangeAdjust)
                 newCost = thisWeight * fromIntegral (cost' + noChangeAdjust')
->>>>>>> 2ccfd6a5
                 subtreeCost = sum [newCost, globalCost leftChar, globalCost rightChar]
                 (cost, r) =
                     slimPairwiseDO
@@ -987,12 +885,7 @@
                             let (_, lCost) = get2WaySlim thisSlimTCM (extractMediansLeftGapped r) (extractMediansLeftGapped r)
                                 (_, rCost) = get2WaySlim thisSlimTCM (extractMediansRightGapped r) (extractMediansRightGapped r)
                             in  min lCost rCost
-<<<<<<< HEAD
             in  blankCharacterData
-=======
-            in  -- trace ("GDOM: " <> (show (cost', noChangeAdjust', thisWeight, GV.length $ snd3 r, diagonalNonZero thisMatrix 0 ))) $
-                blankCharacterData
->>>>>>> 2ccfd6a5
                     { slimPrelim = extractMedians r
                     , slimGapped = r
                     , localCostVect = V.singleton $ fromIntegral (cost + noChangeAdjust)
@@ -1001,12 +894,8 @@
                     }
 
         newWideCharacterData =
-<<<<<<< HEAD
-            let newCost = thisWeight * fromIntegral (cost + noChangeAdjust)
-=======
             let (cost', noChangeAdjust') = adjustNoCostNonZeroDiag adjustNoCost thisMatrix (toEnum $ GV.length $ snd3 r) (cost, noChangeAdjust)
                 newCost = thisWeight * fromIntegral (cost' + noChangeAdjust')
->>>>>>> 2ccfd6a5
                 coefficient = MR.minInDelCost thisWideTCM
                 subtreeCost = sum [newCost, globalCost leftChar, globalCost rightChar]
                 (cost, r) =
@@ -1032,12 +921,8 @@
                     }
 
         newHugeCharacterData =
-<<<<<<< HEAD
-            let newCost = thisWeight * fromIntegral cost
-=======
             let (cost', noChangeAdjust') = adjustNoCostNonZeroDiag adjustNoCost thisMatrix (toEnum $ GV.length $ snd3 r) (cost, noChangeAdjust)
                 newCost = thisWeight * fromIntegral (cost' + noChangeAdjust')
->>>>>>> 2ccfd6a5
                 coefficient = MR.minInDelCost thisHugeTCM
                 subtreeCost = newCost + globalCost leftChar + globalCost rightChar
                 (cost, r) =
@@ -1116,11 +1001,7 @@
     → CharacterData
     → TCMD.DenseTransitionCostMatrix
     → MR.MetricRepresentation WideState
-<<<<<<< HEAD
     → MR.MetricRepresentation HugeState
-=======
-    → MR.MetricRepresentation BV.BitVector
->>>>>>> 2ccfd6a5
     → CharacterData
 getDynamicUnion useIA filterGaps thisType leftChar rightChar thisSlimTCM thisWideTCM thisHugeTCM
     | thisType `elem` [SlimSeq, NucSeq] = newSlimCharacterData
@@ -1796,27 +1677,17 @@
 
 
 -- | get2WaySlim takes two slim vectors an produces a preliminary median
-<<<<<<< HEAD
 get2WayGeneric
-    ∷ ∀ e (v ∷ Type → Type). (FiniteBits e, GV.Vector v e) ⇒ (e → e → (e, Word)) → v e → v e → (v e, Word)
-=======
-get2WayGeneric ∷ ∀ e (v ∷ Type → Type). (GV.Vector v e) ⇒ (e → e → (e, Word)) → v e → v e → (v e, Word)
->>>>>>> 2ccfd6a5
+    ∷ ∀ e (v ∷ Type → Type). (GV.Vector v e) ⇒ (e → e → (e, Word)) → v e → v e → (v e, Word)
 get2WayGeneric tcm descendantLeftPrelim descendantRightPrelim =
     let -- this should not be needed some problems at times with IA
         -- len   = GV.length descendantLeftPrelim
         len = min (GV.length descendantLeftPrelim) (GV.length descendantRightPrelim)
         vt = V.generate len $ \i → tcm (descendantLeftPrelim GV.! i) (descendantRightPrelim GV.! i) -- :: V.Vector (SlimState, Word)
-<<<<<<< HEAD
-        gen ∷ ∀ {v ∷ Type → Type} {a} {b}. (GV.Vector v a) ⇒ V.Vector (a, b) → v a
-        gen v = let med i = fst $ v V.! i in GV.generate len med
-
-=======
         gen ∷ (GV.Vector v a) ⇒ V.Vector (a, b) → v a
         gen v = let med i = fst $ v V.! i in GV.generate len med
 
         add :: Num b => V.Vector (a, b) -> b
->>>>>>> 2ccfd6a5
         add = V.foldl' (\x e → x + snd e) 0
     in  (,) <$> gen <*> add $ vt
 
