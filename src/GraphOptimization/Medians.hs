{--
TODO:

  Parallelize  median2Vect
--}

{- |
Module specifying data type medians
-}
module GraphOptimization.Medians (
    median2,
    median2Single,
    median2NonExact,
    -- , median2SingleNonExact
    median2StaticIA,
    makeIAUnionPrelimLeaf,
    makeIAPrelimCharacter,
    makeIAFinalCharacter,
    -- , createUngappedMedianSequence
    intervalAdd,
    interUnion,
    getNewRange,
    addMatrix,
    getDOMedian,
    getPreAligned2Median,
    getDOMedianCharInfo,
    getNoGapPrelimContext,
    pairwiseDO,
    makeDynamicCharacterFromSingleVector,
    makeEdgeData,
    createEdgeUnionOverBlocks,
    get2WaySlim,
    get2WayWideHuge,
    getFinal3WaySlim,
    getFinal3WayWideHuge,
    generalSequenceDiff,
    union2Single,
    distance2Unions,
) where

import Bio.DynamicCharacter
import Bio.DynamicCharacter.Element
import Data.Alphabet
import Data.BitVector.LittleEndian qualified as BV
import Data.Bits
import Data.Foldable
import Data.Hashable
import Data.List qualified as L
import Data.Maybe
-- import Data.MetricRepresentation qualified  as MR
-- import Data.TCM.Dense qualified as TCMD
import Data.Vector qualified as V
import Data.Vector.Generic qualified as GV
import Data.Vector.Storable qualified as SV
-- import Data.Word
import DirectOptimization.Pairwise
-- import Foreign.C.Types (CUInt)
import GeneralUtilities
import Input.BitPack qualified as BP
import Layout.Compact.Class
import Measure.Transition qualified as Measure
import Measure.Unit.StateChangeCost (StateChangeCost)
import SymMatrix qualified as S
import TransitionMatrix qualified as TM
import Types.Types
import Utilities.LocalGraph qualified as LG
<<<<<<< HEAD
=======

import           Debug.Trace
>>>>>>> 32536791


-- import           Debug.Trace

{- | makeDynamicCharacterFromSingleVector takes a single vector (usually a 'final' state)
and returns a dynamic character that canbe used with other functions
-}
makeDynamicCharacterFromSingleVector ∷ (GV.Vector v a) ⇒ v a → (v a, v a, v a)
makeDynamicCharacterFromSingleVector dc = unsafeCharacterBuiltByST (toEnum $ GV.length dc) $ \dc' → GV.imapM_ (\k v → setAlign dc' k v v v) dc


<<<<<<< HEAD
{- | median2 takes the vectors of characters and applies median2Single to each
character
for parallel fmap over all then parallelized by type and sequences
used for distances and post-order assignments
-}
median2 ∷ V.Vector CharacterData → V.Vector CharacterData → V.Vector CharInfo → V.Vector (CharacterData, VertexCost)
median2 = V.zipWith3 (median2Single False)


{- | median2NonExact takes the vectors of characters and applies median2NonExact to each
character for parallel fmap over all then parallelized by type and sequences
this only reoptimized the nonexact characters (sequence characters for now, perhpas otehrs later)
and takes the existing optimization for exact (Add, NonAdd, Matrix) for the others.
-}
median2NonExact ∷ V.Vector CharacterData → V.Vector CharacterData → V.Vector CharInfo → V.Vector (CharacterData, VertexCost)
median2NonExact = V.zipWith3 median2SingleNonExact


{- | median2StaticIA takes the vectors of characters and applies median2SingleStaticIA to each
character for parallel fmap over all then parallelized by type and sequences
this reoptimized only IA fields for the nonexact characters (sequence characters for now, perhpas others later)
and takes the existing optimization for exact (Add, NonAdd, Matrix) for the others.
-}
median2StaticIA ∷ V.Vector CharacterData → V.Vector CharacterData → V.Vector CharInfo → V.Vector (CharacterData, VertexCost)
median2StaticIA = V.zipWith3 (median2Single True)


{- | median2Single takes character data and returns median character and cost
median2single assumes that the character vectors in the various states are the same length
that is--all leaves (hence other vertices later) have the same number of each type of character
used for post-order assignments
this is from preliminary states
staticIA for dynm,aic assumes all same length
PMDL costs are claculate by type--additive by conversion to non-additive --but if states> 129 worn't do it so warning in docs
bp2,4,5,8,64, nonadd are by weights vis set command, matrix, sequence are set by tcm with non-zero diagnonal
-}
median2Single ∷ Bool → CharacterData → CharacterData → CharInfo → (CharacterData, VertexCost)
median2Single staticIA firstVertChar secondVertChar inCharInfo =
    let thisType = charType inCharInfo
        thisWeight = weight inCharInfo
        thisMatrix = costMatrix inCharInfo
=======
-- | median2 takes the vectors of characters and applies median2Single to each
-- character
-- for parallel fmap over all then parallelized by type and sequences
-- used for distances and post-order assignments
median2 ::   Bool -> V.Vector CharacterData -> V.Vector CharacterData -> V.Vector CharInfo -> V.Vector (CharacterData, VertexCost)
median2 adjustNoCost = V.zipWith3 (median2Single adjustNoCost False)


-- | median2NonExact takes the vectors of characters and applies median2NonExact to each
-- character for parallel fmap over all then parallelized by type and sequences
-- this only reoptimized the nonexact characters (sequence characters for now, perhpas otehrs later)
-- and takes the existing optimization for exact (Add, NonAdd, Matrix) for the others.
median2NonExact :: Bool -> V.Vector CharacterData -> V.Vector CharacterData -> V.Vector CharInfo -> V.Vector (CharacterData, VertexCost)
median2NonExact adjustNoCost = V.zipWith3 (median2SingleNonExact adjustNoCost)

-- | median2StaticIA takes the vectors of characters and applies median2SingleStaticIA to each
-- character for parallel fmap over all then parallelized by type and sequences
-- this reoptimized only IA fields for the nonexact characters (sequence characters for now, perhpas others later)
-- and takes the existing optimization for exact (Add, NonAdd, Matrix) for the others.
median2StaticIA :: Bool -> V.Vector CharacterData -> V.Vector CharacterData -> V.Vector CharInfo -> V.Vector (CharacterData, VertexCost)
median2StaticIA adjustNoCost = V.zipWith3 (median2Single adjustNoCost True)

-- | median2Single takes character data and returns median character and cost
-- median2single assumes that the character vectors in the various states are the same length
-- that is--all leaves (hence other vertices later) have the same number of each type of character
-- used for post-order assignments
-- this is from preliminary states
-- staticIA for dynm,aic assumes all same length
-- PMDL costs are calculated by type--additive by conversion to non-additive --but if states> 129 won't do it so warning in docs
-- bp2,4,5,8,64, nonadd are by weights vis set command, matrix, sequence are set by tcm with non-zero diagnonal
median2Single :: Bool -> Bool -> CharacterData -> CharacterData -> CharInfo -> (CharacterData, VertexCost)
median2Single adjustNoCost staticIA firstVertChar secondVertChar inCharInfo =
    let thisType    = charType inCharInfo
        thisWeight  = weight inCharInfo
        thisMatrix  = costMatrix inCharInfo
>>>>>>> 32536791
        thisSlimTCM = slimTCM inCharInfo
        thisWideTCM = wideTCM inCharInfo
        thisHugeTCM = hugeTCM inCharInfo
        thisActive = activity inCharInfo
        thisNoChangeCost = noChangeCost inCharInfo
        thisChangeCost = changeCost inCharInfo
<<<<<<< HEAD
    in  if not thisActive
            then (firstVertChar, 0)
            else
                if thisType == Add
                    then
                        let newCharVect = intervalAdd thisWeight firstVertChar secondVertChar
                        in  (newCharVect, localCost newCharVect)
                    else
                        if thisType == NonAdd
                            then
                                let newCharVect = interUnion thisWeight (thisNoChangeCost, thisChangeCost) firstVertChar secondVertChar
                                in  (newCharVect, localCost newCharVect)
                            else
                                if thisType `elem` packedNonAddTypes
                                    then -- assumes all weight 1

                                        let newCharVect = BP.median2Packed thisType thisWeight (thisNoChangeCost, thisChangeCost) firstVertChar secondVertChar
                                        in  (newCharVect, localCost newCharVect)
                                    else
                                        if thisType == Matrix
                                            then
                                                let newCharVect = addMatrix thisWeight thisMatrix firstVertChar secondVertChar
                                                in  (newCharVect, localCost newCharVect)
                                            else
                                                if thisType `elem` prealignedCharacterTypes
                                                    then
                                                        let newCharVect = getPreAligned2Median inCharInfo emptyCharacter firstVertChar secondVertChar
                                                        in  (newCharVect, localCost newCharVect)
                                                    else
                                                        if thisType `elem` nonExactCharacterTypes
                                                            then
                                                                let newCharVect =
                                                                        if staticIA
                                                                            then makeIAPrelimCharacter inCharInfo emptyCharacter firstVertChar secondVertChar
                                                                            else getDOMedian thisWeight thisMatrix thisSlimTCM thisWideTCM thisHugeTCM thisType firstVertChar secondVertChar
                                                                in  -- trace ("M2S: " <> (show $ localCost  newCharVect))
                                                                    (newCharVect, localCost newCharVect)
                                                            else error ("Character type " <> show thisType <> " unrecognized/not implemented")


{- | median2SingleNonExact takes character data and returns median character and cost
median2single assumes that the character vectors in the various states are the same length
that is--all leaves (hencee other vertices later) have the same number of each type of character
this only reoptimized the nonexact characters (sequence characters for now, perhpas otehrs later)
and skips optimization placing a dummy value exact (Add, NonAdd, Matrix) for the others.
-}
median2SingleNonExact ∷ CharacterData → CharacterData → CharInfo → (CharacterData, VertexCost)
median2SingleNonExact firstVertChar secondVertChar inCharInfo =
    let thisType = charType inCharInfo
        thisWeight = weight inCharInfo
        thisMatrix = costMatrix inCharInfo
=======
    in
    if not thisActive then (firstVertChar, 0)
    else if thisType == Add then
        let newCharVect = intervalAdd thisWeight firstVertChar secondVertChar
        in
        (newCharVect, localCost  newCharVect)

    else if thisType == NonAdd then
        let newCharVect = interUnion adjustNoCost thisWeight (thisNoChangeCost, thisChangeCost) firstVertChar secondVertChar
        in
        (newCharVect, localCost  newCharVect)

    else if thisType `elem` packedNonAddTypes then
        --assumes all weight 1
        let newCharVect = BP.median2Packed adjustNoCost thisType thisWeight (thisNoChangeCost, thisChangeCost) firstVertChar secondVertChar
        in
        (newCharVect, localCost  newCharVect)

    else if thisType == Matrix then
      let newCharVect = addMatrix thisWeight thisMatrix firstVertChar secondVertChar
        in
        (newCharVect, localCost  newCharVect)

    else if thisType `elem` prealignedCharacterTypes then
      let newCharVect = getPreAligned2Median adjustNoCost inCharInfo emptyCharacter firstVertChar secondVertChar
      in
      (newCharVect, localCost  newCharVect)

    else if thisType `elem` nonExactCharacterTypes then
      let newCharVect = if staticIA then makeIAPrelimCharacter adjustNoCost inCharInfo emptyCharacter firstVertChar secondVertChar
                        else getDOMedian adjustNoCost thisWeight thisMatrix thisSlimTCM thisWideTCM thisHugeTCM thisType firstVertChar secondVertChar
      in
      -- trace ("M2S: " <> (show $ localCost  newCharVect))
      (newCharVect, localCost  newCharVect)

    else error ("Character type " <> show thisType <> " unrecognized/not implemented")

-- | median2SingleNonExact takes character data and returns median character and cost
-- median2single assumes that the character vectors in the various states are the same length
-- that is--all leaves (hencee other vertices later) have the same number of each type of character
-- this only reoptimized the nonexact characters (sequence characters for now, perhpas otehrs later)
-- and skips optimization placing a dummy value exact (Add, NonAdd, Matrix) for the others.
median2SingleNonExact :: Bool -> CharacterData -> CharacterData -> CharInfo -> (CharacterData, VertexCost)
median2SingleNonExact adjustNoCost firstVertChar secondVertChar inCharInfo =
    let thisType    = charType inCharInfo
        thisWeight  = weight inCharInfo
        thisMatrix  = costMatrix inCharInfo
>>>>>>> 32536791
        thisSlimTCM = slimTCM inCharInfo
        thisWideTCM = wideTCM inCharInfo
        thisHugeTCM = hugeTCM inCharInfo
        thisActive = activity inCharInfo
        dummyStaticCharacter = emptyCharacter
<<<<<<< HEAD
    in  if not thisActive || (thisType `elem` exactCharacterTypes)
            then (dummyStaticCharacter, 0)
            else
                if thisType `elem` prealignedCharacterTypes
                    then
                        let newCharVect = getPreAligned2Median inCharInfo dummyStaticCharacter firstVertChar secondVertChar
                        in  -- trace ("M2S:" <> (show $ localCost  newCharVect) <> (show (firstVertChar, secondVertChar)))
                            -- trace ("M2SNEP: " <> (show thisType))
                            (newCharVect, localCost newCharVect)
                    else
                        if thisType `elem` nonExactCharacterTypes
                            then
                                let newCharVect = getDOMedian thisWeight thisMatrix thisSlimTCM thisWideTCM thisHugeTCM thisType firstVertChar secondVertChar
                                in  -- trace ("M2SNE: " <> (show thisType) <> (show $ localCost  newCharVect))
                                    (newCharVect, localCost newCharVect)
                            else error ("Character type " <> show thisType <> " unrecognized/not implemented")


{- | distance2Unions is a block wrapper around  distance2UnionsBlock
really only to get union distance--keeping union states in there in csae needed later
-}
distance2Unions ∷ VertexBlockData → VertexBlockData → V.Vector (V.Vector CharInfo) → (VertexBlockData, VertexCost)
distance2Unions firstBlock secondBlock charInfoVV =
    let (newBlockV, newCostV) = V.unzip $ V.zipWith3 distance2UnionsBlock firstBlock secondBlock charInfoVV
    in  (newBlockV, V.sum newCostV)


-- | distance2UnionsBlock is a block wrapper around  distance2UnionsCharacter
distance2UnionsBlock
    ∷ V.Vector CharacterData → V.Vector CharacterData → V.Vector CharInfo → (V.Vector CharacterData, VertexCost)
distance2UnionsBlock firstBlock secondBlock charInfoV =
    let (newBlockV, newCostV) = V.unzip $ V.zipWith3 distance2UnionsCharacter firstBlock secondBlock charInfoV
    in  (newBlockV, V.sum newCostV)


{- | distance2UnionsCharacter takes character data and returns median of union characters and cost
median2Unions assumes that the character vectors in the various states are the same length
this is from union states
assumes all same length
PMDL costs are claculate by type--additive by conversion to non-additive --but if states> 129 won't do it so warning in docs
bp2,4,5,8,64, nonadd are by weights vis set command, matrix, sequence are set by tcm with non-zero diagnonal
-}
=======
    in
    if not thisActive || (thisType `elem` exactCharacterTypes) then (dummyStaticCharacter, 0)
    else if thisType `elem` prealignedCharacterTypes then
         let newCharVect = getPreAligned2Median adjustNoCost inCharInfo dummyStaticCharacter firstVertChar secondVertChar
         in
         -- trace ("M2S:" <> (show $ localCost  newCharVect) <> (show (firstVertChar, secondVertChar)))
         -- trace ("M2SNEP: " <> (show thisType))
         (newCharVect, localCost  newCharVect)

    else if thisType `elem` nonExactCharacterTypes then
         let newCharVect = getDOMedian adjustNoCost thisWeight thisMatrix thisSlimTCM thisWideTCM thisHugeTCM thisType firstVertChar secondVertChar
         in
         --trace ("M2SNE: " <> (show thisType) <> (show $ localCost  newCharVect))
         (newCharVect, localCost  newCharVect)

    else error ("Character type " <> show thisType <> " unrecognized/not implemented")

-- | distance2Unions is a block wrapper around  distance2UnionsBlock
-- really only to get union distance--keeping union states in there in csae needed later
distance2Unions :: Bool -> VertexBlockData ->  VertexBlockData -> V.Vector (V.Vector CharInfo) -> (VertexBlockData, VertexCost)
distance2Unions adjustNoCost firstBlock secondBlock charInfoVV =
    let (newBlockV, newCostV) = V.unzip $ V.zipWith3 (distance2UnionsBlock adjustNoCost) firstBlock secondBlock charInfoVV
    in
    (newBlockV, V.sum newCostV)

-- | distance2UnionsBlock is a block wrapper around  distance2UnionsCharacter
distance2UnionsBlock :: Bool -> V.Vector CharacterData ->  V.Vector CharacterData -> V.Vector CharInfo -> (V.Vector CharacterData, VertexCost)
distance2UnionsBlock adjustNoCost firstBlock secondBlock charInfoV =
    let (newBlockV, newCostV) = V.unzip $ V.zipWith3 (distance2UnionsCharacter adjustNoCost) firstBlock secondBlock charInfoV
    in
    (newBlockV, V.sum newCostV)

-- | distance2UnionsCharacter takes character data and returns median of union characters and cost
-- median2Unions assumes that the character vectors in the various states are the same length
-- this is from union states
-- assumes all same length
-- PMDL costs are calculated by type--additive by conversion to non-additive --but if states> 129 won't do it so warning in docs
-- bp2,4,5,8,64, nonadd are by weights vis set command, matrix, sequence are set by tcm with non-zero diagnonal
>>>>>>> 32536791

-- wrong for prealigned--needs to DO
-- 1) Check length/composition union fields
-- 2) check cost for each type
-- 3) use DO for alignments even on unoin fields (triple)
-- as a result can use non-alignred dynamic characters as unions for comparison
<<<<<<< HEAD
distance2UnionsCharacter ∷ CharacterData → CharacterData → CharInfo → (CharacterData, VertexCost)
distance2UnionsCharacter firstVertChar secondVertChar inCharInfo =
    let thisType = charType inCharInfo
        thisWeight = weight inCharInfo
        thisMatrix = costMatrix inCharInfo
        thisActive = activity inCharInfo
=======
distance2UnionsCharacter :: Bool -> CharacterData -> CharacterData -> CharInfo -> (CharacterData, VertexCost)
distance2UnionsCharacter adjustNoCost firstVertChar secondVertChar inCharInfo =
    let thisType    = charType inCharInfo
        thisWeight  = weight inCharInfo
        thisMatrix  = costMatrix inCharInfo
        thisActive  = activity inCharInfo
>>>>>>> 32536791
        thisNoChangeCost = noChangeCost inCharInfo
        thisChangeCost = changeCost inCharInfo
    in  if not thisActive
            then (firstVertChar, 0)
            else
                if thisType == Add
                    then
                        let newCharVect = intervalAddUnionField thisWeight firstVertChar secondVertChar
                        in  (newCharVect, localCost newCharVect)
                    else
                        if thisType == NonAdd
                            then
                                let newCharVect = interUnionUnionField thisWeight (thisNoChangeCost, thisChangeCost) firstVertChar secondVertChar
                                in  (newCharVect, localCost newCharVect)
                            else
                                if thisType `elem` packedNonAddTypes
                                    then -- assumes all weight 1

                                        let newCharVect = BP.median2PackedUnionField thisType thisWeight (thisNoChangeCost, thisChangeCost) firstVertChar secondVertChar
                                        in  (newCharVect, localCost newCharVect)
                                    else
                                        if thisType == Matrix
                                            then
                                                let newCharVect = addMatrixUnionField thisWeight thisMatrix firstVertChar secondVertChar
                                                in  (newCharVect, localCost newCharVect)
                                            else
                                                if thisType `elem` prealignedCharacterTypes
                                                    then
                                                        let newCharVect = getPreAligned2MedianUnionFields inCharInfo emptyCharacter firstVertChar secondVertChar
                                                        in  (newCharVect, localCost newCharVect)
                                                    else
                                                        if thisType `elem` nonExactCharacterTypes
                                                            then
                                                                let newCharVect = getDOMedianCharInfoUnion inCharInfo firstVertChar secondVertChar
                                                                in  -- let newCharVect = getNonExactUnionFields inCharInfo emptyCharacter firstVertChar secondVertChar

                                                                    -- trace ("M2S: " <> (show $ localCost  newCharVect))
                                                                    (newCharVect, localCost newCharVect)
                                                            else error ("Character type " <> show thisType <> " unrecognized/not implemented")

<<<<<<< HEAD
=======
    else if thisType == NonAdd then
        let newCharVect = interUnionUnionField adjustNoCost thisWeight (thisNoChangeCost, thisChangeCost) firstVertChar secondVertChar
        in
        (newCharVect, localCost  newCharVect)

    else if thisType `elem` packedNonAddTypes then
        --assumes all weight 1
        let newCharVect = BP.median2PackedUnionField adjustNoCost thisType thisWeight (thisNoChangeCost, thisChangeCost) firstVertChar secondVertChar
        in
        (newCharVect, localCost  newCharVect)

    else if thisType == Matrix then
      let newCharVect = addMatrixUnionField thisWeight thisMatrix firstVertChar secondVertChar
        in
        (newCharVect, localCost  newCharVect)

    else if thisType `elem` prealignedCharacterTypes then
      let newCharVect = getPreAligned2MedianUnionFields adjustNoCost inCharInfo emptyCharacter firstVertChar secondVertChar
      in
      (newCharVect, localCost  newCharVect)

    else if thisType `elem` nonExactCharacterTypes then
      let newCharVect = getDOMedianCharInfoUnion adjustNoCost inCharInfo firstVertChar secondVertChar
      -- let newCharVect = getNonExactUnionFields inCharInfo emptyCharacter firstVertChar secondVertChar
      in
      -- trace ("M2S: " <> (show $ localCost  newCharVect))
     (newCharVect, localCost  newCharVect)

    else error ("Character type " <> show thisType <> " unrecognized/not implemented")
>>>>>>> 32536791

-- | localOr wrapper for BV.or for vector elements
localOr ∷ BV.BitVector → BV.BitVector → BV.BitVector
localOr lBV rBV = lBV .|. rBV


-- | interUnionBV takes two bitvectors and returns new state, nochange number (1 or 0), change number (0 or 1)
interUnionBV ∷ BV.BitVector → BV.BitVector → (BV.BitVector, Int, Int)
interUnionBV leftBV rightBV =
<<<<<<< HEAD
    if BV.isZeroVector (leftBV .&. rightBV)
        then (leftBV .|. rightBV, 0, 1)
        else (leftBV .&. rightBV, 1, 0)


{- | interUnion takes two non-additive chars and creates newCharcter as 2-median
in post-order pass to create preliminary states assignment
assumes a single weight for all
performs two passes though chars to get cost of assignments
snd3 $ rangePrelim left/rightChar due to triple in prelim
could have done noChnageCoast/Chaneg cost with length subtraction but very small issue in real use since
only for nonadd characters with > 64 states.
-}
interUnion ∷ Double → (Double, Double) → CharacterData → CharacterData → CharacterData
interUnion thisWeight (lNoChangeCost, lChangeCost) leftChar rightChar =
    let (newStateVect, noChangeCostVect, changeCostVect) = V.unzip3 $ V.zipWith interUnionBV (snd3 $ stateBVPrelim leftChar) (snd3 $ stateBVPrelim rightChar)
        newCost = thisWeight * ((lNoChangeCost * fromIntegral (V.sum noChangeCostVect)) + (lChangeCost * fromIntegral (V.sum changeCostVect)))
        newCharacter =
            emptyCharacter
                { stateBVPrelim = (snd3 $ stateBVPrelim leftChar, newStateVect, snd3 $ stateBVPrelim rightChar)
                , localCost = newCost
                , globalCost = newCost + globalCost leftChar + globalCost rightChar
                }
    in  -- trace ("NonAdditive: " <> (show numUnions) <> " " <> (show newCost) <> "\t" <> (show $ stateBVPrelim leftChar) <> "\t" <> (show $ stateBVPrelim rightChar) <> "\t"
        --   <> (show intersectVect) <> "\t" <> (show unionVect) <> "\t" <> (show newStateVect))
        newCharacter


{- | interUnionUnionField takes two non-additive chars and creates newCharcter as 2-median
in post-order pass to create union states assignment and cost
assumes a single weight for all
performs two passes though chars to get cost of assignments
snd3 $ rangePrelim left/rightChar due to triple in prelim
could have done noChnageCoast/Chaneg cost with length subtraction but very small issue in real use since
only for nonadd characters with > 64 states.
-}
interUnionUnionField ∷ Double → (Double, Double) → CharacterData → CharacterData → CharacterData
interUnionUnionField thisWeight (lNoChangeCost, lChangeCost) leftChar rightChar =
    let (newStateVect, noChangeCostVect, changeCostVect) = V.unzip3 $ V.zipWith interUnionBV (stateBVUnion leftChar) (stateBVUnion rightChar)
        newCost = thisWeight * ((lNoChangeCost * fromIntegral (V.sum noChangeCostVect)) + (lChangeCost * fromIntegral (V.sum changeCostVect)))
        newCharacter =
            emptyCharacter
                { stateBVUnion = newStateVect
                , localCost = newCost
                , globalCost = newCost + globalCost leftChar + globalCost rightChar
                }
    in  -- trace ("NonAdditive: " <> (show numUnions) <> " " <> (show newCost) <> "\t" <> (show $ stateBVPrelim leftChar) <> "\t" <> (show $ stateBVPrelim rightChar) <> "\t"
        --   <> (show intersectVect) <> "\t" <> (show unionVect) <> "\t" <> (show newStateVect))
        newCharacter
=======
    if BV.isZeroVector (leftBV .&. rightBV)  then (leftBV .|. rightBV, 0, 1)
    else (leftBV .&. rightBV, 1, 0)

-- | interUnion takes two non-additive chars and creates newCharcter as 2-median
-- in post-order pass to create preliminary states assignment
-- assumes a single weight for all
-- performs two passes though chars to get cost of assignments
-- snd3 $ rangePrelim left/rightChar due to triple in prelim
-- could have done noChnageCoast/Chaneg cost with length subtraction but very small issue in real use since
-- only for nonadd characters with > 64 states.
interUnion :: Bool -> Double -> (Double, Double) -> CharacterData -> CharacterData -> CharacterData
interUnion adjustNoCost thisWeight (lNoChangeCost, lChangeCost) leftChar rightChar =
    let (newStateVect, noChangeCostVect, changeCostVect) = V.unzip3 $ V.zipWith interUnionBV (snd3 $ stateBVPrelim leftChar) (snd3 $ stateBVPrelim rightChar)
        newCost = if not adjustNoCost then
                         thisWeight * ((lNoChangeCost * fromIntegral (V.sum noChangeCostVect)) + (lChangeCost * fromIntegral (V.sum changeCostVect)))
                  else 
                        let noChangeCostNum = (2 * (V.sum noChangeCostVect)) + (V.sum changeCostVect)
                        in  thisWeight * ((lNoChangeCost * fromIntegral noChangeCostNum) + (lChangeCost * fromIntegral (V.sum changeCostVect)))

        newCharacter = emptyCharacter { stateBVPrelim = (snd3 $ stateBVPrelim leftChar, newStateVect, snd3 $ stateBVPrelim rightChar)
                                      , localCost = newCost
                                      , globalCost = newCost + globalCost leftChar + globalCost rightChar
                                      }
    in
    --trace ("NonAdditive: " <> (show numUnions) <> " " <> (show newCost) <> "\t" <> (show $ stateBVPrelim leftChar) <> "\t" <> (show $ stateBVPrelim rightChar) <> "\t"
    --   <> (show intersectVect) <> "\t" <> (show unionVect) <> "\t" <> (show newStateVect))
    newCharacter

-- | interUnionUnionField takes two non-additive chars and creates newCharcter as 2-median
-- in post-order pass to create union states assignment and cost
-- assumes a single weight for all
-- performs two passes though chars to get cost of assignments
-- snd3 $ rangePrelim left/rightChar due to triple in prelim
-- could have done noChnageCoast/Chaneg cost with length subtraction but very small issue in real use since
-- only for nonadd characters with > 64 states.
interUnionUnionField :: Bool -> Double -> (Double, Double) -> CharacterData -> CharacterData -> CharacterData
interUnionUnionField adjustNoCost thisWeight (lNoChangeCost, lChangeCost) leftChar rightChar =
    let (newStateVect, noChangeCostVect, changeCostVect) = V.unzip3 $ V.zipWith interUnionBV (stateBVUnion leftChar) (stateBVUnion rightChar)
        newCost = if not adjustNoCost then
                         thisWeight * ((lNoChangeCost * fromIntegral (V.sum noChangeCostVect)) + (lChangeCost * fromIntegral (V.sum changeCostVect)))
                  else 
                        let noChangeCostNum = (2 * (V.sum noChangeCostVect)) + (V.sum changeCostVect)
                        in  thisWeight * ((lNoChangeCost * fromIntegral noChangeCostNum) + (lChangeCost * fromIntegral (V.sum changeCostVect)))

        newCharacter = emptyCharacter { stateBVUnion = newStateVect
                                      , localCost = newCost
                                      , globalCost = newCost + globalCost leftChar + globalCost rightChar
                                      }
    in
    --trace ("NonAdditive: " <> (show numUnions) <> " " <> (show newCost) <> "\t" <> (show $ stateBVPrelim leftChar) <> "\t" <> (show $ stateBVPrelim rightChar) <> "\t"
    --   <> (show intersectVect) <> "\t" <> (show unionVect) <> "\t" <> (show newStateVect))
    newCharacter
>>>>>>> 32536791


{- | localUnion takes two non-additive chars and creates newCharcter as 2-union/or
assumes a single weight for all
performs single
bsaed on final states
-}
localUnion ∷ CharacterData → CharacterData → CharacterData
localUnion leftChar rightChar =
    let unionVect = V.zipWith localOr (stateBVFinal leftChar) (stateBVFinal rightChar)
        newCharacter =
            emptyCharacter
                { stateBVPrelim = (unionVect, unionVect, unionVect)
                , stateBVFinal = unionVect
                }
    in  -- trace ("NonAdditive: " <> (show numUnions) <> " " <> (show newCost) <> "\t" <> (show $ stateBVPrelim leftChar) <> "\t" <> (show $ stateBVPrelim rightChar) <> "\t"
        --   <> (show intersectVect) <> "\t" <> (show unionVect) <> "\t" <> (show newStateVect))
        newCharacter


{- | getNewRange takes min and max range of two additive characters and returns
a triple of (newMin, newMax, Cost)
-}
getNewRange ∷ Int → Int → Int → Int → (Int, Int, Int)
getNewRange lMin lMax rMin rMax =
    -- subset
    if (rMin >= lMin) && (rMax <= lMax)
        then (rMin, rMax, 0)
        else
            if (lMin >= rMin) && (lMax <= rMax)
                then (lMin, lMax, 0)
                else -- overlaps

                    if (rMin >= lMin) && (rMax >= lMax) && (rMin <= lMax)
                        then (rMin, lMax, 0)
                        else
                            if (lMin >= rMin) && (lMax >= rMax) && (lMin <= rMax)
                                then (lMin, rMax, 0)
                                else -- newInterval

                                    if lMax <= rMin
                                        then (lMax, rMin, rMin - lMax)
                                        else
                                            if rMax <= lMin
                                                then (rMax, lMin, lMin - rMax)
                                                else error ("This can't happen " <> show (lMin, lMax, rMin, rMax))


{- | intervalAdd takes two additive chars and creates newCharcter as 2-median
in post-order pass to create preliminary states assignment
assumes a single weight for all
snd3 $ rangePrelim left/rightChar due to triple in prelim
-}
intervalAdd ∷ Double → CharacterData → CharacterData → CharacterData
intervalAdd thisWeight leftChar rightChar =
    let newRangeCosts =
            V.zipWith4
                getNewRange
                (V.map fst $ snd3 $ rangePrelim leftChar)
                (V.map snd $ snd3 $ rangePrelim leftChar)
                (V.map fst $ snd3 $ rangePrelim rightChar)
                (V.map snd $ snd3 $ rangePrelim rightChar)
        newMinRange = V.map fst3 newRangeCosts
        newMaxRange = V.map snd3 newRangeCosts
        newCost = thisWeight * fromIntegral (V.sum $ V.map thd3 newRangeCosts)
        newCharacter =
            emptyCharacter
                { rangePrelim = (snd3 $ rangePrelim leftChar, V.zip newMinRange newMaxRange, snd3 $ rangePrelim rightChar)
                , localCost = newCost
                , globalCost = newCost + globalCost leftChar + globalCost rightChar
                }
    in  newCharacter


{- | intervalAddUnionField takes two additive chars and creates newCharcter as 2-median
in post-order pass to create union states assignment and cost
assumes a single weight for all
-}
intervalAddUnionField ∷ Double → CharacterData → CharacterData → CharacterData
intervalAddUnionField thisWeight leftChar rightChar =
    let newRangeCosts =
            V.zipWith4
                getNewRange
                (V.map fst $ rangeUnion leftChar)
                (V.map snd $ rangeUnion leftChar)
                (V.map fst $ rangeUnion rightChar)
                (V.map snd $ rangeUnion rightChar)
        newMinRange = V.map fst3 newRangeCosts
        newMaxRange = V.map snd3 newRangeCosts
        newCost = thisWeight * fromIntegral (V.sum $ V.map thd3 newRangeCosts)
        newCharacter =
            emptyCharacter
                { rangeUnion = V.zip newMinRange newMaxRange
                , localCost = newCost
                , globalCost = newCost + globalCost leftChar + globalCost rightChar
                }
    in  newCharacter


{- | getUnionRange takes min and max range of two additive characters and returns
a pair of (newMin, newMax)
-}
getUnionRange ∷ Int → Int → Int → Int → (Int, Int)
getUnionRange lMin lMax rMin rMax =
    (min lMin rMin, max lMax rMax)


{- | intervalUnion takes two additive chars and creates newCharcter as 2-union
min of all lower, max of all higher
final states used and assigned to obthe prelim and final for use in swap delta
-}
intervalUnion ∷ CharacterData → CharacterData → CharacterData
intervalUnion leftChar rightChar =
    let newRangeCosts =
            V.zipWith4
                getUnionRange
                (V.map fst $ rangeFinal leftChar)
                (V.map snd $ rangeFinal leftChar)
                (V.map fst $ rangeFinal rightChar)
                (V.map snd $ rangeFinal rightChar)
        newMinRange = V.map fst newRangeCosts
        newMaxRange = V.map snd newRangeCosts
        newRange = V.zip newMinRange newMaxRange
        newCharacter =
            emptyCharacter
                { rangePrelim = (newRange, newRange, newRange)
                , rangeFinal = newRange
                }
    in  -- trace ("Additive: " <> (show newCost) <> "\t" <> (show $ rangeFinal leftChar) <> "\t" <> (show $ rangeFinal rightChar)
        --   <> (show newRangeCosts))
        newCharacter


-- | getMinCostStates takes cost matrix and vector of states (cost, _, _) and retuns a list of (totalCost, best child state)
getMinCostStates
    ∷ S.Matrix Int → V.Vector MatrixTriple → Int → Int → Int → [(Int, ChildStateIndex)] → Int → [(Int, ChildStateIndex)]
getMinCostStates thisMatrix childVect bestCost numStates childState currentBestStates stateIndex =
    -- trace (show thisMatrix <> "\n" <> (show  childVect) <> "\n" <> show (numStates, childState, stateIndex)) (
    if V.null childVect
        then reverse (filter ((== bestCost) . fst) currentBestStates)
        else
            let (childCost, _, _) = V.head childVect
                childStateCost =
                    if childCost /= (maxBound ∷ Int)
                        then childCost + (thisMatrix S.! (childState, stateIndex))
                        else (maxBound ∷ Int)
            in  if childStateCost > bestCost
                    then getMinCostStates thisMatrix (V.tail childVect) bestCost numStates (childState + 1) currentBestStates stateIndex
                    else
                        if childStateCost == bestCost
                            then
                                getMinCostStates
                                    thisMatrix
                                    (V.tail childVect)
                                    bestCost
                                    numStates
                                    (childState + 1)
                                    ((childStateCost, childState) : currentBestStates)
                                    stateIndex
                            else
                                getMinCostStates
                                    thisMatrix
                                    (V.tail childVect)
                                    childStateCost
                                    numStates
                                    (childState + 1)
                                    [(childStateCost, childState)]
                                    stateIndex


-- )

{- | getNewVector takes the vector of states and costs from the child nodes and the
cost matrix and calculates a new vector n^2 in states
-}
getNewVector ∷ S.Matrix Int → Int → (V.Vector MatrixTriple, V.Vector MatrixTriple) → V.Vector MatrixTriple
getNewVector thisMatrix numStates (lChild, rChild) =
    let newStates = [0 .. (numStates - 1)]
        leftPairs = fmap (getMinCostStates thisMatrix lChild (maxBound ∷ Int) numStates 0 []) newStates
        rightPairs = fmap (getMinCostStates thisMatrix rChild (maxBound ∷ Int) numStates 0 []) newStates
        stateCosts = zipWith (+) (fmap (fst . head) leftPairs) (fmap (fst . head) rightPairs)
        newStateTripleList = zip3 stateCosts (fmap (fmap snd) leftPairs) (fmap (fmap snd) rightPairs)
    in  V.fromList newStateTripleList


{- | addMatrix thisWeight thisMatrix firstVertChar secondVertChar matrix character
assumes each character has same cost matrix
Need to add approximation ala DO tcm lookup later
Local and global costs are based on current not necessaril;y optimal minimum cost states
-}
addMatrix ∷ Double → S.Matrix Int → CharacterData → CharacterData → CharacterData
addMatrix thisWeight thisMatrix firstVertChar secondVertChar =
    if null thisMatrix
        then error "Null cost matrix in addMatrix"
        else
            let numStates = length thisMatrix
                initialMatrixVector = getNewVector thisMatrix numStates <$> V.zip (matrixStatesPrelim firstVertChar) (matrixStatesPrelim secondVertChar)
                initialCostVector = fmap (V.minimum . fmap fst3) initialMatrixVector
                newCost = thisWeight * fromIntegral (V.sum initialCostVector)
                newCharacter =
                    emptyCharacter
                        { matrixStatesPrelim = initialMatrixVector
                        , localCost = newCost - globalCost firstVertChar - globalCost secondVertChar
                        , globalCost = newCost
                        }
            in  -- trace ("Matrix: " <> (show newCost) <> "\n\t" <> (show $ matrixStatesPrelim firstVertChar)  <> "\n\t" <> (show $ matrixStatesPrelim secondVertChar) <>
                --  "\n\t" <> (show initialMatrixVector) <> "\n\t" <> (show initialCostVector))
                newCharacter


{- | addMatrixUnionField thisWeight thisMatrix firstVertChar secondVertChar matrix character
uinion fields
assumes each character has same cost matrix
Need to add approximation ala DO tcm lookup later
Local and global costs are based on current not necessarily optimal minimum cost states
-}
addMatrixUnionField ∷ Double → S.Matrix Int → CharacterData → CharacterData → CharacterData
addMatrixUnionField thisWeight thisMatrix firstVertChar secondVertChar =
    if null thisMatrix
        then error "Null cost matrix in addMatrix"
        else
            let numStates = length thisMatrix
                initialMatrixVector = getNewVector thisMatrix numStates <$> V.zip (matrixStatesUnion firstVertChar) (matrixStatesUnion secondVertChar)
                initialCostVector = fmap (V.minimum . fmap fst3) initialMatrixVector
                newCost = thisWeight * fromIntegral (V.sum initialCostVector)
                newCharacter =
                    emptyCharacter
                        { matrixStatesUnion = initialMatrixVector
                        , localCost = newCost - globalCost firstVertChar - globalCost secondVertChar
                        , globalCost = newCost
                        }
            in  newCharacter


{- | getUnionVector takes the vector of states and costs from two nodes
and sets the states with min cost in the two vertices and maxBound in other states
-}
getUnionVector ∷ S.Matrix Int → Int → (V.Vector MatrixTriple, V.Vector MatrixTriple) → V.Vector MatrixTriple
getUnionVector thisMatrix numStates (lChild, rChild) =
    let newStates = [0 .. (numStates - 1)]
        leftPairs = fmap (getMinCostStates thisMatrix lChild (maxBound ∷ Int) numStates 0 []) newStates
        rightPairs = fmap (getMinCostStates thisMatrix rChild (maxBound ∷ Int) numStates 0 []) newStates
        stateCosts = zipWith (+) (fmap (fst . head) leftPairs) (fmap (fst . head) rightPairs)
        minStateCost = minimum stateCosts
        stateCosts' = fmap (minOrMax minStateCost) stateCosts
        newStateTripleList = zip3 stateCosts' (fmap (fmap snd) leftPairs) (fmap (fmap snd) rightPairs)
    in  V.fromList newStateTripleList
    where
        minOrMax minVal curVal =
            if curVal == minVal
                then minVal
                else maxBound ∷ Int


{- | unionMatrix  thisMatrix firstVertChar secondVertChar matrix character
assumes each character has same cost matrix
Need to add approximation ala DO tcm lookup later
Local and global costs are based on current not necessaril;y optimal minimum cost states
-}
unionMatrix ∷ S.Matrix Int → CharacterData → CharacterData → CharacterData
unionMatrix thisMatrix firstVertChar secondVertChar =
    if null thisMatrix
        then error "Null cost matrix in addMatrix"
        else
            let numStates = length thisMatrix
                initialMatrixVector = getUnionVector thisMatrix numStates <$> V.zip (matrixStatesFinal firstVertChar) (matrixStatesFinal secondVertChar)
                newCharacter =
                    emptyCharacter
                        { matrixStatesPrelim = initialMatrixVector
                        , matrixStatesFinal = initialMatrixVector
                        }
            in  -- trace ("Matrix: " <> (show newCost) <> "\n\t" <> (show $ matrixStatesPrelim firstVertChar)  <> "\n\t" <> (show $ matrixStatesPrelim secondVertChar) <>
                --  "\n\t" <> (show initialMatrixVector) <> "\n\t" <> (show initialCostVector))
                newCharacter


{- | pairwiseDO is a wrapper around slim/wise/hugeParwiseDO to allow direct call and return of
DO medians and cost.  This is used in final state assignment
-}
pairwiseDO
    ∷ CharInfo
    → (SlimDynamicCharacter, WideDynamicCharacter, HugeDynamicCharacter)
    → (SlimDynamicCharacter, WideDynamicCharacter, HugeDynamicCharacter)
    → (SlimDynamicCharacter, WideDynamicCharacter, HugeDynamicCharacter, Double)
pairwiseDO charInfo (slim1, wide1, huge1) (slim2, wide2, huge2) = case charType charInfo of
    t | t `elem` [SlimSeq, NucSeq] → case stateTransitionCompact $ slimTCM charInfo of
        Nothing → error $ fold ["Could not locate 'Dense TCM' for a character of type '", show t, "'"]
        Just dm →
            let (cost, r) = slimPairwiseDO dm slim1 slim2
            in  (r, mempty, mempty, weight charInfo * fromIntegral cost)
    t
        | t `elem` [WideSeq, AminoSeq] →
            let coefficient = Measure.minEdit (wideTCM charInfo)
                (cost, r) = widePairwiseDO coefficient (Measure.stateTransitionPairwiseDispersion $ wideTCM charInfo) wide1 wide2
            in  (mempty, r, mempty, weight charInfo * fromIntegral cost)
    HugeSeq →
        let coefficient = Measure.minEdit (hugeTCM charInfo)
            (cost, r) = hugePairwiseDO coefficient (Measure.stateTransitionPairwiseDispersion $ hugeTCM charInfo) huge1 huge2
        in  (mempty, mempty, r, weight charInfo * fromIntegral cost)
    t → error $ fold ["Unrecognised character type '", show t, "'in a DYNAMIC character branch"]


{- | getDOMedianCharInfoUnion  is a wrapper around getDOMedian with CharInfo-based interface
for union fields.
Strips out solo gapos (0/1) before DO step
-}
getDOMedianCharInfoUnion ∷ CharInfo → CharacterData → CharacterData → CharacterData
getDOMedianCharInfoUnion charInfo =
    getDOMedianUnion
        (weight charInfo)
        (costMatrix charInfo)
        (slimTCM charInfo)
        (wideTCM charInfo)
        (hugeTCM charInfo)
        (charType charInfo)


{- | getDOMedianUnion calls appropriate pairwise DO to create sequence median after some type wrangling
works on union states
filters out gaps (0/1) values before DO (>1)
-}
getDOMedianUnion
    ∷ Double
    → S.Matrix Int
    → TM.TransitionMatrix SlimState
    → TM.TransitionMatrix WideState
    → TM.TransitionMatrix BV.BitVector
    → CharType
    → CharacterData
    → CharacterData
    → CharacterData
getDOMedianUnion thisWeight thisMatrix thisSlimTCM thisWideTCM thisHugeTCM thisType leftChar rightChar
    | null thisMatrix = error "Null cost matrix in getDOMedian"
    | thisType `elem` [SlimSeq, NucSeq] = newSlimCharacterData
    | thisType `elem` [WideSeq, AminoSeq] = newWideCharacterData
    | thisType == HugeSeq = newHugeCharacterData
    | otherwise = error $ fold ["Unrecognised character type '", show thisType, "'in a DYNAMIC character branch"]
    where
        blankCharacterData = emptyCharacter

        newSlimCharacterData =
            let newCost = thisWeight * fromIntegral cost
                subtreeCost = sum [newCost, globalCost leftChar, globalCost rightChar]
                slimIAUnionNoGapsLeft = extractMediansSingle $ slimIAUnion leftChar
                slimIAUnionNoGapsRight = extractMediansSingle $ slimIAUnion rightChar
                (cost, r) = case stateTransitionCompact thisSlimTCM of
                    Nothing → error $ fold ["Could not locate 'Dense TCM' for a character of type '", show thisType, "'"]
                    Just dm →
                        slimPairwiseDO
                            dm
                            (makeDynamicCharacterFromSingleVector slimIAUnionNoGapsLeft)
                            (makeDynamicCharacterFromSingleVector slimIAUnionNoGapsRight)
            in  -- trace ("GDOMU:" <> show (cost, extractMedians r, slimIAUnionNoGapsLeft, slimIAUnionNoGapsRight)) $
                blankCharacterData
                    { slimIAUnion = extractMedians r
                    , localCostVect = V.singleton $ fromIntegral cost
                    , localCost = newCost
                    , globalCost = subtreeCost
                    }

<<<<<<< HEAD
        newWideCharacterData =
            let newCost = thisWeight * fromIntegral cost
                coefficient = Measure.minEdit thisWideTCM
                subtreeCost = sum [newCost, globalCost leftChar, globalCost rightChar]
                wideIAUnionNoGapsLeft = extractMediansSingle $ wideIAUnion leftChar
                wideIAUnionNoGapsRight = extractMediansSingle $ wideIAUnion rightChar
                (cost, r) =
                    widePairwiseDO
                        coefficient
                        (Measure.stateTransitionPairwiseDispersion thisWideTCM)
                        (makeDynamicCharacterFromSingleVector wideIAUnionNoGapsLeft)
                        (makeDynamicCharacterFromSingleVector wideIAUnionNoGapsRight)
            in  blankCharacterData
                    { wideIAUnion = extractMedians r
                    , localCostVect = V.singleton $ fromIntegral cost
                    , localCost = newCost
                    , globalCost = subtreeCost
                    }

        newHugeCharacterData =
            let newCost = thisWeight * fromIntegral cost
                coefficient = Measure.minEdit thisHugeTCM
                subtreeCost = newCost + globalCost leftChar + globalCost rightChar
                hugeIAUnionNoGapsLeft = extractMediansSingle $ hugeIAUnion leftChar
                hugeIAUnionNoGapsRight = extractMediansSingle $ hugeIAUnion rightChar
                (cost, r) =
                    hugePairwiseDO
                        coefficient
                        (Measure.stateTransitionPairwiseDispersion thisHugeTCM)
                        (makeDynamicCharacterFromSingleVector hugeIAUnionNoGapsLeft)
                        (makeDynamicCharacterFromSingleVector hugeIAUnionNoGapsRight)
            in  blankCharacterData
                    { hugeIAUnion = extractMedians r
                    , localCostVect = V.singleton $ fromIntegral cost
                    , localCost = newCost
                    , globalCost = subtreeCost
                    }

=======
-- | pairwiseDO is a wrapper around slim/wise/hugeParwiseDO to allow direct call and return of
-- DO medians and cost.  This is used in final state assignment
pairwiseDO :: Bool
           -> CharInfo
           -> (SlimDynamicCharacter, WideDynamicCharacter, HugeDynamicCharacter)
           -> (SlimDynamicCharacter, WideDynamicCharacter, HugeDynamicCharacter)
           -> (SlimDynamicCharacter, WideDynamicCharacter, HugeDynamicCharacter, Double)
pairwiseDO adjustNoCost charInfo (slim1, wide1, huge1) (slim2, wide2, huge2) =
    let thisType = charType charInfo
    in
    if thisType `elem` [SlimSeq,   NucSeq]      then
        let (cost, r) = slimPairwiseDO (slimTCM charInfo) slim1 slim2
            -- adjustment based on aligned left and right
            noChangeAdjust = if not adjustNoCost then 0
                             else 
                                let (_, lCost) = get2WaySlim (slimTCM charInfo)  (extractMediansLeftGapped r) (extractMediansLeftGapped r)
                                    (_, rCost) = get2WaySlim (slimTCM charInfo)  (extractMediansRightGapped r) (extractMediansRightGapped r)
                                in min lCost rCost
        in
        -- trace ("pDO:" <> (show (GV.length $ fst3 slim1, GV.length $ snd3 slim1)) <> " " <> (show (GV.length $ fst3 slim2, GV.length $ snd3 slim2)))
        (r, mempty, mempty, weight charInfo * fromIntegral (cost + noChangeAdjust))

    else if thisType `elem` [WideSeq, AminoSeq] then
        let coefficient = MR.minInDelCost (wideTCM charInfo)
            (cost, r) = widePairwiseDO coefficient (MR.retreivePairwiseTCM $ wideTCM charInfo) wide1 wide2
            noChangeAdjust = if not adjustNoCost then 0
                             else 
                                let (_, lCost) = get2WayWideHuge (wideTCM charInfo) (extractMediansLeftGapped r) (extractMediansLeftGapped r) 
                                    (_, rCost) = get2WayWideHuge (wideTCM charInfo) (extractMediansRightGapped r) (extractMediansRightGapped r)
                                in min lCost rCost
        in
        (mempty, r, mempty, weight charInfo * fromIntegral (cost + noChangeAdjust))

    else if thisType == HugeSeq           then
        let coefficient = MR.minInDelCost (hugeTCM charInfo)
            (cost, r) = hugePairwiseDO coefficient (MR.retreivePairwiseTCM $ hugeTCM charInfo) huge1 huge2
            noChangeAdjust = if not adjustNoCost then 0
                             else 
                                let (_, lCost) = get2WayWideHuge (hugeTCM charInfo) (extractMediansLeftGapped r) (extractMediansLeftGapped r) 
                                    (_, rCost) = get2WayWideHuge (hugeTCM charInfo) (extractMediansRightGapped r) (extractMediansRightGapped r)
                                in min lCost rCost
        in
        (mempty, mempty, r, weight charInfo * fromIntegral (cost + noChangeAdjust))
>>>>>>> 32536791

-- | getDOMedianCharInfo  is a wrapper around getDOMedian with CharInfo-based interface
getDOMedianCharInfo ∷ CharInfo → CharacterData → CharacterData → CharacterData
getDOMedianCharInfo charInfo =
    getDOMedian (weight charInfo) (costMatrix charInfo) (slimTCM charInfo) (wideTCM charInfo) (hugeTCM charInfo) (charType charInfo)

<<<<<<< HEAD

{- | getDOMedian calls appropriate pairwise DO to create sequence median after some type wrangling
works on preliminary states
-}
getDOMedian
    ∷ Double
    → S.Matrix Int
    → TM.TransitionMatrix SlimState
    → TM.TransitionMatrix WideState
    → TM.TransitionMatrix BV.BitVector
    → CharType
    → CharacterData
    → CharacterData
    → CharacterData
getDOMedian thisWeight thisMatrix thisSlimTCM thisWideTCM thisHugeTCM thisType leftChar rightChar
    | null thisMatrix = error "Null cost matrix in getDOMedian"
    | thisType `elem` [SlimSeq, NucSeq] = newSlimCharacterData
    | thisType `elem` [WideSeq, AminoSeq] = newWideCharacterData
    | thisType == HugeSeq = newHugeCharacterData
    | otherwise = error $ fold ["Unrecognised character type '", show thisType, "'in a DYNAMIC character branch"]
    where
        blankCharacterData = emptyCharacter

        newSlimCharacterData =
            let newCost = thisWeight * fromIntegral cost
                subtreeCost = sum [newCost, globalCost leftChar, globalCost rightChar]
                (cost, r) = case stateTransitionCompact thisSlimTCM of
                    Nothing → error $ fold ["Could not locate 'Dense TCM' for a character of type '", show thisType, "'"]
                    Just dm → slimPairwiseDO dm (slimGapped leftChar) (slimGapped rightChar)
            in  blankCharacterData
                    { slimPrelim = extractMedians r
                    , slimGapped = r
                    , localCostVect = V.singleton $ fromIntegral cost
                    , localCost = newCost
                    , globalCost = subtreeCost
                    }

        newWideCharacterData =
            let newCost = thisWeight * fromIntegral cost
                coefficient = Measure.minEdit thisWideTCM
                subtreeCost = sum [newCost, globalCost leftChar, globalCost rightChar]
                (cost, r) =
                    widePairwiseDO
                        coefficient
                        (Measure.stateTransitionPairwiseDispersion thisWideTCM)
                        (wideGapped leftChar)
                        (wideGapped rightChar)
            in  blankCharacterData
                    { widePrelim = extractMedians r
                    , wideGapped = r
                    , localCostVect = V.singleton $ fromIntegral cost
                    , localCost = newCost
                    , globalCost = subtreeCost
                    }
=======
-- | getDOMedianCharInfoUnion  is a wrapper around getDOMedian with CharInfo-based interface
-- for union fields.
-- Strips out solo gaps (0/1) before DO step
getDOMedianCharInfoUnion :: Bool -> CharInfo -> CharacterData -> CharacterData -> CharacterData
getDOMedianCharInfoUnion adjustNoCost charInfo = getDOMedianUnion adjustNoCost (weight charInfo) (costMatrix charInfo) (slimTCM charInfo) (wideTCM charInfo) (hugeTCM charInfo) (charType charInfo)

-- | getDOMedianUnion calls appropriate pairwise DO to create sequence median after some type wrangling
-- works on union states
-- filters out gaps (0/1) values before DO (>1)
getDOMedianUnion
  :: Bool
  -> Double
  -> S.Matrix Int
  -> TCMD.DenseTransitionCostMatrix
  -> MR.MetricRepresentation WideState
  -> MR.MetricRepresentation BV.BitVector
  -> CharType
  -> CharacterData
  -> CharacterData
  -> CharacterData
getDOMedianUnion adjustNoCost thisWeight thisMatrix thisSlimTCM thisWideTCM thisHugeTCM thisType leftChar rightChar
  | null thisMatrix = error "Null cost matrix in getDOMedian"
  | thisType `elem` [SlimSeq,   NucSeq] = newSlimCharacterData
  | thisType `elem` [WideSeq, AminoSeq] = newWideCharacterData
  | thisType == HugeSeq           = newHugeCharacterData
  | otherwise = error $ fold ["Unrecognised character type '", show thisType, "'in a DYNAMIC character branch" ]
  where
    blankCharacterData = emptyCharacter

    newSlimCharacterData =
        let newCost     = thisWeight * fromIntegral (cost + noChangeAdjust)
            subtreeCost = sum [ newCost, globalCost leftChar, globalCost rightChar]
            slimIAUnionNoGapsLeft = extractMediansSingle $ slimIAUnion leftChar
            slimIAUnionNoGapsRight = extractMediansSingle $ slimIAUnion rightChar
            (cost, r)   = slimPairwiseDO
                thisSlimTCM (makeDynamicCharacterFromSingleVector slimIAUnionNoGapsLeft) (makeDynamicCharacterFromSingleVector slimIAUnionNoGapsRight)
            noChangeAdjust = if not adjustNoCost then 0
                             else 
                                let (_, lCost) = get2WaySlim thisSlimTCM (extractMediansLeftGapped r) (extractMediansLeftGapped r)
                                    (_, rCost) = get2WaySlim thisSlimTCM (extractMediansRightGapped r) (extractMediansRightGapped r)
                                in min lCost rCost

        in
        --trace ("GDOMU:" <> show (cost, extractMedians r, slimIAUnionNoGapsLeft, slimIAUnionNoGapsRight)) $
        blankCharacterData
              { slimIAUnion   = extractMedians r
              , localCostVect = V.singleton $ fromIntegral (cost + noChangeAdjust)
              , localCost     = newCost
              , globalCost    = subtreeCost
              }

    newWideCharacterData =
        let newCost     = thisWeight * fromIntegral (cost + noChangeAdjust)
            coefficient = MR.minInDelCost thisWideTCM
            subtreeCost = sum [ newCost, globalCost leftChar, globalCost rightChar]
            wideIAUnionNoGapsLeft = extractMediansSingle $ wideIAUnion leftChar
            wideIAUnionNoGapsRight = extractMediansSingle $ wideIAUnion rightChar
            (cost, r)   = widePairwiseDO
                coefficient
                (MR.retreivePairwiseTCM thisWideTCM)
                (makeDynamicCharacterFromSingleVector wideIAUnionNoGapsLeft) (makeDynamicCharacterFromSingleVector wideIAUnionNoGapsRight)

            noChangeAdjust = if not adjustNoCost then 0
                             else 
                                let (_, lCost) = get2WayWideHuge thisWideTCM (extractMediansLeftGapped r) (extractMediansLeftGapped r) 
                                    (_, rCost) = get2WayWideHuge thisWideTCM (extractMediansRightGapped r) (extractMediansRightGapped r)
                                in min lCost rCost


        in  blankCharacterData
              { wideIAUnion    = extractMedians r
              , localCostVect = V.singleton $ fromIntegral (cost + noChangeAdjust)
              , localCost     = newCost
              , globalCost    = subtreeCost
              }

    newHugeCharacterData =
        let newCost     = thisWeight * fromIntegral (cost + noChangeAdjust)
            coefficient = MR.minInDelCost thisHugeTCM
            subtreeCost = newCost + globalCost leftChar + globalCost rightChar
            hugeIAUnionNoGapsLeft = extractMediansSingle $ hugeIAUnion leftChar
            hugeIAUnionNoGapsRight = extractMediansSingle $ hugeIAUnion rightChar
            (cost, r)   = hugePairwiseDO
                coefficient
                (MR.retreivePairwiseTCM thisHugeTCM)
                (makeDynamicCharacterFromSingleVector hugeIAUnionNoGapsLeft) (makeDynamicCharacterFromSingleVector hugeIAUnionNoGapsRight)

            noChangeAdjust = if not adjustNoCost then 0
                             else 
                                let (_, lCost) = get2WayWideHuge thisHugeTCM (extractMediansLeftGapped r) (extractMediansLeftGapped r) 
                                    (_, rCost) = get2WayWideHuge thisHugeTCM (extractMediansRightGapped r) (extractMediansRightGapped r)
                                in min lCost rCost

        in blankCharacterData
              { hugeIAUnion = extractMedians r
              , localCostVect = V.singleton $ fromIntegral (cost + noChangeAdjust)
              , localCost  = newCost
              , globalCost = subtreeCost
              }
>>>>>>> 32536791

        newHugeCharacterData =
            let newCost = thisWeight * fromIntegral cost
                coefficient = Measure.minEdit thisHugeTCM
                subtreeCost = newCost + globalCost leftChar + globalCost rightChar
                (cost, r) =
                    hugePairwiseDO
                        coefficient
                        (Measure.stateTransitionPairwiseDispersion thisHugeTCM)
                        (hugeGapped leftChar)
                        (hugeGapped rightChar)
            in  blankCharacterData
                    { hugePrelim = extractMedians r
                    , hugeGapped = r
                    , localCostVect = V.singleton $ fromIntegral cost
                    , localCost = newCost
                    , globalCost = subtreeCost
                    }

<<<<<<< HEAD

{- | getPrealignedUnion calls appropriate pairwise function to create sequence union of final states
for prealigned states
-}
getPrealignedUnion
    ∷ CharType
    → CharacterData
    → CharacterData
    → CharacterData
=======
-- | getDOMedianCharInfo  is a wrapper around getDOMedian with CharInfo-based interface
getDOMedianCharInfo :: Bool -> CharInfo -> CharacterData -> CharacterData -> CharacterData
getDOMedianCharInfo adjustNoCost charInfo = getDOMedian adjustNoCost (weight charInfo) (costMatrix charInfo) (slimTCM charInfo) (wideTCM charInfo) (hugeTCM charInfo) (charType charInfo)

-- | getDOMedian calls appropriate pairwise DO to create sequence median after some type wrangling
-- works on preliminary states
getDOMedian
  :: Bool
  -> Double
  -> S.Matrix Int
  -> TCMD.DenseTransitionCostMatrix
  -> MR.MetricRepresentation WideState
  -> MR.MetricRepresentation BV.BitVector
  -> CharType
  -> CharacterData
  -> CharacterData
  -> CharacterData
getDOMedian adjustNoCost thisWeight thisMatrix thisSlimTCM thisWideTCM thisHugeTCM thisType leftChar rightChar
  | null thisMatrix = error "Null cost matrix in getDOMedian"
  | thisType `elem` [SlimSeq,   NucSeq] = newSlimCharacterData
  | thisType `elem` [WideSeq, AminoSeq] = newWideCharacterData
  | thisType == HugeSeq           = newHugeCharacterData
  | otherwise = error $ fold ["Unrecognised character type '", show thisType, "'in a DYNAMIC character branch" ]
  where
    blankCharacterData = emptyCharacter

    newSlimCharacterData =
        let newCost     = thisWeight * fromIntegral  (cost + noChangeAdjust)
            subtreeCost = sum [ newCost, globalCost leftChar, globalCost rightChar]
            (cost, r)   = slimPairwiseDO
                thisSlimTCM (slimGapped leftChar) (slimGapped rightChar)
            noChangeAdjust = if not adjustNoCost then 0
                             else 
                                let (_, lCost) = get2WaySlim thisSlimTCM (extractMediansLeftGapped r) (extractMediansLeftGapped r)
                                    (_, rCost) = get2WaySlim thisSlimTCM (extractMediansRightGapped r) (extractMediansRightGapped r)
                                in min lCost rCost

        in  blankCharacterData
              { slimPrelim    = extractMedians r
              , slimGapped    = r
              , localCostVect = V.singleton $ fromIntegral  (cost + noChangeAdjust)
              , localCost     = newCost
              , globalCost    = subtreeCost
              }

    newWideCharacterData =
        let newCost     = thisWeight * fromIntegral  (cost + noChangeAdjust)
            coefficient = MR.minInDelCost thisWideTCM
            subtreeCost = sum [ newCost, globalCost leftChar, globalCost rightChar]
            (cost, r)   = widePairwiseDO
                coefficient
                (MR.retreivePairwiseTCM thisWideTCM)
                (wideGapped leftChar) (wideGapped rightChar)

            noChangeAdjust = if not adjustNoCost then 0
                             else 
                                let (_, lCost) = get2WayWideHuge thisWideTCM (extractMediansLeftGapped r) (extractMediansLeftGapped r) 
                                    (_, rCost) = get2WayWideHuge thisWideTCM (extractMediansRightGapped r) (extractMediansRightGapped r)
                                in min lCost rCost

        in  blankCharacterData
              { widePrelim    = extractMedians r
              , wideGapped    = r
              , localCostVect = V.singleton $ fromIntegral  (cost + noChangeAdjust)
              , localCost     = newCost
              , globalCost    = subtreeCost
              }

    newHugeCharacterData =
        let newCost     = thisWeight * fromIntegral cost
            coefficient = MR.minInDelCost thisHugeTCM
            subtreeCost = newCost + globalCost leftChar + globalCost rightChar
            (cost, r)   = hugePairwiseDO
                coefficient
                (MR.retreivePairwiseTCM thisHugeTCM)
                (hugeGapped leftChar) (hugeGapped rightChar)

            noChangeAdjust = if not adjustNoCost then 0
                             else 
                                let (_, lCost) = get2WayWideHuge thisHugeTCM (extractMediansLeftGapped r) (extractMediansLeftGapped r) 
                                    (_, rCost) = get2WayWideHuge thisHugeTCM (extractMediansRightGapped r) (extractMediansRightGapped r)
                                in min lCost rCost

        in blankCharacterData
              { hugePrelim = extractMedians r
              , hugeGapped = r
              , localCostVect = V.singleton $ fromIntegral  (cost + noChangeAdjust)
              , localCost  = newCost
              , globalCost = subtreeCost
              }

-- | getPrealignedUnion calls appropriate pairwise function to create sequence union of final states
-- for prealigned states
getPrealignedUnion :: CharType
                   -> CharacterData
                   -> CharacterData
                   -> CharacterData
>>>>>>> 32536791
getPrealignedUnion thisType leftChar rightChar =
    let blankCharacterData = emptyCharacter
    in  if thisType == AlignedSlim
            then
                let finalUnion = GV.zipWith (.|.) (alignedSlimFinal leftChar) (alignedSlimFinal rightChar)
                    prelimState = (finalUnion, finalUnion, finalUnion)
                in  blankCharacterData
                        { alignedSlimPrelim = prelimState
                        , alignedSlimFinal = finalUnion
                        }
            else
                if thisType == AlignedWide
                    then
                        let finalUnion = GV.zipWith (.|.) (alignedWideFinal leftChar) (alignedWideFinal rightChar)
                            prelimState = (finalUnion, finalUnion, finalUnion)
                        in  blankCharacterData
                                { alignedWidePrelim = prelimState
                                , alignedWideFinal = finalUnion
                                }
                    else
                        if thisType == AlignedHuge
                            then
                                let finalUnion = GV.zipWith (.|.) (alignedHugeFinal leftChar) (alignedHugeFinal rightChar)
                                    prelimState = (finalUnion, finalUnion, finalUnion)
                                in  blankCharacterData
                                        { alignedHugePrelim = prelimState
                                        , alignedHugeFinal = finalUnion
                                        }
                            else error ("Unrecognised character type '" <> show thisType <> "' in getPrealignedUnion")


{- | getDynamicUnion calls appropriate pairwise function to create sequence median after some type wrangling
if using IA--takes IAFInal for each node, creates union of IAFinals states
if DO then calculated DO medians and takes union of left and right states
gaps need to be fitered if DO used later (as in Wagner), or as in SPR/TBR rearragement
sets final and IA states for Swap delta heuristics
-}
getDynamicUnion
    ∷ Bool
    → Bool
    → CharType
    → CharacterData
    → CharacterData
    → TM.TransitionMatrix SlimState
    → TM.TransitionMatrix WideState
    → TM.TransitionMatrix BV.BitVector
    → CharacterData
getDynamicUnion useIA filterGaps thisType leftChar rightChar thisSlimTCM thisWideTCM thisHugeTCM
    | thisType `elem` [SlimSeq, NucSeq] = newSlimCharacterData
    | thisType `elem` [WideSeq, AminoSeq] = newWideCharacterData
    | thisType == HugeSeq = newHugeCharacterData
    | otherwise = error $ fold ["Unrecognised character type '", show thisType, "'in a DYNAMIC character branch"]
    where
        blankCharacterData = emptyCharacter

        newSlimCharacterData =
            let r
                    | useIA = GV.zipWith (.|.) (slimIAFinal leftChar) (slimIAFinal rightChar)
                    | otherwise =
                        let converter = makeDynamicCharacterFromSingleVector . slimFinal
                            (_, (lG, _, rG)) = case stateTransitionCompact thisSlimTCM of
                                Nothing →
                                    error $
                                        fold
                                            ["Could not locate 'Dense TCM' for a character of type '", show thisType, "'"]
                                Just dm → slimPairwiseDO dm (converter leftChar) (converter rightChar)
                        in  GV.zipWith (.|.) lG rG

                r' =
                    if filterGaps
                        then extractMediansSingle r
                        else r
            in  blankCharacterData
                    { slimPrelim = r'
                    , slimGapped = (r', r', r')
                    , slimFinal = r'
                    , slimIAPrelim = (r, r, r)
                    , slimIAFinal = r
                    }

        newWideCharacterData =
            let r =
                    if useIA
                        then GV.zipWith (.|.) (wideIAFinal leftChar) (wideIAFinal rightChar)
                        else
                            let coefficient = Measure.minEdit thisWideTCM
                                (_, (lG, _, rG)) =
                                    widePairwiseDO
                                        coefficient
                                        (Measure.stateTransitionPairwiseDispersion thisWideTCM)
                                        (makeDynamicCharacterFromSingleVector $ wideFinal leftChar)
                                        (makeDynamicCharacterFromSingleVector $ wideFinal rightChar)
                            in  GV.zipWith (.|.) lG rG
                -- r   = GV.zipWith (.|.) (wideIAFinal leftChar) (wideIAFinal rightChar)

                r' =
                    if filterGaps
                        then extractMediansSingle r
                        else r
            in  blankCharacterData
                    { widePrelim = r'
                    , wideGapped = (r', r', r')
                    , wideFinal = r'
                    , wideIAPrelim = (r, r, r)
                    , wideIAFinal = r
                    }

        newHugeCharacterData =
            let r =
                    if useIA
                        then GV.zipWith (.|.) (hugeIAFinal leftChar) (hugeIAFinal rightChar)
                        else
                            let coefficient = Measure.minEdit thisHugeTCM
                                (_, (lG, _, rG)) =
                                    hugePairwiseDO
                                        coefficient
                                        (Measure.stateTransitionPairwiseDispersion thisHugeTCM)
                                        (makeDynamicCharacterFromSingleVector $ hugeFinal leftChar)
                                        (makeDynamicCharacterFromSingleVector $ hugeFinal rightChar)
                            in  GV.zipWith (.|.) lG rG

                -- r   = GV.zipWith (.|.) (hugeIAFinal leftChar) (hugeIAFinal rightChar)

                r' =
                    if filterGaps
                        then extractMediansSingle r
                        else r
            in  blankCharacterData
                    { hugePrelim = r'
                    , hugeGapped = (r', r', r')
                    , hugeFinal = r'
                    , hugeIAPrelim = (r, r, r)
                    , hugeIAFinal = r
                    }


{- | union2 takes the vectors of characters and applies union2Single to each character
used for edge states in buikd and rearrangement
-}
union2 ∷ Bool → Bool → V.Vector CharacterData → V.Vector CharacterData → V.Vector CharInfo → V.Vector CharacterData
union2 useIA filterGaps = V.zipWith3 (union2Single useIA filterGaps)


{- | union2Single takes character data and returns union character data
union2Single assumes that the character vectors in the various states are the same length
that is--all leaves (hence other vertices later) have the same number of each type of character
used IAFinal states for dynamic characters
used in heurstic graph build and rearrangement
-}
union2Single ∷ Bool → Bool → CharacterData → CharacterData → CharInfo → CharacterData
union2Single useIA filterGaps firstVertChar secondVertChar inCharInfo =
    let thisType = charType inCharInfo
        thisMatrix = costMatrix inCharInfo
        thisActive = activity inCharInfo
        thisSlimTCM = slimTCM inCharInfo
        thisWideTCM = wideTCM inCharInfo
        thisHugeTCM = hugeTCM inCharInfo
    in  if not thisActive
            then firstVertChar
            else
                if thisType == Add
                    then intervalUnion firstVertChar secondVertChar
                    else
                        if thisType == NonAdd
                            then localUnion firstVertChar secondVertChar
                            else
                                if thisType `elem` packedNonAddTypes
                                    then BP.unionPacked firstVertChar secondVertChar
                                    else
                                        if thisType == Matrix
                                            then unionMatrix thisMatrix firstVertChar secondVertChar
                                            else
                                                if thisType `elem` prealignedCharacterTypes
                                                    then getPrealignedUnion thisType firstVertChar secondVertChar
                                                    else
                                                        if thisType `elem` nonExactCharacterTypes
                                                            then getDynamicUnion useIA filterGaps thisType firstVertChar secondVertChar thisSlimTCM thisWideTCM thisHugeTCM
                                                            else error ("Character type " <> show thisType <> " unrecognized/not implemented")


{- | makeEdgeData takes and edge and makes the VertData for the edge from the union of the two vertices
using IA assignments not so great for search deltas
-}
makeEdgeData ∷ Bool → Bool → DecoratedGraph → V.Vector (V.Vector CharInfo) → LG.LEdge b → VertexBlockData
makeEdgeData useIA filterGaps inGraph charInfoVV (eNode, vNode, _) =
    let eNodeVertData = vertData $ fromJust $ LG.lab inGraph eNode
        vNodeVertData = vertData $ fromJust $ LG.lab inGraph vNode
    in  createEdgeUnionOverBlocks useIA filterGaps eNodeVertData vNodeVertData charInfoVV []


{- | createEdgeUnionOverBlocks creates the union of the final states characters on an edge
The function takes data in blocks and block vector of char info and
extracts the triple for each block and creates new block data
this is used for delta's in edge invastion in Wagner and SPR/TBR
filter gaps for using with DO (flterGaps = True) or IA (filterGaps = False)
-}
createEdgeUnionOverBlocks
    ∷ Bool
    → Bool
    → VertexBlockData
    → VertexBlockData
    → V.Vector (V.Vector CharInfo)
    → [V.Vector CharacterData]
    → V.Vector (V.Vector CharacterData)
createEdgeUnionOverBlocks useIA filterGaps leftBlockData rightBlockData blockCharInfoVect curBlockData =
<<<<<<< HEAD
    if V.null leftBlockData
        then -- trace ("Blocks: " <> (show $ length curBlockData) <> " Chars  B0: " <> (show $ V.map snd $ head curBlockData))
            V.fromList $ reverse curBlockData
        else
            let leftBlockLength = length $ V.head leftBlockData
                rightBlockLength = length $ V.head rightBlockData
                -- firstBlock = V.zip3 (V.head leftBlockData) (V.head rightBlockData) (V.head blockCharInfoVect)

                -- missing data cases first or zip defaults to zero length
                firstBlockMedian
                    | (leftBlockLength == 0) = V.head rightBlockData
                    | (rightBlockLength == 0) = V.head leftBlockData
                    | otherwise = union2 useIA filterGaps (V.head leftBlockData) (V.head rightBlockData) (V.head blockCharInfoVect)
            in  createEdgeUnionOverBlocks
                    useIA
                    filterGaps
                    (V.tail leftBlockData)
                    (V.tail rightBlockData)
                    (V.tail blockCharInfoVect)
                    (firstBlockMedian : curBlockData)


{- | getPreAligned2Median takes prealigned character types (AlignedSlim, AlignedWide, AlignedHuge) and returns 2-median and cost
uses IA-type functions for slim/wide/huge
-}
getPreAligned2Median ∷ CharInfo → CharacterData → CharacterData → CharacterData → CharacterData
getPreAligned2Median charInfo nodeChar leftChar rightChar =
    let setCost ∷ StateChangeCost → CharacterData → CharacterData
        setCost cVal r =
            r
                { localCost = weight charInfo * fromIntegral cVal
                , globalCost = sum [weight charInfo * fromIntegral cVal, globalCost leftChar, globalCost rightChar]
                }

        setSlimPrelim v r = r{alignedSlimPrelim = v}
        setWidePrelim v r = r{alignedWidePrelim = v}
        setHugePrelim v r = r{alignedHugePrelim = v}

        getCharL ∷ (CharacterData → OpenDynamicCharacter v e) → v e
=======
    if V.null leftBlockData then
        --trace ("Blocks: " <> (show $ length curBlockData) <> " Chars  B0: " <> (show $ V.map snd $ head curBlockData))
        V.fromList $ reverse curBlockData
    else
        let leftBlockLength = length $ V.head leftBlockData
            rightBlockLength =  length $ V.head rightBlockData
            -- firstBlock = V.zip3 (V.head leftBlockData) (V.head rightBlockData) (V.head blockCharInfoVect)

            -- missing data cases first or zip defaults to zero length
            firstBlockMedian
              | (leftBlockLength == 0) = V.head rightBlockData
              | (rightBlockLength == 0) = V.head leftBlockData
              | otherwise = union2 useIA filterGaps (V.head leftBlockData) (V.head rightBlockData) (V.head blockCharInfoVect)
        in
        createEdgeUnionOverBlocks useIA filterGaps (V.tail leftBlockData) (V.tail rightBlockData) (V.tail blockCharInfoVect) (firstBlockMedian : curBlockData)

-- | getPreAligned2Median takes prealigned character types (AlignedSlim, AlignedWide, AlignedHuge) and returns 2-median and cost
-- uses IA-type functions for slim/wide/huge
-- adjustNoCost distance between two nodes or creating a median with two edges
-- calcuated by the no change for entire length based min of the two nodes to self for non-change
getPreAligned2Median :: Bool -> CharInfo -> CharacterData -> CharacterData -> CharacterData -> CharacterData
getPreAligned2Median adjustNoCost charInfo nodeChar leftChar rightChar =
    let setCost :: forall {a}.
                   Integral a =>
                   a -> CharacterData -> CharacterData
        setCost cVal r = r
            { localCost = weight charInfo * fromIntegral cVal
            , globalCost = sum [ weight charInfo * fromIntegral cVal, globalCost leftChar, globalCost rightChar]
            }

        setSlimPrelim v r = r { alignedSlimPrelim = v }
        setWidePrelim v r = r { alignedWidePrelim = v }
        setHugePrelim v r = r { alignedHugePrelim = v }

        getCharL :: forall {k} {v :: k -> *} {e :: k}.
                    (CharacterData -> OpenDynamicCharacter v e) -> v e
>>>>>>> 32536791
        getCharL f = extractMediansGapped $ f leftChar

        getCharR ∷ (CharacterData → OpenDynamicCharacter v e) → v e
        getCharR f = extractMediansGapped $ f rightChar

        cost ∷ StateChangeCost
        (setter, cost) = case charType charInfo of
            AlignedSlim →
                let cL = getCharL alignedSlimPrelim
                    cR = getCharR alignedSlimPrelim
                    (cM, score) = get2WaySlim (slimTCM charInfo) cL cR
<<<<<<< HEAD
                in  (setSlimPrelim (cL, cM, cR), score)
            AlignedWide →
                let cL = getCharL alignedWidePrelim
                    cR = getCharR alignedWidePrelim
                    (cM, score) = get2WayWideHuge (wideTCM charInfo) cL cR
                in  (setWidePrelim (cL, cM, cR), score)
            AlignedHuge →
                let cL = getCharL alignedHugePrelim
                    cR = getCharR alignedHugePrelim
                    (cM, score) = get2WayWideHuge (hugeTCM charInfo) cL cR
                in  (setHugePrelim (cL, cM, cR), score)
            other → error $ "Unrecognized character type: " <> show other
    in  setter $ setCost cost nodeChar
=======
                    noChangeAdjustment = if not adjustNoCost then 0
                                         else 
                                            let (_, lCost) = get2WaySlim (slimTCM charInfo) cL cL
                                                (_, rCost) = get2WaySlim (slimTCM charInfo) cR cR
                                            in min lCost rCost
                in  (setSlimPrelim (cL, cM, cR), score + noChangeAdjustment)

            AlignedWide ->
                let cL = getCharL alignedWidePrelim
                    cR = getCharR alignedWidePrelim
                    (cM, score) = get2WayWideHuge (wideTCM charInfo) cL cR
                    noChangeAdjustment = if not adjustNoCost then 0
                                         else 
                                            let (_, lCost) = get2WayWideHuge (wideTCM charInfo) cL cL
                                                (_, rCost) = get2WayWideHuge (wideTCM charInfo) cR cR
                                            in min lCost rCost
                in  (setWidePrelim (cL, cM, cR), score + noChangeAdjustment)

            AlignedHuge ->
                let cL = getCharL alignedHugePrelim
                    cR = getCharR alignedHugePrelim
                    (cM, score) = get2WayWideHuge (hugeTCM charInfo) cL cR
                    noChangeAdjustment = if not adjustNoCost then 0
                                         else 
                                            let (_, lCost) = get2WayWideHuge (hugeTCM charInfo) cL cL
                                                (_, rCost) = get2WayWideHuge (hugeTCM charInfo) cR cR
                                            in min lCost rCost
                in  (setHugePrelim (cL, cM, cR), score + noChangeAdjustment)
>>>>>>> 32536791


{-
    let characterType = charType charInfo
    in
    if characterType == AlignedSlim then
        let (prelimChar, cost) = get2WaySlim (slimTCM charInfo) (extractMediansGapped $ alignedSlimPrelim leftChar) (extractMediansGapped $ alignedSlimPrelim rightChar)
        in
        -- trace ("GPA2M: " <> (show $ GV.length prelimChar))
        nodeChar { alignedSlimPrelim = (extractMediansGapped $ alignedSlimPrelim leftChar, prelimChar,  extractMediansGapped $ alignedSlimPrelim rightChar)
                 , localCost = weight charInfo * fromIntegral cost
                 , globalCost = sum [ weight charInfo * fromIntegral cost, globalCost leftChar, globalCost rightChar]
                 }

    else if characterType == AlignedWide then
        let (prelimChar, cost) = get2WayWideHuge (wideTCM charInfo) (extractMediansGapped $ alignedWidePrelim leftChar) (extractMediansGapped $ alignedWidePrelim rightChar)
        in
        nodeChar { alignedWidePrelim = (extractMediansGapped $ alignedWidePrelim leftChar, prelimChar,  extractMediansGapped $ alignedWidePrelim rightChar)
                 , localCost = weight charInfo * fromIntegral cost
                 , globalCost = sum [ weight charInfo * fromIntegral cost, globalCost leftChar, globalCost rightChar]
                 }

    else if characterType == AlignedHuge then
        let (prelimChar, cost) = get2WayWideHuge (hugeTCM charInfo) (extractMediansGapped $ alignedHugePrelim leftChar) (extractMediansGapped $ alignedHugePrelim rightChar)
        in
        nodeChar { alignedHugePrelim = (extractMediansGapped $ alignedHugePrelim leftChar, prelimChar,  extractMediansGapped $ alignedHugePrelim rightChar)
                 , localCost = weight charInfo * fromIntegral cost
                 , globalCost = sum [ weight charInfo * fromIntegral cost, globalCost leftChar, globalCost rightChar]
                 }

    else error ("Unrecognized character type " <> show characterType)
-}

<<<<<<< HEAD
{- | getPreAligned2MedianUnionFields takes prealigned character types (AlignedSlim, AlignedWide, AlignedHuge) and returns 2-median and cost
uses IA-type functions for slim/wide/huge-- based on union fields
-}
getPreAligned2MedianUnionFields ∷ CharInfo → CharacterData → CharacterData → CharacterData → CharacterData
getPreAligned2MedianUnionFields charInfo nodeChar leftChar rightChar =
    let characterType = charType charInfo
    in  if characterType == AlignedSlim
            then
                let (prelimChar, cost) = get2WaySlim (slimTCM charInfo) (alignedSlimUnion leftChar) (alignedSlimUnion rightChar)
                in  -- trace ("GPA2M-slim: " <> (show (GV.length prelimChar, GV.length $ alignedSlimUnion leftChar, GV.length $ alignedSlimUnion rightChar)))
                    nodeChar
                        { alignedSlimUnion = prelimChar
                        , localCost = weight charInfo * fromIntegral cost
                        , globalCost = sum [weight charInfo * fromIntegral cost, globalCost leftChar, globalCost rightChar]
                        }
            else
                if characterType == AlignedWide
                    then
                        let (prelimChar, cost) = get2WayWideHuge (wideTCM charInfo) (alignedWideUnion leftChar) (alignedWideUnion rightChar)
                        in  -- trace ("GPA2M-wide: " <> (show $ GV.length prelimChar))
                            nodeChar
                                { alignedWideUnion = prelimChar
                                , localCost = weight charInfo * fromIntegral cost
                                , globalCost = sum [weight charInfo * fromIntegral cost, globalCost leftChar, globalCost rightChar]
                                }
                    else
                        if characterType == AlignedHuge
                            then
                                let (prelimChar, cost) = get2WayWideHuge (hugeTCM charInfo) (alignedHugeUnion leftChar) (alignedHugeUnion rightChar)
                                in  -- trace ("GPA2M-huge: " <> (show $ GV.length prelimChar))
                                    nodeChar
                                        { alignedHugeUnion = prelimChar
                                        , localCost = weight charInfo * fromIntegral cost
                                        , globalCost = sum [weight charInfo * fromIntegral cost, globalCost leftChar, globalCost rightChar]
                                        }
                            else error ("Unrecognized character type " <> show characterType)
=======

-- | getPreAligned2MedianUnionFields takes prealigned character types (AlignedSlim, AlignedWide, AlignedHuge) and returns 2-median and cost
-- uses IA-type functions for slim/wide/huge-- based on union fields
-- not sure if ever need adjust cost but in there to be complete
getPreAligned2MedianUnionFields :: Bool -> CharInfo -> CharacterData -> CharacterData -> CharacterData -> CharacterData
getPreAligned2MedianUnionFields adjustNoCost charInfo nodeChar leftChar rightChar =
    let characterType = charType charInfo
    in
    if characterType == AlignedSlim then
        let (prelimChar, cost) = get2WaySlim (slimTCM charInfo) (alignedSlimUnion leftChar) (alignedSlimUnion rightChar)
            noChangeAdjust = if not adjustNoCost then 0
                             else 
                                let (_, lCost) = get2WaySlim (slimTCM charInfo) (alignedSlimUnion leftChar) (alignedSlimUnion leftChar)
                                    (_, rCost) = get2WaySlim (slimTCM charInfo) (alignedSlimUnion rightChar) (alignedSlimUnion rightChar)
                                in min lCost rCost
        in
        -- trace ("GPA2M-slim: " <> (show (GV.length prelimChar, GV.length $ alignedSlimUnion leftChar, GV.length $ alignedSlimUnion rightChar)))
        nodeChar { alignedSlimUnion = prelimChar
                 , localCost = weight charInfo * fromIntegral (cost + noChangeAdjust)
                 , globalCost = sum [ weight charInfo * fromIntegral (cost + noChangeAdjust), globalCost leftChar, globalCost rightChar]
                 }

    else if characterType == AlignedWide then
        let (prelimChar, cost) = get2WayWideHuge (wideTCM charInfo) (alignedWideUnion leftChar) (alignedWideUnion rightChar)
            noChangeAdjust = if not adjustNoCost then 0
                             else 
                                let (_, lCost) = get2WayWideHuge (wideTCM charInfo) (alignedWideUnion leftChar) (alignedWideUnion leftChar)
                                    (_, rCost) = get2WayWideHuge (wideTCM charInfo) (alignedWideUnion rightChar) (alignedWideUnion rightChar)
                                in min lCost rCost
        in
        --trace ("GPA2M-wide: " <> (show $ GV.length prelimChar))
        nodeChar { alignedWideUnion = prelimChar
                 , localCost = weight charInfo * fromIntegral (cost + noChangeAdjust)
                 , globalCost = sum [ weight charInfo * fromIntegral (cost + noChangeAdjust), globalCost leftChar, globalCost rightChar]
                 }

    else if characterType == AlignedHuge then
        let (prelimChar, cost) = get2WayWideHuge (hugeTCM charInfo) (alignedHugeUnion leftChar) (alignedHugeUnion rightChar)
            noChangeAdjust = if not adjustNoCost then 0
                             else 
                                let (_, lCost) = get2WayWideHuge (hugeTCM charInfo)(alignedHugeUnion leftChar) (alignedHugeUnion leftChar)
                                    (_, rCost) = get2WayWideHuge (hugeTCM charInfo) (alignedHugeUnion rightChar) (alignedHugeUnion rightChar)
                                in min lCost rCost
        in
        --trace ("GPA2M-huge: " <> (show $ GV.length prelimChar))
        nodeChar { alignedHugeUnion = prelimChar
                 , localCost = weight charInfo * fromIntegral (cost + noChangeAdjust)
                 , globalCost = sum [ weight charInfo * fromIntegral (cost + noChangeAdjust), globalCost leftChar, globalCost rightChar]
                 }

    else error ("Unrecognized character type " <> show characterType)

>>>>>>> 32536791


-- | makeIAUnionPrelimLeaf makes union and sets for leaf characters--leaves alignment fields unchanged
makeIAUnionPrelimLeaf ∷ CharInfo → CharacterData → CharacterData
makeIAUnionPrelimLeaf charInfo nodeChar =
    let characterType = charType charInfo
    in  if characterType == NonAdd
            then
                let prelimState = snd3 $ stateBVPrelim nodeChar
                in  nodeChar{stateBVUnion = prelimState}
            else
                if characterType == Add
                    then
                        let prelimState = snd3 $ rangePrelim nodeChar
                        in  nodeChar{rangeUnion = prelimState}
                    else
                        if characterType == Matrix
                            then
                                let prelimState = matrixStatesPrelim nodeChar
                                in  nodeChar{matrixStatesUnion = prelimState}
                            else -- the checking for null in prelimstate (slim/wide/huge sequences) comes form case of splitting graph
                            -- and reoptimizing in swap and fuse but single leaf is split off

                                if characterType `elem` [SlimSeq, NucSeq]
                                    then
                                        let prelimState = extractMediansGapped $ slimAlignment nodeChar
                                            unionState = unionBVOrMissing prelimState (length $ alphabet charInfo) (slimGapped nodeChar)
                                        in  nodeChar
                                                { slimIAPrelim = makeDynamicCharacterFromSingleVector unionState -- slimAlignment nodeChar
                                                , slimIAFinal = unionState -- prelimState
                                                , slimIAUnion = unionState
                                                }
                                    else
                                        if characterType `elem` [WideSeq, AminoSeq]
                                            then
                                                let prelimState = extractMediansGapped $ wideAlignment nodeChar
                                                    unionState = unionBVOrMissing prelimState (length $ alphabet charInfo) (wideGapped nodeChar)
                                                in  nodeChar
                                                        { wideIAPrelim = makeDynamicCharacterFromSingleVector unionState -- ideAlignment nodeChar
                                                        , wideIAFinal = unionState -- prelimState
                                                        , wideIAUnion = unionState
                                                        }
                                            else
                                                if characterType == HugeSeq
                                                    then
                                                        let prelimState = extractMediansGapped $ hugeAlignment nodeChar
                                                            unionState = unionBVOrMissing prelimState (length $ alphabet charInfo) (hugeGapped nodeChar)
                                                        in  nodeChar
                                                                { hugeIAPrelim = makeDynamicCharacterFromSingleVector unionState -- hugeAlignment nodeChar
                                                                , hugeIAFinal = unionState -- prelimState
                                                                , hugeIAUnion = unionState
                                                                }
                                                    else
                                                        if characterType == AlignedSlim
                                                            then
                                                                let prelimState = snd3 $ alignedSlimPrelim nodeChar
                                                                in  nodeChar{alignedSlimUnion = prelimState}
                                                            else
                                                                if characterType == AlignedWide
                                                                    then
                                                                        let prelimState = snd3 $ alignedWidePrelim nodeChar
                                                                        in  nodeChar{alignedWideUnion = prelimState}
                                                                    else
                                                                        if characterType == AlignedHuge
                                                                            then
                                                                                let prelimState = snd3 $ alignedHugePrelim nodeChar
                                                                                in  nodeChar{alignedHugeUnion = prelimState}
                                                                            else
                                                                                if characterType `elem` [Packed2, Packed4, Packed5, Packed8, Packed64]
                                                                                    then
                                                                                        let prelimState = snd3 $ packedNonAddPrelim nodeChar
                                                                                        in  nodeChar{packedNonAddUnion = prelimState}
                                                                                    else error ("Unrecognized character type " <> show characterType)


{- | unionBVOrMissing returns leaf algnment state, if all '-' converts to missing characters
 so BV unions and IAFinal get a zero cost as opposed to checking against all '-' seqquence
-}
unionBVOrMissing ∷ (FiniteBits e, GV.Vector v e) ⇒ v e → Int → OpenDynamicCharacter v e → v e
unionBVOrMissing prelimState alphSize nodeGapped
    | GV.null prelimState = extractMedians nodeGapped
    | GV.null $ extractMediansSingle prelimState = convertAllGapsToAllBitsOn alphSize prelimState
    | otherwise = prelimState


{- | convertAllGapsToAllBitsOn takes a single fields of a dynamic character and
converts replaces
'gaps' with all bits on--in essence '?' or missing element
-}
convertAllGapsToAllBitsOn ∷ (FiniteBits e, GV.Vector v e) ⇒ Int → v e → v e
convertAllGapsToAllBitsOn alphSize inVect =
    if GV.null inVect
        then inVect
        else
            let numElements = GV.length inVect
                onBitList = fmap (setBit (inVect GV.! 0)) [0 .. alphSize - 1]
                onBits = L.foldl1' (.|.) onBitList
            in  GV.replicate numElements onBits


-- | allMissingBits test if all bits in alphabet size are ON
allMissingBits ∷ (FiniteBits e, GV.Vector v e) ⇒ Int → v e → Bool
allMissingBits alphSize inVect =
    not (GV.null inVect)
        && ( let onBitList = fmap (setBit (inVect GV.! 0)) [0 .. alphSize - 1]
                 missingBits = L.foldl1' (.|.) onBitList
                 offBits = GV.filter (/= missingBits) inVect
             in  GV.null offBits
           )


{-
-- | getNonExactUnionFields takes two non-exact characters and union field assignment
-- based on character type and nodeChar
-- modifies both IA and union fields
-- union fields are unions of parent states (aligned, or IA, or static)
getNonExactUnionFields :: CharInfo -> CharacterData -> CharacterData -> CharacterData -> CharacterData
getNonExactUnionFields charInfo nodeChar leftChar rightChar =
    let characterType = charType charInfo
    in
    if characterType `elem` [SlimSeq, NucSeq] then
        let (prelimChar, cost) = get2WaySlim (slimTCM charInfo) (slimIAUnion leftChar) (slimIAUnion rightChar)
        in
        nodeChar { slimIAUnion = prelimChar
                   , localCost = (weight charInfo) * (fromIntegral cost)
                   , globalCost = sum [ (weight charInfo) * (fromIntegral cost), globalCost leftChar, globalCost rightChar]
                    }
    else if characterType `elem` [WideSeq, AminoSeq] then
        let (prelimChar, minCost) = get2WayWideHuge (wideTCM charInfo) (wideIAUnion leftChar) (wideIAUnion rightChar)
        in
        nodeChar { wideIAUnion = prelimChar
                   , localCost = (weight charInfo) * (fromIntegral minCost)
                   , globalCost = sum [ (weight charInfo) * (fromIntegral minCost), globalCost leftChar, globalCost rightChar]
                   }
    else if characterType == HugeSeq then
        let (prelimChar, minCost) = get2WayWideHuge (hugeTCM charInfo) (hugeIAUnion leftChar) (hugeIAUnion rightChar)
        in
        nodeChar {hugeIAUnion = prelimChar
                , localCost = (weight charInfo) * (fromIntegral minCost)
                , globalCost = sum [ (weight charInfo) * (fromIntegral minCost), globalCost leftChar, globalCost rightChar]
                }
    else error ("Unrecognized character type " <> show characterType)
-}

<<<<<<< HEAD
{- | makeIAPrelimCharacter takes two characters and performs 2-way assignment
based on character type and nodeChar
modifies both IA and union fields
union fields are unions of parent states (aligned, or IA, or static)
-}
makeIAPrelimCharacter ∷ CharInfo → CharacterData → CharacterData → CharacterData → CharacterData
makeIAPrelimCharacter charInfo nodeChar leftChar rightChar = case charType charInfo of
    NonAdd →
=======

-- | makeIAPrelimCharacter takes two characters and performs 2-way assignment
-- based on character type and nodeChar
-- modifies both IA and union fields
-- union fields are unions of parent states (aligned, or IA, or static)
-- does not adjust for no change cost stuff since never used for actual cost--just assignment (I hope)
makeIAPrelimCharacter :: Bool -> CharInfo -> CharacterData -> CharacterData -> CharacterData -> CharacterData
makeIAPrelimCharacter _ charInfo nodeChar leftChar rightChar =
     let characterType = charType charInfo
     in
     if characterType == NonAdd then
>>>>>>> 32536791
        let leftState = stateBVUnion leftChar
            rightState = stateBVUnion rightChar
            unionState = V.zipWith (.|.) leftState rightState
        in  nodeChar{stateBVUnion = unionState}
    Add →
        let prelimState =
                V.zipWith4
                    getUnionRange
                    (V.map fst $ rangeUnion leftChar)
                    (V.map snd $ rangeUnion leftChar)
                    (V.map fst $ rangeUnion rightChar)
                    (V.map snd $ rangeUnion rightChar)
        in  nodeChar{rangeUnion = prelimState}
    Matrix →
        let numStates = length $ costMatrix charInfo
            newMatrixVector = getUnionVector (costMatrix charInfo) numStates <$> V.zip (matrixStatesUnion leftChar) (matrixStatesUnion rightChar)
        in  nodeChar{matrixStatesUnion = newMatrixVector}
    AlignedSlim →
        let prelimState = GV.zipWith (.|.) (alignedSlimUnion leftChar) (alignedSlimUnion rightChar)
        in  nodeChar{alignedSlimUnion = prelimState}
    AlignedWide →
        let prelimState = GV.zipWith (.|.) (alignedWideUnion leftChar) (alignedWideUnion rightChar)
        in  nodeChar{alignedWideUnion = prelimState}
    AlignedHuge →
        let prelimState = GV.zipWith (.|.) (alignedHugeUnion leftChar) (alignedHugeUnion rightChar)
        in  nodeChar{alignedHugeUnion = prelimState}
    ct
        | ct `elem` [Packed2, Packed4, Packed5, Packed8, Packed64] →
            let prelimState = GV.zipWith (.|.) (packedNonAddUnion leftChar) (packedNonAddUnion leftChar)
            in  nodeChar{packedNonAddUnion = prelimState}
    ct
        | ct `elem` [SlimSeq, NucSeq] →
            let (prelimChar, cost) =
                    get2WaySlim
                        (slimTCM charInfo)
                        (extractMediansGapped $ slimIAPrelim leftChar)
                        (extractMediansGapped $ slimIAPrelim rightChar)
                dimension = length $ alphabet charInfo
                unionVals = orBVOrMissingIntersection dimension (slimIAUnion leftChar) (slimIAUnion rightChar)
                localVals
                    | GV.null (slimIAUnion leftChar) || GV.null (slimIAUnion rightChar) = 0
                    | otherwise = weight charInfo * fromIntegral cost
            in  nodeChar
                    { slimIAPrelim =
                        ( extractMediansGapped $ slimIAPrelim leftChar
                        , prelimChar
                        , extractMediansGapped $ slimIAPrelim rightChar
                        )
                    , slimIAUnion = unionVals
                    , localCost = localVals
                    , globalCost = sum [weight charInfo * fromIntegral cost, globalCost leftChar, globalCost rightChar]
                    }
    ct
        | ct `elem` [WideSeq, AminoSeq] →
            let (prelimChar, minCost) =
                    get2WayWideHuge
                        (wideTCM charInfo)
                        (extractMediansGapped $ wideIAPrelim leftChar)
                        (extractMediansGapped $ wideIAPrelim rightChar)
                dimension = length $ alphabet charInfo
                unionVals = orBVOrMissingIntersection dimension (wideIAUnion leftChar) (wideIAUnion rightChar)
            in  nodeChar
                    { wideIAPrelim =
                        ( extractMediansGapped $ wideIAPrelim leftChar
                        , prelimChar
                        , extractMediansGapped $ wideIAPrelim rightChar
                        )
                    , wideIAUnion = unionVals
                    , localCost = weight charInfo * fromIntegral minCost
                    , globalCost = sum [weight charInfo * fromIntegral minCost, globalCost leftChar, globalCost rightChar]
                    }
    HugeSeq →
        let (prelimChar, minCost) =
                get2WayWideHuge
                    (hugeTCM charInfo)
                    (extractMediansGapped $ hugeIAPrelim leftChar)
                    (extractMediansGapped $ hugeIAPrelim rightChar)
            dimension = length $ alphabet charInfo
            unionVals = orBVOrMissingIntersection dimension (hugeIAUnion leftChar) (hugeIAUnion rightChar)
        in  nodeChar
                { hugeIAPrelim =
                    ( extractMediansGapped $ hugeIAPrelim leftChar
                    , prelimChar
                    , extractMediansGapped $ hugeIAPrelim rightChar
                    )
                , hugeIAUnion = unionVals
                , localCost = weight charInfo * fromIntegral minCost
                , globalCost = sum [weight charInfo * fromIntegral minCost, globalCost leftChar, globalCost rightChar]
                }
    _ → nodeChar


-- | orBVOrMissingIntersection takes two uninBV seqs and returns union or intersectino if one/both missing
orBVOrMissingIntersection ∷ (FiniteBits e, GV.Vector v e) ⇒ Int → v e → v e → v e
orBVOrMissingIntersection alphSize unionIALeft unionIARight
    | GV.null unionIALeft || allMissingBits alphSize unionIALeft = unionIARight
    | GV.null unionIARight || allMissingBits alphSize unionIARight = unionIALeft
    | otherwise = GV.zipWith (.|.) unionIALeft unionIARight


{- | makeIAFinalCharacterStaticIA takes two characters and performs 2-way assignment
based on character type and nodeChar--only IA fields are modified
this pulls from current node for left and right states
skips other than unaligned sequence characters
-}
makeIAFinalCharacter ∷ AssignmentMethod → CharInfo → CharacterData → CharacterData → CharacterData
makeIAFinalCharacter finalMethod charInfo nodeChar parentChar =
    let characterType = charType charInfo
    in  if characterType `elem` [SlimSeq, NucSeq]
            then
                let finalIAChar =
                        getFinal3WaySlim
                            (slimTCM charInfo)
                            (slimIAFinal parentChar)
                            (extractMediansLeftGapped $ slimIAPrelim nodeChar)
                            (extractMediansRightGapped $ slimIAPrelim nodeChar)
                    finalChar =
                        if finalMethod == ImpliedAlignment
                            then extractMedians $ makeDynamicCharacterFromSingleVector finalIAChar
                            else slimFinal nodeChar
                in  nodeChar
                        { slimIAFinal = finalIAChar
                        , slimFinal = finalChar
                        }
            else
                if characterType `elem` [WideSeq, AminoSeq]
                    then
                        let finalIAChar =
                                getFinal3WayWideHuge
                                    (wideTCM charInfo)
                                    (wideIAFinal parentChar)
                                    (extractMediansLeftGapped $ wideIAPrelim nodeChar)
                                    (extractMediansRightGapped $ wideIAPrelim nodeChar)
                            finalChar =
                                if finalMethod == ImpliedAlignment
                                    then extractMedians $ makeDynamicCharacterFromSingleVector finalIAChar
                                    else wideFinal nodeChar
                        in  nodeChar
                                { wideIAFinal = finalIAChar
                                , wideFinal = finalChar
                                }
                    else
                        if characterType == HugeSeq
                            then
                                let finalIAChar =
                                        getFinal3WayWideHuge
                                            (hugeTCM charInfo)
                                            (hugeIAFinal parentChar)
                                            (extractMediansLeftGapped $ hugeIAPrelim nodeChar)
                                            (extractMediansRightGapped $ hugeIAPrelim nodeChar)
                                    finalChar =
                                        if finalMethod == ImpliedAlignment
                                            then extractMedians $ makeDynamicCharacterFromSingleVector finalIAChar
                                            else hugeFinal nodeChar
                                in  nodeChar
                                        { hugeIAFinal = finalIAChar
                                        , hugeFinal = finalChar
                                        }
                            else nodeChar -- error ("Unrecognized character type " <> show characterType)


-- | get2WaySlim takes two slim vectors an produces a preliminary median
get2WayGeneric ∷ (GV.Vector v e) ⇒ Measure.TCM2Dλ e → v e → v e → (v e, StateChangeCost)
get2WayGeneric tcm descendantLeftPrelim descendantRightPrelim =
    let -- this should not be needed some problems at times with IA
        -- len   = GV.length descendantLeftPrelim
        len = min (GV.length descendantLeftPrelim) (GV.length descendantRightPrelim)

        (vCost, vChar) = V.unzip . V.generate len $ \i →
            tcm
                (descendantLeftPrelim GV.! i)
                (descendantRightPrelim GV.! i)
    in  (V.convert vChar, V.sum vCost)


-- | get2WaySlim takes two slim vectors an produces a preliminary median
get2WaySlim
    ∷ (Measure.HasStateTransitions tm SlimState)
    ⇒ tm
    → SV.Vector SlimState
    → SV.Vector SlimState
    → (SV.Vector SlimState, StateChangeCost)
get2WaySlim lSlimTCM = get2WayGeneric (Measure.stateTransitionPairwiseDispersion lSlimTCM)


-- | get2WayWideHuge like get2WaySlim but for wide and huge characters
get2WayWideHuge ∷ (FiniteBits a, Hashable a, GV.Vector v a) ⇒ TM.TransitionMatrix a → v a → v a → (v a, StateChangeCost)
get2WayWideHuge whTCM = get2WayGeneric (Measure.stateTransitionPairwiseDispersion whTCM)


{- | getFinal3Way takes parent final assignment (including indel characters) and descendent
preliminary gapped assingment from postorder and creates a gapped final assignment based on
minimum cost median for the three inputs.  THis is done to preserve the ImpliedAlignment
information to create a final assingment with out an additional DO call to keep the
creation linear in sequence length.  Since gaps remain--they must be filtered when output or
used as true final sequence assignments using M.createUngappedMedianSequence
-}
getFinal3WaySlim
    ∷ (Measure.HasStateTransitions tm SlimState)
    ⇒ tm
    → SV.Vector SlimState
    → SV.Vector SlimState
    → SV.Vector SlimState
    → SV.Vector SlimState
getFinal3WaySlim lSlimTCM parentFinal descendantLeftPrelim descendantRightPrelim =
    let newFinal =
            removeGapAndNil $
                SV.zipWith3
                    (local3WaySlim lSlimTCM)
                    parentFinal
                    descendantLeftPrelim
                    descendantRightPrelim
    in  newFinal


-- | getFinal3WayWideHuge like getFinal3WaySlim but for wide and huge characters
getFinal3WayWideHuge ∷ (FiniteBits a, Hashable a, GV.Vector v a) ⇒ TM.TransitionMatrix a → v a → v a → v a → v a
getFinal3WayWideHuge whTCM parentFinal descendantLeftPrelim descendantRightPrelim =
    let newFinal =
            removeGapAndNil $
                GV.zipWith3
                    (local3WayWideHuge whTCM)
                    parentFinal
                    descendantLeftPrelim
                    descendantRightPrelim
    in  newFinal


-- | local3WayWideHuge takes tripples for wide and huge sequence types and returns median
local3WayWideHuge ∷ (FiniteBits a, Hashable a) ⇒ TM.TransitionMatrix a → a → a → a → a
local3WayWideHuge lWideTCM b c d = Measure.stateTransitionThreewayCentroid lWideTCM b c d


-- | local3WaySlim takes triple of SlimState and retuns median
local3WaySlim ∷ (Measure.HasStateTransitions tm SlimState) ⇒ tm → SlimState → SlimState → SlimState → SlimState
local3WaySlim lSlimTCM = (Measure.stateTransitionThreewayCentroid lSlimTCM)


-- \| generalSequenceDiff  takes two sequence elemental bit types and retuns min and max integer
-- cost differences using matrix values
-- if value has no bits on--it is set to 0th bit on for GAP
generalSequenceDiff ∷ (FiniteBits a) ⇒ S.Matrix Int → Int → a → a → (Int, Int)
generalSequenceDiff thisMatrix numStates uState vState =
    -- trace ("GSD: " <> (show (numStates, uState, vState))) (
    let gapIfNil ∷ ∀ {a}. (Bits a) ⇒ a → a
        gapIfNil x
            | popCount x == 0 = (x `xor` x) `setBit` fromEnum gapIndex
            | otherwise = x
        uState' = gapIfNil uState
        vState' = gapIfNil vState
        uStateList = fmap snd $ filter fst $ zip (fmap (testBit uState') [0 .. numStates - 1]) [0 .. numStates - 1]
        vStateList = fmap snd $ filter fst $ zip (fmap (testBit vState') [0 .. numStates - 1]) [0 .. numStates - 1]
        uvCombinations = cartProd uStateList vStateList
        costOfPairs = fmap (thisMatrix S.!) uvCombinations
    in  -- trace ("GSD: " <> (show uStateList) <> " " <> (show vStateList) <> " min " <> (show $ minimum costOfPairs) <> " max " <> (show $  maximum costOfPairs))
        (minimum costOfPairs, maximum costOfPairs)


-- )

-- | getNoGapPrelimContext takes gaps and nils out of left, median, and right of gapped structure
getNoGapPrelimContext
    ∷ ( FiniteBits e
      , GV.Vector v e
      )
    ⇒ OpenDynamicCharacter v e
    → OpenDynamicCharacter v e
getNoGapPrelimContext prelimContext =
    let lhs = extractMediansLeft prelimContext
        med = extractMedians prelimContext
        rhs = extractMediansRight prelimContext
    in  (lhs, med, rhs)<|MERGE_RESOLUTION|>--- conflicted
+++ resolved
@@ -11,12 +11,10 @@
     median2,
     median2Single,
     median2NonExact,
-    -- , median2SingleNonExact
     median2StaticIA,
     makeIAUnionPrelimLeaf,
     makeIAPrelimCharacter,
     makeIAFinalCharacter,
-    -- , createUngappedMedianSequence
     intervalAdd,
     interUnion,
     getNewRange,
@@ -46,15 +44,13 @@
 import Data.Foldable
 import Data.Hashable
 import Data.List qualified as L
+import Data.List.NonEmpty (NonEmpty(..), (<|))
+import Data.List.NonEmpty qualified as NE
 import Data.Maybe
--- import Data.MetricRepresentation qualified  as MR
--- import Data.TCM.Dense qualified as TCMD
 import Data.Vector qualified as V
 import Data.Vector.Generic qualified as GV
 import Data.Vector.Storable qualified as SV
--- import Data.Word
 import DirectOptimization.Pairwise
--- import Foreign.C.Types (CUInt)
 import GeneralUtilities
 import Input.BitPack qualified as BP
 import Layout.Compact.Class
@@ -64,14 +60,7 @@
 import TransitionMatrix qualified as TM
 import Types.Types
 import Utilities.LocalGraph qualified as LG
-<<<<<<< HEAD
-=======
-
-import           Debug.Trace
->>>>>>> 32536791
-
-
--- import           Debug.Trace
+
 
 {- | makeDynamicCharacterFromSingleVector takes a single vector (usually a 'final' state)
 and returns a dynamic character that canbe used with other functions
@@ -80,14 +69,13 @@
 makeDynamicCharacterFromSingleVector dc = unsafeCharacterBuiltByST (toEnum $ GV.length dc) $ \dc' → GV.imapM_ (\k v → setAlign dc' k v v v) dc
 
 
-<<<<<<< HEAD
 {- | median2 takes the vectors of characters and applies median2Single to each
 character
 for parallel fmap over all then parallelized by type and sequences
 used for distances and post-order assignments
 -}
-median2 ∷ V.Vector CharacterData → V.Vector CharacterData → V.Vector CharInfo → V.Vector (CharacterData, VertexCost)
-median2 = V.zipWith3 (median2Single False)
+median2 ∷ Bool → V.Vector CharacterData → V.Vector CharacterData → V.Vector CharInfo → V.Vector (CharacterData, VertexCost)
+median2 adjustNoCost = V.zipWith3 (median2Single adjustNoCost False)
 
 
 {- | median2NonExact takes the vectors of characters and applies median2NonExact to each
@@ -95,8 +83,8 @@
 this only reoptimized the nonexact characters (sequence characters for now, perhpas otehrs later)
 and takes the existing optimization for exact (Add, NonAdd, Matrix) for the others.
 -}
-median2NonExact ∷ V.Vector CharacterData → V.Vector CharacterData → V.Vector CharInfo → V.Vector (CharacterData, VertexCost)
-median2NonExact = V.zipWith3 median2SingleNonExact
+median2NonExact ∷ Bool → V.Vector CharacterData → V.Vector CharacterData → V.Vector CharInfo → V.Vector (CharacterData, VertexCost)
+median2NonExact adjustNoCost = V.zipWith3 (median2SingleNonExact adjustNoCost)
 
 
 {- | median2StaticIA takes the vectors of characters and applies median2SingleStaticIA to each
@@ -104,8 +92,8 @@
 this reoptimized only IA fields for the nonexact characters (sequence characters for now, perhpas others later)
 and takes the existing optimization for exact (Add, NonAdd, Matrix) for the others.
 -}
-median2StaticIA ∷ V.Vector CharacterData → V.Vector CharacterData → V.Vector CharInfo → V.Vector (CharacterData, VertexCost)
-median2StaticIA = V.zipWith3 (median2Single True)
+median2StaticIA ∷ Bool → V.Vector CharacterData → V.Vector CharacterData → V.Vector CharInfo → V.Vector (CharacterData, VertexCost)
+median2StaticIA adjustNoCost = V.zipWith3 (median2Single adjustNoCost True)
 
 
 {- | median2Single takes character data and returns median character and cost
@@ -117,93 +105,41 @@
 PMDL costs are claculate by type--additive by conversion to non-additive --but if states> 129 worn't do it so warning in docs
 bp2,4,5,8,64, nonadd are by weights vis set command, matrix, sequence are set by tcm with non-zero diagnonal
 -}
-median2Single ∷ Bool → CharacterData → CharacterData → CharInfo → (CharacterData, VertexCost)
-median2Single staticIA firstVertChar secondVertChar inCharInfo =
+median2Single ∷ Bool → Bool → CharacterData → CharacterData → CharInfo → (CharacterData, VertexCost)
+median2Single adjustNoCost staticIA firstVertChar secondVertChar inCharInfo =
     let thisType = charType inCharInfo
         thisWeight = weight inCharInfo
         thisMatrix = costMatrix inCharInfo
-=======
--- | median2 takes the vectors of characters and applies median2Single to each
--- character
--- for parallel fmap over all then parallelized by type and sequences
--- used for distances and post-order assignments
-median2 ::   Bool -> V.Vector CharacterData -> V.Vector CharacterData -> V.Vector CharInfo -> V.Vector (CharacterData, VertexCost)
-median2 adjustNoCost = V.zipWith3 (median2Single adjustNoCost False)
-
-
--- | median2NonExact takes the vectors of characters and applies median2NonExact to each
--- character for parallel fmap over all then parallelized by type and sequences
--- this only reoptimized the nonexact characters (sequence characters for now, perhpas otehrs later)
--- and takes the existing optimization for exact (Add, NonAdd, Matrix) for the others.
-median2NonExact :: Bool -> V.Vector CharacterData -> V.Vector CharacterData -> V.Vector CharInfo -> V.Vector (CharacterData, VertexCost)
-median2NonExact adjustNoCost = V.zipWith3 (median2SingleNonExact adjustNoCost)
-
--- | median2StaticIA takes the vectors of characters and applies median2SingleStaticIA to each
--- character for parallel fmap over all then parallelized by type and sequences
--- this reoptimized only IA fields for the nonexact characters (sequence characters for now, perhpas others later)
--- and takes the existing optimization for exact (Add, NonAdd, Matrix) for the others.
-median2StaticIA :: Bool -> V.Vector CharacterData -> V.Vector CharacterData -> V.Vector CharInfo -> V.Vector (CharacterData, VertexCost)
-median2StaticIA adjustNoCost = V.zipWith3 (median2Single adjustNoCost True)
-
--- | median2Single takes character data and returns median character and cost
--- median2single assumes that the character vectors in the various states are the same length
--- that is--all leaves (hence other vertices later) have the same number of each type of character
--- used for post-order assignments
--- this is from preliminary states
--- staticIA for dynm,aic assumes all same length
--- PMDL costs are calculated by type--additive by conversion to non-additive --but if states> 129 won't do it so warning in docs
--- bp2,4,5,8,64, nonadd are by weights vis set command, matrix, sequence are set by tcm with non-zero diagnonal
-median2Single :: Bool -> Bool -> CharacterData -> CharacterData -> CharInfo -> (CharacterData, VertexCost)
-median2Single adjustNoCost staticIA firstVertChar secondVertChar inCharInfo =
-    let thisType    = charType inCharInfo
-        thisWeight  = weight inCharInfo
-        thisMatrix  = costMatrix inCharInfo
->>>>>>> 32536791
         thisSlimTCM = slimTCM inCharInfo
         thisWideTCM = wideTCM inCharInfo
         thisHugeTCM = hugeTCM inCharInfo
         thisActive = activity inCharInfo
         thisNoChangeCost = noChangeCost inCharInfo
         thisChangeCost = changeCost inCharInfo
-<<<<<<< HEAD
-    in  if not thisActive
-            then (firstVertChar, 0)
-            else
-                if thisType == Add
-                    then
-                        let newCharVect = intervalAdd thisWeight firstVertChar secondVertChar
-                        in  (newCharVect, localCost newCharVect)
-                    else
-                        if thisType == NonAdd
-                            then
-                                let newCharVect = interUnion thisWeight (thisNoChangeCost, thisChangeCost) firstVertChar secondVertChar
-                                in  (newCharVect, localCost newCharVect)
-                            else
-                                if thisType `elem` packedNonAddTypes
-                                    then -- assumes all weight 1
-
-                                        let newCharVect = BP.median2Packed thisType thisWeight (thisNoChangeCost, thisChangeCost) firstVertChar secondVertChar
-                                        in  (newCharVect, localCost newCharVect)
-                                    else
-                                        if thisType == Matrix
-                                            then
-                                                let newCharVect = addMatrix thisWeight thisMatrix firstVertChar secondVertChar
-                                                in  (newCharVect, localCost newCharVect)
-                                            else
-                                                if thisType `elem` prealignedCharacterTypes
-                                                    then
-                                                        let newCharVect = getPreAligned2Median inCharInfo emptyCharacter firstVertChar secondVertChar
-                                                        in  (newCharVect, localCost newCharVect)
-                                                    else
-                                                        if thisType `elem` nonExactCharacterTypes
-                                                            then
-                                                                let newCharVect =
-                                                                        if staticIA
-                                                                            then makeIAPrelimCharacter inCharInfo emptyCharacter firstVertChar secondVertChar
-                                                                            else getDOMedian thisWeight thisMatrix thisSlimTCM thisWideTCM thisHugeTCM thisType firstVertChar secondVertChar
-                                                                in  -- trace ("M2S: " <> (show $ localCost  newCharVect))
-                                                                    (newCharVect, localCost newCharVect)
-                                                            else error ("Character type " <> show thisType <> " unrecognized/not implemented")
+    in  case thisActive of
+            False -> (firstVertChar, 0)
+            _ -> case thisType of
+                Add ->
+                    let newCharVect = intervalAdd thisWeight firstVertChar secondVertChar
+                    in  (newCharVect, localCost newCharVect)
+                NonAdd ->
+                    let newCharVect = interUnion thisWeight (thisNoChangeCost, thisChangeCost) firstVertChar secondVertChar
+                    in  (newCharVect, localCost newCharVect)
+                Matrix ->
+                    let newCharVect = addMatrix thisWeight thisMatrix firstVertChar secondVertChar
+                    in  (newCharVect, localCost newCharVect)
+                val | val `elem` packedNonAddTypes ->
+                    let newCharVect = BP.median2Packed adjustNoCost thisType thisWeight (thisNoChangeCost, thisChangeCost) firstVertChar secondVertChar
+                    in  (newCharVect, localCost newCharVect)
+                val | val `elem` prealignedCharacterTypes ->
+                    let newCharVect = getPreAligned2Median adjustNoCost inCharInfo emptyCharacter firstVertChar secondVertChar
+                    in  (newCharVect, localCost newCharVect)
+                val | val `elem` nonExactCharacterTypes ->
+                    let newCharVect
+                            | staticIA = makeIAPrelimCharacter adjustNoCost inCharInfo emptyCharacter firstVertChar secondVertChar
+                            | otherwise = getDOMedian adjustNoCost thisWeight thisMatrix thisSlimTCM thisWideTCM thisHugeTCM thisType firstVertChar secondVertChar
+                    in  (newCharVect, localCost newCharVect)
+                _ -> error $ unwords [ "Character type", show thisType, "unrecognized/not implemented" ] 
 
 
 {- | median2SingleNonExact takes character data and returns median character and cost
@@ -212,243 +148,96 @@
 this only reoptimized the nonexact characters (sequence characters for now, perhpas otehrs later)
 and skips optimization placing a dummy value exact (Add, NonAdd, Matrix) for the others.
 -}
-median2SingleNonExact ∷ CharacterData → CharacterData → CharInfo → (CharacterData, VertexCost)
-median2SingleNonExact firstVertChar secondVertChar inCharInfo =
+median2SingleNonExact ∷ Bool → CharacterData → CharacterData → CharInfo → (CharacterData, VertexCost)
+median2SingleNonExact adjustNoCost firstVertChar secondVertChar inCharInfo =
     let thisType = charType inCharInfo
         thisWeight = weight inCharInfo
         thisMatrix = costMatrix inCharInfo
-=======
-    in
-    if not thisActive then (firstVertChar, 0)
-    else if thisType == Add then
-        let newCharVect = intervalAdd thisWeight firstVertChar secondVertChar
-        in
-        (newCharVect, localCost  newCharVect)
-
-    else if thisType == NonAdd then
-        let newCharVect = interUnion adjustNoCost thisWeight (thisNoChangeCost, thisChangeCost) firstVertChar secondVertChar
-        in
-        (newCharVect, localCost  newCharVect)
-
-    else if thisType `elem` packedNonAddTypes then
-        --assumes all weight 1
-        let newCharVect = BP.median2Packed adjustNoCost thisType thisWeight (thisNoChangeCost, thisChangeCost) firstVertChar secondVertChar
-        in
-        (newCharVect, localCost  newCharVect)
-
-    else if thisType == Matrix then
-      let newCharVect = addMatrix thisWeight thisMatrix firstVertChar secondVertChar
-        in
-        (newCharVect, localCost  newCharVect)
-
-    else if thisType `elem` prealignedCharacterTypes then
-      let newCharVect = getPreAligned2Median adjustNoCost inCharInfo emptyCharacter firstVertChar secondVertChar
-      in
-      (newCharVect, localCost  newCharVect)
-
-    else if thisType `elem` nonExactCharacterTypes then
-      let newCharVect = if staticIA then makeIAPrelimCharacter adjustNoCost inCharInfo emptyCharacter firstVertChar secondVertChar
-                        else getDOMedian adjustNoCost thisWeight thisMatrix thisSlimTCM thisWideTCM thisHugeTCM thisType firstVertChar secondVertChar
-      in
-      -- trace ("M2S: " <> (show $ localCost  newCharVect))
-      (newCharVect, localCost  newCharVect)
-
-    else error ("Character type " <> show thisType <> " unrecognized/not implemented")
-
--- | median2SingleNonExact takes character data and returns median character and cost
--- median2single assumes that the character vectors in the various states are the same length
--- that is--all leaves (hencee other vertices later) have the same number of each type of character
--- this only reoptimized the nonexact characters (sequence characters for now, perhpas otehrs later)
--- and skips optimization placing a dummy value exact (Add, NonAdd, Matrix) for the others.
-median2SingleNonExact :: Bool -> CharacterData -> CharacterData -> CharInfo -> (CharacterData, VertexCost)
-median2SingleNonExact adjustNoCost firstVertChar secondVertChar inCharInfo =
-    let thisType    = charType inCharInfo
-        thisWeight  = weight inCharInfo
-        thisMatrix  = costMatrix inCharInfo
->>>>>>> 32536791
         thisSlimTCM = slimTCM inCharInfo
         thisWideTCM = wideTCM inCharInfo
         thisHugeTCM = hugeTCM inCharInfo
         thisActive = activity inCharInfo
         dummyStaticCharacter = emptyCharacter
-<<<<<<< HEAD
-    in  if not thisActive || (thisType `elem` exactCharacterTypes)
-            then (dummyStaticCharacter, 0)
-            else
-                if thisType `elem` prealignedCharacterTypes
-                    then
-                        let newCharVect = getPreAligned2Median inCharInfo dummyStaticCharacter firstVertChar secondVertChar
-                        in  -- trace ("M2S:" <> (show $ localCost  newCharVect) <> (show (firstVertChar, secondVertChar)))
-                            -- trace ("M2SNEP: " <> (show thisType))
-                            (newCharVect, localCost newCharVect)
-                    else
-                        if thisType `elem` nonExactCharacterTypes
-                            then
-                                let newCharVect = getDOMedian thisWeight thisMatrix thisSlimTCM thisWideTCM thisHugeTCM thisType firstVertChar secondVertChar
-                                in  -- trace ("M2SNE: " <> (show thisType) <> (show $ localCost  newCharVect))
-                                    (newCharVect, localCost newCharVect)
-                            else error ("Character type " <> show thisType <> " unrecognized/not implemented")
+    in  case thisType of
+            val | val `elem` exactCharacterTypes || not thisActive -> (dummyStaticCharacter, 0)
+            val | val `elem` prealignedCharacterTypes ->
+                let newCharVect = getPreAligned2Median adjustNoCost inCharInfo dummyStaticCharacter firstVertChar secondVertChar
+                in  (newCharVect, localCost newCharVect)
+            val | val `elem` nonExactCharacterTypes ->
+                let newCharVect = getDOMedian adjustNoCost thisWeight thisMatrix thisSlimTCM thisWideTCM thisHugeTCM thisType firstVertChar secondVertChar
+                in  (newCharVect, localCost newCharVect)
+            _  -> error $ unwords ["Character type", show thisType, "unrecognized/not implemented" ]
 
 
 {- | distance2Unions is a block wrapper around  distance2UnionsBlock
 really only to get union distance--keeping union states in there in csae needed later
 -}
-distance2Unions ∷ VertexBlockData → VertexBlockData → V.Vector (V.Vector CharInfo) → (VertexBlockData, VertexCost)
-distance2Unions firstBlock secondBlock charInfoVV =
-    let (newBlockV, newCostV) = V.unzip $ V.zipWith3 distance2UnionsBlock firstBlock secondBlock charInfoVV
+distance2Unions ∷ Bool → VertexBlockData → VertexBlockData → V.Vector (V.Vector CharInfo) → (VertexBlockData, VertexCost)
+distance2Unions adjustNoCost firstBlock secondBlock charInfoVV =
+    let (newBlockV, newCostV) = V.unzip $ V.zipWith3 (distance2UnionsBlock adjustNoCost) firstBlock secondBlock charInfoVV
     in  (newBlockV, V.sum newCostV)
 
 
--- | distance2UnionsBlock is a block wrapper around  distance2UnionsCharacter
+{- |
+distance2UnionsBlock is a block wrapper around  distance2UnionsCharacter
+-}
 distance2UnionsBlock
-    ∷ V.Vector CharacterData → V.Vector CharacterData → V.Vector CharInfo → (V.Vector CharacterData, VertexCost)
-distance2UnionsBlock firstBlock secondBlock charInfoV =
-    let (newBlockV, newCostV) = V.unzip $ V.zipWith3 distance2UnionsCharacter firstBlock secondBlock charInfoV
+    ∷ Bool → V.Vector CharacterData → V.Vector CharacterData → V.Vector CharInfo → (V.Vector CharacterData, VertexCost)
+distance2UnionsBlock adjustNoCost firstBlock secondBlock charInfoV =
+    let (newBlockV, newCostV) = V.unzip $ V.zipWith3 (distance2UnionsCharacter adjustNoCost) firstBlock secondBlock charInfoV
     in  (newBlockV, V.sum newCostV)
 
 
-{- | distance2UnionsCharacter takes character data and returns median of union characters and cost
+{- |
+distance2UnionsCharacter takes character data and returns median of union characters and cost
 median2Unions assumes that the character vectors in the various states are the same length
 this is from union states
 assumes all same length
-PMDL costs are claculate by type--additive by conversion to non-additive --but if states> 129 won't do it so warning in docs
+PMDL costs are calculated by type--additive by conversion to non-additive --but if states> 129 won't do it so warning in docs
 bp2,4,5,8,64, nonadd are by weights vis set command, matrix, sequence are set by tcm with non-zero diagnonal
--}
-=======
-    in
-    if not thisActive || (thisType `elem` exactCharacterTypes) then (dummyStaticCharacter, 0)
-    else if thisType `elem` prealignedCharacterTypes then
-         let newCharVect = getPreAligned2Median adjustNoCost inCharInfo dummyStaticCharacter firstVertChar secondVertChar
-         in
-         -- trace ("M2S:" <> (show $ localCost  newCharVect) <> (show (firstVertChar, secondVertChar)))
-         -- trace ("M2SNEP: " <> (show thisType))
-         (newCharVect, localCost  newCharVect)
-
-    else if thisType `elem` nonExactCharacterTypes then
-         let newCharVect = getDOMedian adjustNoCost thisWeight thisMatrix thisSlimTCM thisWideTCM thisHugeTCM thisType firstVertChar secondVertChar
-         in
-         --trace ("M2SNE: " <> (show thisType) <> (show $ localCost  newCharVect))
-         (newCharVect, localCost  newCharVect)
-
-    else error ("Character type " <> show thisType <> " unrecognized/not implemented")
-
--- | distance2Unions is a block wrapper around  distance2UnionsBlock
--- really only to get union distance--keeping union states in there in csae needed later
-distance2Unions :: Bool -> VertexBlockData ->  VertexBlockData -> V.Vector (V.Vector CharInfo) -> (VertexBlockData, VertexCost)
-distance2Unions adjustNoCost firstBlock secondBlock charInfoVV =
-    let (newBlockV, newCostV) = V.unzip $ V.zipWith3 (distance2UnionsBlock adjustNoCost) firstBlock secondBlock charInfoVV
-    in
-    (newBlockV, V.sum newCostV)
-
--- | distance2UnionsBlock is a block wrapper around  distance2UnionsCharacter
-distance2UnionsBlock :: Bool -> V.Vector CharacterData ->  V.Vector CharacterData -> V.Vector CharInfo -> (V.Vector CharacterData, VertexCost)
-distance2UnionsBlock adjustNoCost firstBlock secondBlock charInfoV =
-    let (newBlockV, newCostV) = V.unzip $ V.zipWith3 (distance2UnionsCharacter adjustNoCost) firstBlock secondBlock charInfoV
-    in
-    (newBlockV, V.sum newCostV)
-
--- | distance2UnionsCharacter takes character data and returns median of union characters and cost
--- median2Unions assumes that the character vectors in the various states are the same length
--- this is from union states
--- assumes all same length
--- PMDL costs are calculated by type--additive by conversion to non-additive --but if states> 129 won't do it so warning in docs
--- bp2,4,5,8,64, nonadd are by weights vis set command, matrix, sequence are set by tcm with non-zero diagnonal
->>>>>>> 32536791
-
--- wrong for prealigned--needs to DO
--- 1) Check length/composition union fields
--- 2) check cost for each type
--- 3) use DO for alignments even on unoin fields (triple)
--- as a result can use non-alignred dynamic characters as unions for comparison
-<<<<<<< HEAD
-distance2UnionsCharacter ∷ CharacterData → CharacterData → CharInfo → (CharacterData, VertexCost)
-distance2UnionsCharacter firstVertChar secondVertChar inCharInfo =
-    let thisType = charType inCharInfo
-        thisWeight = weight inCharInfo
-        thisMatrix = costMatrix inCharInfo
-        thisActive = activity inCharInfo
-=======
+
+wrong for prealigned--needs to DO
+ 1) Check length/composition union fields
+ 2) check cost for each type
+ 3) use DO for alignments even on unoin fields (triple)
+as a result can use non-alignred dynamic characters as unions for comparison
+-}
 distance2UnionsCharacter :: Bool -> CharacterData -> CharacterData -> CharInfo -> (CharacterData, VertexCost)
 distance2UnionsCharacter adjustNoCost firstVertChar secondVertChar inCharInfo =
     let thisType    = charType inCharInfo
         thisWeight  = weight inCharInfo
         thisMatrix  = costMatrix inCharInfo
         thisActive  = activity inCharInfo
->>>>>>> 32536791
         thisNoChangeCost = noChangeCost inCharInfo
         thisChangeCost = changeCost inCharInfo
-    in  if not thisActive
-            then (firstVertChar, 0)
-            else
-                if thisType == Add
-                    then
-                        let newCharVect = intervalAddUnionField thisWeight firstVertChar secondVertChar
-                        in  (newCharVect, localCost newCharVect)
-                    else
-                        if thisType == NonAdd
-                            then
-                                let newCharVect = interUnionUnionField thisWeight (thisNoChangeCost, thisChangeCost) firstVertChar secondVertChar
-                                in  (newCharVect, localCost newCharVect)
-                            else
-                                if thisType `elem` packedNonAddTypes
-                                    then -- assumes all weight 1
-
-                                        let newCharVect = BP.median2PackedUnionField thisType thisWeight (thisNoChangeCost, thisChangeCost) firstVertChar secondVertChar
-                                        in  (newCharVect, localCost newCharVect)
-                                    else
-                                        if thisType == Matrix
-                                            then
-                                                let newCharVect = addMatrixUnionField thisWeight thisMatrix firstVertChar secondVertChar
-                                                in  (newCharVect, localCost newCharVect)
-                                            else
-                                                if thisType `elem` prealignedCharacterTypes
-                                                    then
-                                                        let newCharVect = getPreAligned2MedianUnionFields inCharInfo emptyCharacter firstVertChar secondVertChar
-                                                        in  (newCharVect, localCost newCharVect)
-                                                    else
-                                                        if thisType `elem` nonExactCharacterTypes
-                                                            then
-                                                                let newCharVect = getDOMedianCharInfoUnion inCharInfo firstVertChar secondVertChar
-                                                                in  -- let newCharVect = getNonExactUnionFields inCharInfo emptyCharacter firstVertChar secondVertChar
-
-                                                                    -- trace ("M2S: " <> (show $ localCost  newCharVect))
-                                                                    (newCharVect, localCost newCharVect)
-                                                            else error ("Character type " <> show thisType <> " unrecognized/not implemented")
-
-<<<<<<< HEAD
-=======
-    else if thisType == NonAdd then
-        let newCharVect = interUnionUnionField adjustNoCost thisWeight (thisNoChangeCost, thisChangeCost) firstVertChar secondVertChar
-        in
-        (newCharVect, localCost  newCharVect)
-
-    else if thisType `elem` packedNonAddTypes then
-        --assumes all weight 1
-        let newCharVect = BP.median2PackedUnionField adjustNoCost thisType thisWeight (thisNoChangeCost, thisChangeCost) firstVertChar secondVertChar
-        in
-        (newCharVect, localCost  newCharVect)
-
-    else if thisType == Matrix then
-      let newCharVect = addMatrixUnionField thisWeight thisMatrix firstVertChar secondVertChar
-        in
-        (newCharVect, localCost  newCharVect)
-
-    else if thisType `elem` prealignedCharacterTypes then
-      let newCharVect = getPreAligned2MedianUnionFields adjustNoCost inCharInfo emptyCharacter firstVertChar secondVertChar
-      in
-      (newCharVect, localCost  newCharVect)
-
-    else if thisType `elem` nonExactCharacterTypes then
-      let newCharVect = getDOMedianCharInfoUnion adjustNoCost inCharInfo firstVertChar secondVertChar
-      -- let newCharVect = getNonExactUnionFields inCharInfo emptyCharacter firstVertChar secondVertChar
-      in
-      -- trace ("M2S: " <> (show $ localCost  newCharVect))
-     (newCharVect, localCost  newCharVect)
-
-    else error ("Character type " <> show thisType <> " unrecognized/not implemented")
->>>>>>> 32536791
-
--- | localOr wrapper for BV.or for vector elements
+    in  case thisActive of
+            False -> (firstVertChar, 0)
+            _ -> case thisType of
+                Add ->
+                    let newCharVect = intervalAddUnionField thisWeight firstVertChar secondVertChar
+                    in  (newCharVect, localCost newCharVect)
+                NonAdd ->
+                    let newCharVect = interUnionUnionField thisWeight (thisNoChangeCost, thisChangeCost) firstVertChar secondVertChar
+                    in  (newCharVect, localCost newCharVect)
+                Matrix ->
+                    let newCharVect = addMatrixUnionField thisWeight thisMatrix firstVertChar secondVertChar
+                    in  (newCharVect, localCost newCharVect)
+                val | val `elem` packedNonAddTypes ->
+                    -- assumes all weight 1
+                    let newCharVect = BP.median2PackedUnionField adjustNoCost thisType thisWeight (thisNoChangeCost, thisChangeCost) firstVertChar secondVertChar
+                    in  (newCharVect, localCost newCharVect)
+                val | val `elem` prealignedCharacterTypes ->
+                    let newCharVect = getPreAligned2MedianUnionFields inCharInfo emptyCharacter firstVertChar secondVertChar
+                    in  (newCharVect, localCost newCharVect)
+                val | val `elem` nonExactCharacterTypes ->
+                    let newCharVect = getDOMedianCharInfoUnion adjustNoCost inCharInfo firstVertChar secondVertChar
+                    in  (newCharVect, localCost newCharVect)
+                _ -> error $ unwords [ "Character type", show thisType, "unrecognized/not implemented" ]
+
+
+{- |
+localOr wrapper for BV.or for vector elements
+-}
 localOr ∷ BV.BitVector → BV.BitVector → BV.BitVector
 localOr lBV rBV = lBV .|. rBV
 
@@ -456,7 +245,6 @@
 -- | interUnionBV takes two bitvectors and returns new state, nochange number (1 or 0), change number (0 or 1)
 interUnionBV ∷ BV.BitVector → BV.BitVector → (BV.BitVector, Int, Int)
 interUnionBV leftBV rightBV =
-<<<<<<< HEAD
     if BV.isZeroVector (leftBV .&. rightBV)
         then (leftBV .|. rightBV, 0, 1)
         else (leftBV .&. rightBV, 1, 0)
@@ -506,60 +294,6 @@
     in  -- trace ("NonAdditive: " <> (show numUnions) <> " " <> (show newCost) <> "\t" <> (show $ stateBVPrelim leftChar) <> "\t" <> (show $ stateBVPrelim rightChar) <> "\t"
         --   <> (show intersectVect) <> "\t" <> (show unionVect) <> "\t" <> (show newStateVect))
         newCharacter
-=======
-    if BV.isZeroVector (leftBV .&. rightBV)  then (leftBV .|. rightBV, 0, 1)
-    else (leftBV .&. rightBV, 1, 0)
-
--- | interUnion takes two non-additive chars and creates newCharcter as 2-median
--- in post-order pass to create preliminary states assignment
--- assumes a single weight for all
--- performs two passes though chars to get cost of assignments
--- snd3 $ rangePrelim left/rightChar due to triple in prelim
--- could have done noChnageCoast/Chaneg cost with length subtraction but very small issue in real use since
--- only for nonadd characters with > 64 states.
-interUnion :: Bool -> Double -> (Double, Double) -> CharacterData -> CharacterData -> CharacterData
-interUnion adjustNoCost thisWeight (lNoChangeCost, lChangeCost) leftChar rightChar =
-    let (newStateVect, noChangeCostVect, changeCostVect) = V.unzip3 $ V.zipWith interUnionBV (snd3 $ stateBVPrelim leftChar) (snd3 $ stateBVPrelim rightChar)
-        newCost = if not adjustNoCost then
-                         thisWeight * ((lNoChangeCost * fromIntegral (V.sum noChangeCostVect)) + (lChangeCost * fromIntegral (V.sum changeCostVect)))
-                  else 
-                        let noChangeCostNum = (2 * (V.sum noChangeCostVect)) + (V.sum changeCostVect)
-                        in  thisWeight * ((lNoChangeCost * fromIntegral noChangeCostNum) + (lChangeCost * fromIntegral (V.sum changeCostVect)))
-
-        newCharacter = emptyCharacter { stateBVPrelim = (snd3 $ stateBVPrelim leftChar, newStateVect, snd3 $ stateBVPrelim rightChar)
-                                      , localCost = newCost
-                                      , globalCost = newCost + globalCost leftChar + globalCost rightChar
-                                      }
-    in
-    --trace ("NonAdditive: " <> (show numUnions) <> " " <> (show newCost) <> "\t" <> (show $ stateBVPrelim leftChar) <> "\t" <> (show $ stateBVPrelim rightChar) <> "\t"
-    --   <> (show intersectVect) <> "\t" <> (show unionVect) <> "\t" <> (show newStateVect))
-    newCharacter
-
--- | interUnionUnionField takes two non-additive chars and creates newCharcter as 2-median
--- in post-order pass to create union states assignment and cost
--- assumes a single weight for all
--- performs two passes though chars to get cost of assignments
--- snd3 $ rangePrelim left/rightChar due to triple in prelim
--- could have done noChnageCoast/Chaneg cost with length subtraction but very small issue in real use since
--- only for nonadd characters with > 64 states.
-interUnionUnionField :: Bool -> Double -> (Double, Double) -> CharacterData -> CharacterData -> CharacterData
-interUnionUnionField adjustNoCost thisWeight (lNoChangeCost, lChangeCost) leftChar rightChar =
-    let (newStateVect, noChangeCostVect, changeCostVect) = V.unzip3 $ V.zipWith interUnionBV (stateBVUnion leftChar) (stateBVUnion rightChar)
-        newCost = if not adjustNoCost then
-                         thisWeight * ((lNoChangeCost * fromIntegral (V.sum noChangeCostVect)) + (lChangeCost * fromIntegral (V.sum changeCostVect)))
-                  else 
-                        let noChangeCostNum = (2 * (V.sum noChangeCostVect)) + (V.sum changeCostVect)
-                        in  thisWeight * ((lNoChangeCost * fromIntegral noChangeCostNum) + (lChangeCost * fromIntegral (V.sum changeCostVect)))
-
-        newCharacter = emptyCharacter { stateBVUnion = newStateVect
-                                      , localCost = newCost
-                                      , globalCost = newCost + globalCost leftChar + globalCost rightChar
-                                      }
-    in
-    --trace ("NonAdditive: " <> (show numUnions) <> " " <> (show newCost) <> "\t" <> (show $ stateBVPrelim leftChar) <> "\t" <> (show $ stateBVPrelim rightChar) <> "\t"
-    --   <> (show intersectVect) <> "\t" <> (show unionVect) <> "\t" <> (show newStateVect))
-    newCharacter
->>>>>>> 32536791
 
 
 {- | localUnion takes two non-additive chars and creates newCharcter as 2-union/or
@@ -695,53 +429,42 @@
 
 -- | getMinCostStates takes cost matrix and vector of states (cost, _, _) and retuns a list of (totalCost, best child state)
 getMinCostStates
-    ∷ S.Matrix Int → V.Vector MatrixTriple → Int → Int → Int → [(Int, ChildStateIndex)] → Int → [(Int, ChildStateIndex)]
-getMinCostStates thisMatrix childVect bestCost numStates childState currentBestStates stateIndex =
-    -- trace (show thisMatrix <> "\n" <> (show  childVect) <> "\n" <> show (numStates, childState, stateIndex)) (
-    if V.null childVect
-        then reverse (filter ((== bestCost) . fst) currentBestStates)
-        else
-            let (childCost, _, _) = V.head childVect
-                childStateCost =
-                    if childCost /= (maxBound ∷ Int)
-                        then childCost + (thisMatrix S.! (childState, stateIndex))
-                        else (maxBound ∷ Int)
-            in  if childStateCost > bestCost
-                    then getMinCostStates thisMatrix (V.tail childVect) bestCost numStates (childState + 1) currentBestStates stateIndex
-                    else
-                        if childStateCost == bestCost
-                            then
-                                getMinCostStates
-                                    thisMatrix
-                                    (V.tail childVect)
-                                    bestCost
-                                    numStates
-                                    (childState + 1)
-                                    ((childStateCost, childState) : currentBestStates)
-                                    stateIndex
-                            else
-                                getMinCostStates
-                                    thisMatrix
-                                    (V.tail childVect)
-                                    childStateCost
-                                    numStates
-                                    (childState + 1)
-                                    [(childStateCost, childState)]
-                                    stateIndex
-
-
--- )
+    ∷ S.Matrix Int → V.Vector MatrixTriple → Int → (Int, NonEmpty ChildStateIndex)
+getMinCostStates thisMatrix inChildVect stateIndex =
+    let getChildStateCost childCost childState = case childCost `compare` (maxBound ∷ Int) of
+            EQ -> childCost
+            _  -> childCost + (thisMatrix S.! (childState, stateIndex))
+
+        go ∷ V.Vector MatrixTriple → Int → Int → NonEmpty ChildStateIndex → (Int, NonEmpty ChildStateIndex)
+        go childVect childState bestCost currentBestStates = case V.uncons childVect of
+            Nothing -> (bestCost, NE.reverse currentBestStates)
+            Just ((childCost, _, _), otherChildren) ->
+                let childStateCost = getChildStateCost childCost childState 
+                    (foundCost, foundStates) = case childStateCost `compare` bestCost of
+                        LT -> (childStateCost, pure childState)
+                        EQ -> (bestCost, childState <| currentBestStates)
+                        GT -> (bestCost, currentBestStates)
+                    in  go otherChildren (childState + 1) foundCost foundStates
+
+    in  case V.uncons inChildVect of
+            Nothing -> (maxBound ∷ Int, pure stateIndex)
+            Just ((childCost, _, _), otherChildren) ->
+                let firstStateIndex = 0
+                    childStateCost = getChildStateCost childCost firstStateIndex
+                in  go otherChildren (firstStateIndex + 1) childStateCost $ pure firstStateIndex
+
 
 {- | getNewVector takes the vector of states and costs from the child nodes and the
 cost matrix and calculates a new vector n^2 in states
 -}
 getNewVector ∷ S.Matrix Int → Int → (V.Vector MatrixTriple, V.Vector MatrixTriple) → V.Vector MatrixTriple
 getNewVector thisMatrix numStates (lChild, rChild) =
-    let newStates = [0 .. (numStates - 1)]
-        leftPairs = fmap (getMinCostStates thisMatrix lChild (maxBound ∷ Int) numStates 0 []) newStates
-        rightPairs = fmap (getMinCostStates thisMatrix rChild (maxBound ∷ Int) numStates 0 []) newStates
-        stateCosts = zipWith (+) (fmap (fst . head) leftPairs) (fmap (fst . head) rightPairs)
-        newStateTripleList = zip3 stateCosts (fmap (fmap snd) leftPairs) (fmap (fmap snd) rightPairs)
+    let newStates = [0 .. numStates - 1]
+        computeMinima child = unzip $ getMinCostStates thisMatrix child <$> newStates
+        (costsL, statesL) = computeMinima lChild
+        (costsR, statesR) = computeMinima rChild
+        stateCosts = zipWith (+) costsL costsR
+        newStateTripleList = zip3 stateCosts (toList <$> statesL) $ toList <$> statesR
     in  V.fromList newStateTripleList
 
 
@@ -799,19 +522,17 @@
 -}
 getUnionVector ∷ S.Matrix Int → Int → (V.Vector MatrixTriple, V.Vector MatrixTriple) → V.Vector MatrixTriple
 getUnionVector thisMatrix numStates (lChild, rChild) =
-    let newStates = [0 .. (numStates - 1)]
-        leftPairs = fmap (getMinCostStates thisMatrix lChild (maxBound ∷ Int) numStates 0 []) newStates
-        rightPairs = fmap (getMinCostStates thisMatrix rChild (maxBound ∷ Int) numStates 0 []) newStates
-        stateCosts = zipWith (+) (fmap (fst . head) leftPairs) (fmap (fst . head) rightPairs)
+    let newStates = [0 .. numStates - 1]
+        computeMinima child = unzip $ getMinCostStates thisMatrix child <$> newStates
+        (costsL, statesL) = computeMinima lChild
+        (costsR, statesR) = computeMinima rChild
+        stateCosts = zipWith (+) costsL costsR
         minStateCost = minimum stateCosts
-        stateCosts' = fmap (minOrMax minStateCost) stateCosts
-        newStateTripleList = zip3 stateCosts' (fmap (fmap snd) leftPairs) (fmap (fmap snd) rightPairs)
-    in  V.fromList newStateTripleList
-    where
-        minOrMax minVal curVal =
-            if curVal == minVal
-                then minVal
-                else maxBound ∷ Int
+        minOrMax curVal
+            | curVal == minStateCost = minStateCost
+            | otherwise = maxBound ∷ Int
+    in  V.fromList . zip3 (minOrMax <$> stateCosts) (toList <$> statesL) $ toList <$> statesR
+
 
 
 {- | unionMatrix  thisMatrix firstVertChar secondVertChar matrix character
@@ -836,53 +557,77 @@
                 newCharacter
 
 
+getNoChangeAdjust :: Num c => Bool -> (OpenDynamicCharacter v e -> StateChangeCost) -> (OpenDynamicCharacter v e -> StateChangeCost) -> OpenDynamicCharacter v e -> c
+getNoChangeAdjust False _ _ _ = 0
+getNoChangeAdjust True  fL fR r =
+    let lCost = fL r 
+        rCost = fR r
+    in  fromIntegral $ min lCost rCost
+
+
 {- | pairwiseDO is a wrapper around slim/wise/hugeParwiseDO to allow direct call and return of
 DO medians and cost.  This is used in final state assignment
 -}
 pairwiseDO
-    ∷ CharInfo
+    ∷ Bool
+    → CharInfo
     → (SlimDynamicCharacter, WideDynamicCharacter, HugeDynamicCharacter)
     → (SlimDynamicCharacter, WideDynamicCharacter, HugeDynamicCharacter)
     → (SlimDynamicCharacter, WideDynamicCharacter, HugeDynamicCharacter, Double)
-pairwiseDO charInfo (slim1, wide1, huge1) (slim2, wide2, huge2) = case charType charInfo of
-    t | t `elem` [SlimSeq, NucSeq] → case stateTransitionCompact $ slimTCM charInfo of
-        Nothing → error $ fold ["Could not locate 'Dense TCM' for a character of type '", show t, "'"]
-        Just dm →
-            let (cost, r) = slimPairwiseDO dm slim1 slim2
-            in  (r, mempty, mempty, weight charInfo * fromIntegral cost)
-    t
-        | t `elem` [WideSeq, AminoSeq] →
-            let coefficient = Measure.minEdit (wideTCM charInfo)
-                (cost, r) = widePairwiseDO coefficient (Measure.stateTransitionPairwiseDispersion $ wideTCM charInfo) wide1 wide2
-            in  (mempty, r, mempty, weight charInfo * fromIntegral cost)
-    HugeSeq →
-        let coefficient = Measure.minEdit (hugeTCM charInfo)
-            (cost, r) = hugePairwiseDO coefficient (Measure.stateTransitionPairwiseDispersion $ hugeTCM charInfo) huge1 huge2
-        in  (mempty, mempty, r, weight charInfo * fromIntegral cost)
-    t → error $ fold ["Unrecognised character type '", show t, "'in a DYNAMIC character branch"]
+pairwiseDO adjustNoCost charInfo (slim1, wide1, huge1) (slim2, wide2, huge2) =
+    let considering
+          :: Num c
+          => (t -> v e -> v e -> (a, StateChangeCost))
+          -> (CharInfo -> t)
+          -> OpenDynamicCharacter v e
+          -> c
+        considering g h =
+            let getL y = snd $ g (h charInfo) (extractMediansLeftGapped y) (extractMediansLeftGapped y)
+                getR y = snd $ g (h charInfo) (extractMediansRightGapped y) (extractMediansRightGapped y) 
+            in  getNoChangeAdjust adjustNoCost getL getR
+    in  case charType charInfo of
+            t | t `elem` [SlimSeq, NucSeq] → case stateTransitionCompact $ slimTCM charInfo of
+                Nothing → error $ fold ["Could not locate 'Dense TCM' for a character of type '", show t, "'"]
+                Just dm →
+                    let (cost, r) = slimPairwiseDO dm slim1 slim2
+                        -- adjustment based on aligned left and right
+                        noChangeAdjust = considering get2WaySlim slimTCM r
+                    in  (r, mempty, mempty, weight charInfo * (fromIntegral cost + noChangeAdjust))
+            t | t `elem` [WideSeq, AminoSeq] →
+                let coefficient = Measure.minEdit (wideTCM charInfo)
+                    (cost, r) = widePairwiseDO coefficient (Measure.stateTransitionPairwiseDispersion $ wideTCM charInfo) wide1 wide2
+                    noChangeAdjust = considering get2WayWideHuge wideTCM r
+                in  (mempty, r, mempty, weight charInfo * (fromIntegral cost + noChangeAdjust))
+            HugeSeq →
+                let coefficient = Measure.minEdit (hugeTCM charInfo)
+                    (cost, r) = hugePairwiseDO coefficient (Measure.stateTransitionPairwiseDispersion $ hugeTCM charInfo) huge1 huge2
+                    noChangeAdjust = considering get2WayWideHuge hugeTCM r
+                in  (mempty, mempty, r, weight charInfo * (fromIntegral cost + noChangeAdjust))
+            t → error $ fold ["Unrecognised character type '", show t, "'in a DYNAMIC character branch"]
 
 
 {- | getDOMedianCharInfoUnion  is a wrapper around getDOMedian with CharInfo-based interface
 for union fields.
-Strips out solo gapos (0/1) before DO step
--}
-getDOMedianCharInfoUnion ∷ CharInfo → CharacterData → CharacterData → CharacterData
-getDOMedianCharInfoUnion charInfo =
-    getDOMedianUnion
-        (weight charInfo)
-        (costMatrix charInfo)
-        (slimTCM charInfo)
-        (wideTCM charInfo)
-        (hugeTCM charInfo)
-        (charType charInfo)
-
+Strips out solo gaps (0/1) before DO step
+-}
+getDOMedianCharInfoUnion :: Bool -> CharInfo -> CharacterData -> CharacterData -> CharacterData
+getDOMedianCharInfoUnion adjustNoCost =
+    getDOMedianUnion adjustNoCost
+        <$> weight
+        <*> costMatrix
+        <*> slimTCM
+        <*> wideTCM
+        <*> hugeTCM
+        <*> charType
+        
 
 {- | getDOMedianUnion calls appropriate pairwise DO to create sequence median after some type wrangling
 works on union states
 filters out gaps (0/1) values before DO (>1)
 -}
 getDOMedianUnion
-    ∷ Double
+    ∷ Bool
+    → Double
     → S.Matrix Int
     → TM.TransitionMatrix SlimState
     → TM.TransitionMatrix WideState
@@ -891,13 +636,24 @@
     → CharacterData
     → CharacterData
     → CharacterData
-getDOMedianUnion thisWeight thisMatrix thisSlimTCM thisWideTCM thisHugeTCM thisType leftChar rightChar
+getDOMedianUnion adjustNoCost thisWeight thisMatrix thisSlimTCM thisWideTCM thisHugeTCM thisType leftChar rightChar
     | null thisMatrix = error "Null cost matrix in getDOMedian"
     | thisType `elem` [SlimSeq, NucSeq] = newSlimCharacterData
     | thisType `elem` [WideSeq, AminoSeq] = newWideCharacterData
     | thisType == HugeSeq = newHugeCharacterData
     | otherwise = error $ fold ["Unrecognised character type '", show thisType, "'in a DYNAMIC character branch"]
     where
+        considering
+          :: Num c
+          => (t -> v e -> v e -> (a, StateChangeCost))
+          -> t
+          -> OpenDynamicCharacter v e
+          -> c
+        considering f tcm =
+            let getL y = snd $ f tcm (extractMediansLeftGapped y) (extractMediansLeftGapped y)
+                getR y = snd $ f tcm (extractMediansRightGapped y) (extractMediansRightGapped y) 
+            in  getNoChangeAdjust adjustNoCost getL getR
+
         blankCharacterData = emptyCharacter
 
         newSlimCharacterData =
@@ -905,6 +661,8 @@
                 subtreeCost = sum [newCost, globalCost leftChar, globalCost rightChar]
                 slimIAUnionNoGapsLeft = extractMediansSingle $ slimIAUnion leftChar
                 slimIAUnionNoGapsRight = extractMediansSingle $ slimIAUnion rightChar
+                noChangeAdjust = considering get2WaySlim thisSlimTCM r
+
                 (cost, r) = case stateTransitionCompact thisSlimTCM of
                     Nothing → error $ fold ["Could not locate 'Dense TCM' for a character of type '", show thisType, "'"]
                     Just dm →
@@ -915,18 +673,18 @@
             in  -- trace ("GDOMU:" <> show (cost, extractMedians r, slimIAUnionNoGapsLeft, slimIAUnionNoGapsRight)) $
                 blankCharacterData
                     { slimIAUnion = extractMedians r
-                    , localCostVect = V.singleton $ fromIntegral cost
+                    , localCostVect = V.singleton . fromIntegral $ cost + noChangeAdjust
                     , localCost = newCost
                     , globalCost = subtreeCost
                     }
 
-<<<<<<< HEAD
         newWideCharacterData =
             let newCost = thisWeight * fromIntegral cost
                 coefficient = Measure.minEdit thisWideTCM
                 subtreeCost = sum [newCost, globalCost leftChar, globalCost rightChar]
                 wideIAUnionNoGapsLeft = extractMediansSingle $ wideIAUnion leftChar
                 wideIAUnionNoGapsRight = extractMediansSingle $ wideIAUnion rightChar
+                noChangeAdjust = considering get2WayWideHuge thisWideTCM r
                 (cost, r) =
                     widePairwiseDO
                         coefficient
@@ -935,7 +693,7 @@
                         (makeDynamicCharacterFromSingleVector wideIAUnionNoGapsRight)
             in  blankCharacterData
                     { wideIAUnion = extractMedians r
-                    , localCostVect = V.singleton $ fromIntegral cost
+                    , localCostVect = V.singleton . fromIntegral $ cost + noChangeAdjust
                     , localCost = newCost
                     , globalCost = subtreeCost
                     }
@@ -946,6 +704,7 @@
                 subtreeCost = newCost + globalCost leftChar + globalCost rightChar
                 hugeIAUnionNoGapsLeft = extractMediansSingle $ hugeIAUnion leftChar
                 hugeIAUnionNoGapsRight = extractMediansSingle $ hugeIAUnion rightChar
+                noChangeAdjust = considering get2WayWideHuge thisHugeTCM r
                 (cost, r) =
                     hugePairwiseDO
                         coefficient
@@ -954,69 +713,29 @@
                         (makeDynamicCharacterFromSingleVector hugeIAUnionNoGapsRight)
             in  blankCharacterData
                     { hugeIAUnion = extractMedians r
-                    , localCostVect = V.singleton $ fromIntegral cost
+                    , localCostVect = V.singleton . fromIntegral $ cost + noChangeAdjust
                     , localCost = newCost
                     , globalCost = subtreeCost
                     }
 
-=======
--- | pairwiseDO is a wrapper around slim/wise/hugeParwiseDO to allow direct call and return of
--- DO medians and cost.  This is used in final state assignment
-pairwiseDO :: Bool
-           -> CharInfo
-           -> (SlimDynamicCharacter, WideDynamicCharacter, HugeDynamicCharacter)
-           -> (SlimDynamicCharacter, WideDynamicCharacter, HugeDynamicCharacter)
-           -> (SlimDynamicCharacter, WideDynamicCharacter, HugeDynamicCharacter, Double)
-pairwiseDO adjustNoCost charInfo (slim1, wide1, huge1) (slim2, wide2, huge2) =
-    let thisType = charType charInfo
-    in
-    if thisType `elem` [SlimSeq,   NucSeq]      then
-        let (cost, r) = slimPairwiseDO (slimTCM charInfo) slim1 slim2
-            -- adjustment based on aligned left and right
-            noChangeAdjust = if not adjustNoCost then 0
-                             else 
-                                let (_, lCost) = get2WaySlim (slimTCM charInfo)  (extractMediansLeftGapped r) (extractMediansLeftGapped r)
-                                    (_, rCost) = get2WaySlim (slimTCM charInfo)  (extractMediansRightGapped r) (extractMediansRightGapped r)
-                                in min lCost rCost
-        in
-        -- trace ("pDO:" <> (show (GV.length $ fst3 slim1, GV.length $ snd3 slim1)) <> " " <> (show (GV.length $ fst3 slim2, GV.length $ snd3 slim2)))
-        (r, mempty, mempty, weight charInfo * fromIntegral (cost + noChangeAdjust))
-
-    else if thisType `elem` [WideSeq, AminoSeq] then
-        let coefficient = MR.minInDelCost (wideTCM charInfo)
-            (cost, r) = widePairwiseDO coefficient (MR.retreivePairwiseTCM $ wideTCM charInfo) wide1 wide2
-            noChangeAdjust = if not adjustNoCost then 0
-                             else 
-                                let (_, lCost) = get2WayWideHuge (wideTCM charInfo) (extractMediansLeftGapped r) (extractMediansLeftGapped r) 
-                                    (_, rCost) = get2WayWideHuge (wideTCM charInfo) (extractMediansRightGapped r) (extractMediansRightGapped r)
-                                in min lCost rCost
-        in
-        (mempty, r, mempty, weight charInfo * fromIntegral (cost + noChangeAdjust))
-
-    else if thisType == HugeSeq           then
-        let coefficient = MR.minInDelCost (hugeTCM charInfo)
-            (cost, r) = hugePairwiseDO coefficient (MR.retreivePairwiseTCM $ hugeTCM charInfo) huge1 huge2
-            noChangeAdjust = if not adjustNoCost then 0
-                             else 
-                                let (_, lCost) = get2WayWideHuge (hugeTCM charInfo) (extractMediansLeftGapped r) (extractMediansLeftGapped r) 
-                                    (_, rCost) = get2WayWideHuge (hugeTCM charInfo) (extractMediansRightGapped r) (extractMediansRightGapped r)
-                                in min lCost rCost
-        in
-        (mempty, mempty, r, weight charInfo * fromIntegral (cost + noChangeAdjust))
->>>>>>> 32536791
 
 -- | getDOMedianCharInfo  is a wrapper around getDOMedian with CharInfo-based interface
-getDOMedianCharInfo ∷ CharInfo → CharacterData → CharacterData → CharacterData
-getDOMedianCharInfo charInfo =
-    getDOMedian (weight charInfo) (costMatrix charInfo) (slimTCM charInfo) (wideTCM charInfo) (hugeTCM charInfo) (charType charInfo)
-
-<<<<<<< HEAD
+getDOMedianCharInfo ∷ Bool → CharInfo → CharacterData → CharacterData → CharacterData
+getDOMedianCharInfo adjustNoCost = getDOMedian adjustNoCost
+    <$> weight
+    <*> costMatrix
+    <*> slimTCM
+    <*> wideTCM
+    <*> hugeTCM
+    <*> charType
+
 
 {- | getDOMedian calls appropriate pairwise DO to create sequence median after some type wrangling
 works on preliminary states
 -}
 getDOMedian
-    ∷ Double
+    ∷ Bool
+    → Double
     → S.Matrix Int
     → TM.TransitionMatrix SlimState
     → TM.TransitionMatrix WideState
@@ -1025,25 +744,37 @@
     → CharacterData
     → CharacterData
     → CharacterData
-getDOMedian thisWeight thisMatrix thisSlimTCM thisWideTCM thisHugeTCM thisType leftChar rightChar
+getDOMedian adjustNoCost thisWeight thisMatrix thisSlimTCM thisWideTCM thisHugeTCM thisType leftChar rightChar
     | null thisMatrix = error "Null cost matrix in getDOMedian"
     | thisType `elem` [SlimSeq, NucSeq] = newSlimCharacterData
     | thisType `elem` [WideSeq, AminoSeq] = newWideCharacterData
     | thisType == HugeSeq = newHugeCharacterData
     | otherwise = error $ fold ["Unrecognised character type '", show thisType, "'in a DYNAMIC character branch"]
     where
+        considering
+          :: Num c
+          => (t -> v e -> v e -> (a, StateChangeCost))
+          -> t
+          -> OpenDynamicCharacter v e
+          -> c
+        considering f tcm =
+            let getL y = snd $ f tcm (extractMediansLeftGapped y) (extractMediansLeftGapped y)
+                getR y = snd $ f tcm (extractMediansRightGapped y) (extractMediansRightGapped y) 
+            in  getNoChangeAdjust adjustNoCost getL getR
+
         blankCharacterData = emptyCharacter
 
         newSlimCharacterData =
             let newCost = thisWeight * fromIntegral cost
                 subtreeCost = sum [newCost, globalCost leftChar, globalCost rightChar]
+                noChangeAdjust = considering get2WaySlim thisSlimTCM r
                 (cost, r) = case stateTransitionCompact thisSlimTCM of
                     Nothing → error $ fold ["Could not locate 'Dense TCM' for a character of type '", show thisType, "'"]
                     Just dm → slimPairwiseDO dm (slimGapped leftChar) (slimGapped rightChar)
             in  blankCharacterData
                     { slimPrelim = extractMedians r
                     , slimGapped = r
-                    , localCostVect = V.singleton $ fromIntegral cost
+                    , localCostVect = V.singleton . fromIntegral $ cost + noChangeAdjust
                     , localCost = newCost
                     , globalCost = subtreeCost
                     }
@@ -1052,6 +783,7 @@
             let newCost = thisWeight * fromIntegral cost
                 coefficient = Measure.minEdit thisWideTCM
                 subtreeCost = sum [newCost, globalCost leftChar, globalCost rightChar]
+                noChangeAdjust = considering get2WayWideHuge thisWideTCM r
                 (cost, r) =
                     widePairwiseDO
                         coefficient
@@ -1061,116 +793,16 @@
             in  blankCharacterData
                     { widePrelim = extractMedians r
                     , wideGapped = r
-                    , localCostVect = V.singleton $ fromIntegral cost
+                    , localCostVect = V.singleton . fromIntegral $ cost + noChangeAdjust
                     , localCost = newCost
                     , globalCost = subtreeCost
                     }
-=======
--- | getDOMedianCharInfoUnion  is a wrapper around getDOMedian with CharInfo-based interface
--- for union fields.
--- Strips out solo gaps (0/1) before DO step
-getDOMedianCharInfoUnion :: Bool -> CharInfo -> CharacterData -> CharacterData -> CharacterData
-getDOMedianCharInfoUnion adjustNoCost charInfo = getDOMedianUnion adjustNoCost (weight charInfo) (costMatrix charInfo) (slimTCM charInfo) (wideTCM charInfo) (hugeTCM charInfo) (charType charInfo)
-
--- | getDOMedianUnion calls appropriate pairwise DO to create sequence median after some type wrangling
--- works on union states
--- filters out gaps (0/1) values before DO (>1)
-getDOMedianUnion
-  :: Bool
-  -> Double
-  -> S.Matrix Int
-  -> TCMD.DenseTransitionCostMatrix
-  -> MR.MetricRepresentation WideState
-  -> MR.MetricRepresentation BV.BitVector
-  -> CharType
-  -> CharacterData
-  -> CharacterData
-  -> CharacterData
-getDOMedianUnion adjustNoCost thisWeight thisMatrix thisSlimTCM thisWideTCM thisHugeTCM thisType leftChar rightChar
-  | null thisMatrix = error "Null cost matrix in getDOMedian"
-  | thisType `elem` [SlimSeq,   NucSeq] = newSlimCharacterData
-  | thisType `elem` [WideSeq, AminoSeq] = newWideCharacterData
-  | thisType == HugeSeq           = newHugeCharacterData
-  | otherwise = error $ fold ["Unrecognised character type '", show thisType, "'in a DYNAMIC character branch" ]
-  where
-    blankCharacterData = emptyCharacter
-
-    newSlimCharacterData =
-        let newCost     = thisWeight * fromIntegral (cost + noChangeAdjust)
-            subtreeCost = sum [ newCost, globalCost leftChar, globalCost rightChar]
-            slimIAUnionNoGapsLeft = extractMediansSingle $ slimIAUnion leftChar
-            slimIAUnionNoGapsRight = extractMediansSingle $ slimIAUnion rightChar
-            (cost, r)   = slimPairwiseDO
-                thisSlimTCM (makeDynamicCharacterFromSingleVector slimIAUnionNoGapsLeft) (makeDynamicCharacterFromSingleVector slimIAUnionNoGapsRight)
-            noChangeAdjust = if not adjustNoCost then 0
-                             else 
-                                let (_, lCost) = get2WaySlim thisSlimTCM (extractMediansLeftGapped r) (extractMediansLeftGapped r)
-                                    (_, rCost) = get2WaySlim thisSlimTCM (extractMediansRightGapped r) (extractMediansRightGapped r)
-                                in min lCost rCost
-
-        in
-        --trace ("GDOMU:" <> show (cost, extractMedians r, slimIAUnionNoGapsLeft, slimIAUnionNoGapsRight)) $
-        blankCharacterData
-              { slimIAUnion   = extractMedians r
-              , localCostVect = V.singleton $ fromIntegral (cost + noChangeAdjust)
-              , localCost     = newCost
-              , globalCost    = subtreeCost
-              }
-
-    newWideCharacterData =
-        let newCost     = thisWeight * fromIntegral (cost + noChangeAdjust)
-            coefficient = MR.minInDelCost thisWideTCM
-            subtreeCost = sum [ newCost, globalCost leftChar, globalCost rightChar]
-            wideIAUnionNoGapsLeft = extractMediansSingle $ wideIAUnion leftChar
-            wideIAUnionNoGapsRight = extractMediansSingle $ wideIAUnion rightChar
-            (cost, r)   = widePairwiseDO
-                coefficient
-                (MR.retreivePairwiseTCM thisWideTCM)
-                (makeDynamicCharacterFromSingleVector wideIAUnionNoGapsLeft) (makeDynamicCharacterFromSingleVector wideIAUnionNoGapsRight)
-
-            noChangeAdjust = if not adjustNoCost then 0
-                             else 
-                                let (_, lCost) = get2WayWideHuge thisWideTCM (extractMediansLeftGapped r) (extractMediansLeftGapped r) 
-                                    (_, rCost) = get2WayWideHuge thisWideTCM (extractMediansRightGapped r) (extractMediansRightGapped r)
-                                in min lCost rCost
-
-
-        in  blankCharacterData
-              { wideIAUnion    = extractMedians r
-              , localCostVect = V.singleton $ fromIntegral (cost + noChangeAdjust)
-              , localCost     = newCost
-              , globalCost    = subtreeCost
-              }
-
-    newHugeCharacterData =
-        let newCost     = thisWeight * fromIntegral (cost + noChangeAdjust)
-            coefficient = MR.minInDelCost thisHugeTCM
-            subtreeCost = newCost + globalCost leftChar + globalCost rightChar
-            hugeIAUnionNoGapsLeft = extractMediansSingle $ hugeIAUnion leftChar
-            hugeIAUnionNoGapsRight = extractMediansSingle $ hugeIAUnion rightChar
-            (cost, r)   = hugePairwiseDO
-                coefficient
-                (MR.retreivePairwiseTCM thisHugeTCM)
-                (makeDynamicCharacterFromSingleVector hugeIAUnionNoGapsLeft) (makeDynamicCharacterFromSingleVector hugeIAUnionNoGapsRight)
-
-            noChangeAdjust = if not adjustNoCost then 0
-                             else 
-                                let (_, lCost) = get2WayWideHuge thisHugeTCM (extractMediansLeftGapped r) (extractMediansLeftGapped r) 
-                                    (_, rCost) = get2WayWideHuge thisHugeTCM (extractMediansRightGapped r) (extractMediansRightGapped r)
-                                in min lCost rCost
-
-        in blankCharacterData
-              { hugeIAUnion = extractMedians r
-              , localCostVect = V.singleton $ fromIntegral (cost + noChangeAdjust)
-              , localCost  = newCost
-              , globalCost = subtreeCost
-              }
->>>>>>> 32536791
 
         newHugeCharacterData =
             let newCost = thisWeight * fromIntegral cost
                 coefficient = Measure.minEdit thisHugeTCM
                 subtreeCost = newCost + globalCost leftChar + globalCost rightChar
+                noChangeAdjust = considering get2WayWideHuge thisHugeTCM r
                 (cost, r) =
                     hugePairwiseDO
                         coefficient
@@ -1180,28 +812,12 @@
             in  blankCharacterData
                     { hugePrelim = extractMedians r
                     , hugeGapped = r
-                    , localCostVect = V.singleton $ fromIntegral cost
+                    , localCostVect = V.singleton . fromIntegral $ cost + noChangeAdjust
                     , localCost = newCost
                     , globalCost = subtreeCost
                     }
 
-<<<<<<< HEAD
-
-{- | getPrealignedUnion calls appropriate pairwise function to create sequence union of final states
-for prealigned states
--}
-getPrealignedUnion
-    ∷ CharType
-    → CharacterData
-    → CharacterData
-    → CharacterData
-=======
--- | getDOMedianCharInfo  is a wrapper around getDOMedian with CharInfo-based interface
-getDOMedianCharInfo :: Bool -> CharInfo -> CharacterData -> CharacterData -> CharacterData
-getDOMedianCharInfo adjustNoCost charInfo = getDOMedian adjustNoCost (weight charInfo) (costMatrix charInfo) (slimTCM charInfo) (wideTCM charInfo) (hugeTCM charInfo) (charType charInfo)
-
--- | getDOMedian calls appropriate pairwise DO to create sequence median after some type wrangling
--- works on preliminary states
+{-
 getDOMedian
   :: Bool
   -> Double
@@ -1236,7 +852,7 @@
         in  blankCharacterData
               { slimPrelim    = extractMedians r
               , slimGapped    = r
-              , localCostVect = V.singleton $ fromIntegral  (cost + noChangeAdjust)
+              , localCostVect = V.singleton . fromIntegral $ cost + noChangeAdjust
               , localCost     = newCost
               , globalCost    = subtreeCost
               }
@@ -1259,7 +875,7 @@
         in  blankCharacterData
               { widePrelim    = extractMedians r
               , wideGapped    = r
-              , localCostVect = V.singleton $ fromIntegral  (cost + noChangeAdjust)
+              , localCostVect = V.singleton . fromIntegral $ cost + noChangeAdjust
               , localCost     = newCost
               , globalCost    = subtreeCost
               }
@@ -1282,18 +898,21 @@
         in blankCharacterData
               { hugePrelim = extractMedians r
               , hugeGapped = r
-              , localCostVect = V.singleton $ fromIntegral  (cost + noChangeAdjust)
+              , localCostVect = V.singleton . fromIntegral $ cost + noChangeAdjust
               , localCost  = newCost
               , globalCost = subtreeCost
               }
-
--- | getPrealignedUnion calls appropriate pairwise function to create sequence union of final states
--- for prealigned states
-getPrealignedUnion :: CharType
-                   -> CharacterData
-                   -> CharacterData
-                   -> CharacterData
->>>>>>> 32536791
+-}
+
+
+{- | getPrealignedUnion calls appropriate pairwise function to create sequence union of final states
+for prealigned states
+-}
+getPrealignedUnion
+    ∷ CharType
+    → CharacterData
+    → CharacterData
+    → CharacterData
 getPrealignedUnion thisType leftChar rightChar =
     let blankCharacterData = emptyCharacter
     in  if thisType == AlignedSlim
@@ -1499,7 +1118,6 @@
     → [V.Vector CharacterData]
     → V.Vector (V.Vector CharacterData)
 createEdgeUnionOverBlocks useIA filterGaps leftBlockData rightBlockData blockCharInfoVect curBlockData =
-<<<<<<< HEAD
     if V.null leftBlockData
         then -- trace ("Blocks: " <> (show $ length curBlockData) <> " Chars  B0: " <> (show $ V.map snd $ head curBlockData))
             V.fromList $ reverse curBlockData
@@ -1525,37 +1143,65 @@
 {- | getPreAligned2Median takes prealigned character types (AlignedSlim, AlignedWide, AlignedHuge) and returns 2-median and cost
 uses IA-type functions for slim/wide/huge
 -}
-getPreAligned2Median ∷ CharInfo → CharacterData → CharacterData → CharacterData → CharacterData
-getPreAligned2Median charInfo nodeChar leftChar rightChar =
+getPreAligned2Median ∷ Bool → CharInfo → CharacterData → CharacterData → CharacterData → CharacterData
+getPreAligned2Median adjustNoCost charInfo nodeChar leftChar rightChar =
     let setCost ∷ StateChangeCost → CharacterData → CharacterData
         setCost cVal r =
             r
                 { localCost = weight charInfo * fromIntegral cVal
                 , globalCost = sum [weight charInfo * fromIntegral cVal, globalCost leftChar, globalCost rightChar]
                 }
-
         setSlimPrelim v r = r{alignedSlimPrelim = v}
         setWidePrelim v r = r{alignedWidePrelim = v}
         setHugePrelim v r = r{alignedHugePrelim = v}
 
         getCharL ∷ (CharacterData → OpenDynamicCharacter v e) → v e
-=======
-    if V.null leftBlockData then
-        --trace ("Blocks: " <> (show $ length curBlockData) <> " Chars  B0: " <> (show $ V.map snd $ head curBlockData))
-        V.fromList $ reverse curBlockData
-    else
-        let leftBlockLength = length $ V.head leftBlockData
-            rightBlockLength =  length $ V.head rightBlockData
-            -- firstBlock = V.zip3 (V.head leftBlockData) (V.head rightBlockData) (V.head blockCharInfoVect)
-
-            -- missing data cases first or zip defaults to zero length
-            firstBlockMedian
-              | (leftBlockLength == 0) = V.head rightBlockData
-              | (rightBlockLength == 0) = V.head leftBlockData
-              | otherwise = union2 useIA filterGaps (V.head leftBlockData) (V.head rightBlockData) (V.head blockCharInfoVect)
-        in
-        createEdgeUnionOverBlocks useIA filterGaps (V.tail leftBlockData) (V.tail rightBlockData) (V.tail blockCharInfoVect) (firstBlockMedian : curBlockData)
-
+        getCharL f = extractMediansGapped $ f leftChar
+
+        getCharR ∷ (CharacterData → OpenDynamicCharacter v e) → v e
+        getCharR f = extractMediansGapped $ f rightChar
+
+        cost ∷ StateChangeCost
+        (setter, cost) = case charType charInfo of
+            AlignedSlim →
+                let cL = getCharL alignedSlimPrelim
+                    cR = getCharR alignedSlimPrelim
+                    (cM, score) = get2WaySlim (slimTCM charInfo) cL cR
+                    noChangeAdjustment
+                        | not adjustNoCost = 0
+                        | otherwise =
+                             let (_, lCost) = get2WaySlim (slimTCM charInfo) cL cL
+                                 (_, rCost) = get2WaySlim (slimTCM charInfo) cR cR
+                             in  min lCost rCost
+                in  (setSlimPrelim (cL, cM, cR), score + noChangeAdjustment)
+            AlignedWide →
+                let cL = getCharL alignedWidePrelim
+                    cR = getCharR alignedWidePrelim
+                    (cM, score) = get2WayWideHuge (wideTCM charInfo) cL cR
+                    noChangeAdjustment
+                        | not adjustNoCost = 0
+                        | otherwise = 
+                            let (_, lCost) = get2WayWideHuge (wideTCM charInfo) cL cL
+                                (_, rCost) = get2WayWideHuge (wideTCM charInfo) cR cR
+                            in min lCost rCost
+                in  (setWidePrelim (cL, cM, cR), score + noChangeAdjustment)
+            AlignedHuge →
+                let cL = getCharL alignedHugePrelim
+                    cR = getCharR alignedHugePrelim
+                    (cM, score) = get2WayWideHuge (hugeTCM charInfo) cL cR
+                    noChangeAdjustment
+                        | not adjustNoCost = 0
+                        | otherwise = 
+                            let (_, lCost) = get2WayWideHuge (hugeTCM charInfo) cL cL
+                                (_, rCost) = get2WayWideHuge (hugeTCM charInfo) cR cR
+                            in min lCost rCost
+                in  (setHugePrelim (cL, cM, cR), score + noChangeAdjustment)
+            other → error $ "Unrecognized character type: " <> show other
+
+    in  setter $ setCost cost nodeChar
+
+
+{-
 -- | getPreAligned2Median takes prealigned character types (AlignedSlim, AlignedWide, AlignedHuge) and returns 2-median and cost
 -- uses IA-type functions for slim/wide/huge
 -- adjustNoCost distance between two nodes or creating a median with two edges
@@ -1569,40 +1215,6 @@
             { localCost = weight charInfo * fromIntegral cVal
             , globalCost = sum [ weight charInfo * fromIntegral cVal, globalCost leftChar, globalCost rightChar]
             }
-
-        setSlimPrelim v r = r { alignedSlimPrelim = v }
-        setWidePrelim v r = r { alignedWidePrelim = v }
-        setHugePrelim v r = r { alignedHugePrelim = v }
-
-        getCharL :: forall {k} {v :: k -> *} {e :: k}.
-                    (CharacterData -> OpenDynamicCharacter v e) -> v e
->>>>>>> 32536791
-        getCharL f = extractMediansGapped $ f leftChar
-
-        getCharR ∷ (CharacterData → OpenDynamicCharacter v e) → v e
-        getCharR f = extractMediansGapped $ f rightChar
-
-        cost ∷ StateChangeCost
-        (setter, cost) = case charType charInfo of
-            AlignedSlim →
-                let cL = getCharL alignedSlimPrelim
-                    cR = getCharR alignedSlimPrelim
-                    (cM, score) = get2WaySlim (slimTCM charInfo) cL cR
-<<<<<<< HEAD
-                in  (setSlimPrelim (cL, cM, cR), score)
-            AlignedWide →
-                let cL = getCharL alignedWidePrelim
-                    cR = getCharR alignedWidePrelim
-                    (cM, score) = get2WayWideHuge (wideTCM charInfo) cL cR
-                in  (setWidePrelim (cL, cM, cR), score)
-            AlignedHuge →
-                let cL = getCharL alignedHugePrelim
-                    cR = getCharR alignedHugePrelim
-                    (cM, score) = get2WayWideHuge (hugeTCM charInfo) cL cR
-                in  (setHugePrelim (cL, cM, cR), score)
-            other → error $ "Unrecognized character type: " <> show other
-    in  setter $ setCost cost nodeChar
-=======
                     noChangeAdjustment = if not adjustNoCost then 0
                                          else 
                                             let (_, lCost) = get2WaySlim (slimTCM charInfo) cL cL
@@ -1631,7 +1243,10 @@
                                                 (_, rCost) = get2WayWideHuge (hugeTCM charInfo) cR cR
                                             in min lCost rCost
                 in  (setHugePrelim (cL, cM, cR), score + noChangeAdjustment)
->>>>>>> 32536791
+
+            other -> error $ "Unrecognized character type: " <> show other
+    in  setter $ setCost cost nodeChar
+-}
 
 
 {-
@@ -1665,7 +1280,7 @@
     else error ("Unrecognized character type " <> show characterType)
 -}
 
-<<<<<<< HEAD
+
 {- | getPreAligned2MedianUnionFields takes prealigned character types (AlignedSlim, AlignedWide, AlignedHuge) and returns 2-median and cost
 uses IA-type functions for slim/wide/huge-- based on union fields
 -}
@@ -1702,8 +1317,9 @@
                                         , globalCost = sum [weight charInfo * fromIntegral cost, globalCost leftChar, globalCost rightChar]
                                         }
                             else error ("Unrecognized character type " <> show characterType)
-=======
-
+
+
+{-
 -- | getPreAligned2MedianUnionFields takes prealigned character types (AlignedSlim, AlignedWide, AlignedHuge) and returns 2-median and cost
 -- uses IA-type functions for slim/wide/huge-- based on union fields
 -- not sure if ever need adjust cost but in there to be complete
@@ -1754,8 +1370,7 @@
                  }
 
     else error ("Unrecognized character type " <> show characterType)
-
->>>>>>> 32536791
+-}
 
 
 -- | makeIAUnionPrelimLeaf makes union and sets for leaf characters--leaves alignment fields unchanged
@@ -1900,17 +1515,10 @@
     else error ("Unrecognized character type " <> show characterType)
 -}
 
-<<<<<<< HEAD
-{- | makeIAPrelimCharacter takes two characters and performs 2-way assignment
-based on character type and nodeChar
-modifies both IA and union fields
-union fields are unions of parent states (aligned, or IA, or static)
--}
-makeIAPrelimCharacter ∷ CharInfo → CharacterData → CharacterData → CharacterData → CharacterData
-makeIAPrelimCharacter charInfo nodeChar leftChar rightChar = case charType charInfo of
-    NonAdd →
-=======
-
+
+
+
+{-
 -- | makeIAPrelimCharacter takes two characters and performs 2-way assignment
 -- based on character type and nodeChar
 -- modifies both IA and union fields
@@ -1921,7 +1529,18 @@
      let characterType = charType charInfo
      in
      if characterType == NonAdd then
->>>>>>> 32536791
+-}
+
+
+{- | makeIAPrelimCharacter takes two characters and performs 2-way assignment
+based on character type and nodeChar
+modifies both IA and union fields
+union fields are unions of parent states (aligned, or IA, or static)
+does not adjust for no change cost stuff since never used for actual cost--just assignment (I hope)
+-}
+makeIAPrelimCharacter ∷ Bool → CharInfo → CharacterData → CharacterData → CharacterData → CharacterData
+makeIAPrelimCharacter _ charInfo nodeChar leftChar rightChar = case charType charInfo of
+    NonAdd →
         let leftState = stateBVUnion leftChar
             rightState = stateBVUnion rightChar
             unionState = V.zipWith (.|.) leftState rightState
