--- conflicted
+++ resolved
@@ -87,15 +87,10 @@
         (firstLine, restLine) <- if null firstLineRead then return ([],[])
                                  else splitCommandLine $ head firstLineRead
 
-<<<<<<< HEAD
+
         let leftParens = length $ filter ( == '(') firstLine
         let rightParens = length $ filter ( == ')') firstLine
         
-=======
-            leftParens = length $ filter ( == '(') firstLine
-            rightParens = length $ filter ( == ')') firstLine
-        in
->>>>>>> 1b0591d4
         --trace ("FL " <> firstLine) (
         -- only deal with run lines
         if leftParens /= rightParens then do failWithPhase Parsing ("Command line with unbalances parens '()': " <> firstLine <> "\n")
