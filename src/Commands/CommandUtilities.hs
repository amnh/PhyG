--- conflicted
+++ resolved
@@ -512,16 +512,14 @@
             let blockCharFreqLLL = V.toList $ V.zipWith getBlockCharElementFrequencies (fmap snd3 inBlockDataV) (fmap thd3 inBlockDataV)
             in  fmap (fmap show) blockCharFreqLLL
 
-
-<<<<<<< HEAD
 -- | getBlockElementFrequencies gets the element grequencies for each character in a block
 -- if an unaligned sequence type infers based on length differences of inputs using number of gaps to make 
 -- inputs square (so minimum number of gaps)
 getBlockCharElementFrequencies :: V.Vector (V.Vector CharacterData) -> V.Vector CharInfo -> [[(String, Double, Int)]]
 getBlockCharElementFrequencies charDataV charInfoV =
-    if V.null charDataV then []
-    else
-        V.toList $ V.zipWith getCharElementFrequencies (U.transposeVector $ PRE.setFinalToPreliminaryStates charDataV) charInfoV
+    if V.null charDataV
+        then []
+        else V.toList $ V.zipWith getCharElementFrequencies (U.transposeVector $ PRE.setFinalToPreliminaryStates charDataV) charInfoV
 
 -- | getCharElementFrequencies gets element frequencies for a character
 -- if an unaligned sequence type infers based on length differences of inputs using number of gaps to make 
@@ -530,54 +528,6 @@
 -- ignores ambiguities/polymorphism
 getCharElementFrequencies :: V.Vector CharacterData -> CharInfo -> [(String, Double, Int)]
 getCharElementFrequencies charData charInfo =
-    if V.null charData then []
-    else 
-        let usaIA = False  -- this will estimate gaps based on minimum number possible
-
-            -- alphabet element strings
-            alphabetElementStrings =  (alphabetSymbols $ ST.toString <$> alphabet charInfo)
-
-            charInfoV = V.replicate (V.length charData) charInfo
-            charPairV = V.zip charData charInfoV
-            taxonElementList = V.toList $ fmap L.last $ fmap (makeCharLine usaIA) charPairV
-
-            -- get implicit gaps from unaligned seqs (will end up zero if all equal in length)
-            numExtraGaps = if "-" `notElem` alphabetElementStrings then 0
-                           else 
-                                let maxLength = maximum $ fmap length taxonElementList
-                                in getMinGapNumber maxLength 0 taxonElementList
-
-            totalElementList =  concat $ (L.replicate numExtraGaps '-') : taxonElementList
-            elementsGroups = L.group $ L.sort totalElementList
-            elementList = fmap (:[]) $ fmap head elementsGroups
-            doubleList = zip elementList (fmap length elementsGroups)
-            elementNumberList = reorderAsInAlphabet alphabetElementStrings doubleList
-            numElements = fromIntegral $ sum elementNumberList
-            elementfreqList = fmap (/numElements) $ fmap fromIntegral elementNumberList
-            
-        in
-        -- trace ("GCEF: " <> totalElementList ) $ -- <> " -> " <> (concat $ concat $ fmap (makeCharLine usaIA) charPairV))
-        zip3 alphabetElementStrings elementfreqList elementNumberList
-=======
-{- | getBlockElementFrequencies gets the element grequencies for each character in a block
-if an unaligned sequence type infers based on length differences of inputs using number of gaps to make
-inputs square (so minimum number of gaps)
--}
-getBlockCharElementFrequencies ∷ V.Vector (V.Vector CharacterData) → V.Vector CharInfo → [[(Double, Int)]]
-getBlockCharElementFrequencies charDataV charInfoV =
-    if V.null charDataV
-        then []
-        else V.toList $ V.zipWith getCharElementFrequencies (U.transposeVector $ PRE.setFinalToPreliminaryStates charDataV) charInfoV
-
-
-{- | getCharElementFrequencies gets element frequencies for a character
-if an unaligned sequence type infers based on length differences of inputs using number of gaps to make
-inputs square (so minimum number of gaps)
-returns frequencies and number for each alphabet element
-ignores ambiguities/polymorphism
--}
-getCharElementFrequencies ∷ V.Vector CharacterData → CharInfo → [(Double, Int)]
-getCharElementFrequencies charData charInfo =
     if V.null charData
         then []
         else
@@ -598,17 +548,17 @@
                             let maxLength = maximum $ fmap length taxonElementList
                             in  getMinGapNumber maxLength 0 taxonElementList
 
-                totalElementList = concat $ (L.replicate numExtraGaps '-') : taxonElementList
+                totalElementList =  concat $ (L.replicate numExtraGaps '-') : taxonElementList
                 elementsGroups = L.group $ L.sort totalElementList
-                elementList = fmap (: []) $ fmap head elementsGroups
+                elementList = fmap (:[]) $ fmap head elementsGroups
                 doubleList = zip elementList (fmap length elementsGroups)
                 elementNumberList = reorderAsInAlphabet alphabetElementStrings doubleList
                 numElements = fromIntegral $ sum elementNumberList
-                elementfreqList = fmap (/ numElements) $ fmap fromIntegral elementNumberList
-            in  -- trace ("GCEF: " <> totalElementList ) $ -- <> " -> " <> (concat $ concat $ fmap (makeCharLine usaIA) charPairV))
-                zip elementfreqList elementNumberList
-
->>>>>>> d32b1bc8
+                elementfreqList = fmap (/numElements) $ fmap fromIntegral elementNumberList
+            
+        in
+        -- trace ("GCEF: " <> totalElementList ) $ -- <> " -> " <> (concat $ concat $ fmap (makeCharLine usaIA) charPairV))
+        zip3 alphabetElementStrings elementfreqList elementNumberList
 
 -- | getMinGapNumber gets implicit gap number by summing length differneces among sequences in order
 getMinGapNumber ∷ Int → Int → [String] → Int
