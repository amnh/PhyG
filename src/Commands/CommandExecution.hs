--- conflicted
+++ resolved
@@ -365,11 +365,7 @@
         prealignedString = if (prealigned inChar) then "prealigned"
                          else "unaligned"
     in
-<<<<<<< HEAD
-    [T.unpack $ name inChar, show $ charType inChar, activityString, show $ weight inChar, prealignedString] ++ (fmap ST.toString . toList $ alphabet inChar) ++ [show $ costMatrix inChar]
-=======
-    [T.unpack $ name inChar, show $ charType inChar, activityString, show $ weight inChar, prealignedString] ++ fmap ST.toString (alphabet inChar) ++ [show $ costMatrix inChar]
->>>>>>> 0520bd13
+    [T.unpack $ name inChar, show $ charType inChar, activityString, show $ weight inChar, prealignedString] <> (fmap ST.toString . toList $ alphabet inChar) <> [show $ costMatrix inChar]
 
 -- | executeRenameReblockCommands takes all the "Rename commands" pairs and
 -- creates a list of pairs of new name and list of old names to be converted
