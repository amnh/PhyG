{-# LANGUAGE CPP #-}

{- |
Module to coordinate command execution.
-}
module Commands.CommandExecution (
    executeCommands,
    executeRenameReblockCommands,
    getDataListList,
) where

import Commands.CommandUtilities
import Commands.Transform qualified as TRANS
import Commands.Verify qualified as VER
import Control.Monad (when)
import Control.Monad.IO.Class (MonadIO (..))
import Data.CSV qualified as CSV
import Data.Char
import Data.Char qualified as C
import Data.InfList qualified as IL
import Data.List qualified as L
import Data.List.Split qualified as SL
import Data.Maybe
import Data.Ord
import Data.Text.Lazy qualified as T
import Data.Vector qualified as V
import Data.Version qualified as DV
<<<<<<< HEAD
=======
import Debug.Trace
import Utilities.Distances qualified as D
>>>>>>> 9e259de2
import GeneralUtilities
import GraphOptimization.Traversals qualified as TRAV
import Graphs.GraphOperations qualified as GO
import PHANE.Evaluation
import PHANE.Evaluation.ErrorPhase (ErrorPhase (..))
import PHANE.Evaluation.Logging (LogLevel (..), Logger (..))
import PHANE.Evaluation.Verbosity (Verbosity (..))
import Reconciliation.ReconcileGraphs qualified as R
import Search.Build qualified as B
import Search.Refinement qualified as REF
import Search.Search qualified as S
import Support.Support qualified as SUP
import System.CPU qualified as SC
import System.IO
import System.IO.Unsafe qualified as SIOU
import System.Info qualified as SI
import System.Timing
import Text.Read
import Types.Types
import Utilities.Distances qualified as D
import Utilities.Utilities qualified as U


{- | executeCommands reads input files and returns raw data
need to close files after read
-}
executeCommands
    ∷ GlobalSettings
    → ([NameText], [(NameText, NameText)])
    → Int
    → String
    → ProcessedData
    → ProcessedData
    → ProcessedData
    → [ReducedPhylogeneticGraph]
    → [[VertexCost]]
    → [Int]
    → [ReducedPhylogeneticGraph]
    → [Command]
    → PhyG ([ReducedPhylogeneticGraph], GlobalSettings, [Int], [ReducedPhylogeneticGraph])
executeCommands globalSettings excludeRename numInputFiles crossReferenceString origProcessedData processedData reportingData curGraphs pairwiseDist seedList supportGraphList commandList = do
<<<<<<< HEAD
    if null commandList
        then pure (curGraphs, globalSettings, seedList, supportGraphList)
        else do
            let (firstOption, firstArgs) = head commandList

            -- skip "Read" and "Rename "commands already processed
            if firstOption == Read
                then error ("Read command should already have been processed: " <> show (firstOption, firstArgs))
                else
                    if firstOption == Rename
                        then error ("Rename command should already have been processed: " <> show (firstOption, firstArgs))
                        else
                            if firstOption == Reblock
                                then error ("Reblock command should already have been processed: " <> show (firstOption, firstArgs))
                                else
                                    if firstOption == Run
                                        then error ("Run command should already have been processed: " <> show (firstOption, firstArgs))
                                        else -- other commands

                                            if firstOption == Build
                                                then do
                                                    (elapsedSeconds, newGraphList') ←
                                                        timeOp $ pure $ B.buildGraph firstArgs globalSettings processedData pairwiseDist (head seedList)

                                                    newGraphList ← newGraphList'
                                                    let searchInfo = makeSearchRecord firstOption firstArgs curGraphs newGraphList (fromIntegral $ toMilliseconds elapsedSeconds) "No Comment"
                                                    let newSearchData = searchInfo : searchData globalSettings

                                                    executeCommands
                                                        (globalSettings{searchData = newSearchData})
                                                        excludeRename
                                                        numInputFiles
                                                        crossReferenceString
                                                        origProcessedData
                                                        processedData
                                                        reportingData
                                                        (curGraphs <> newGraphList)
                                                        pairwiseDist
                                                        (tail seedList)
                                                        supportGraphList
                                                        (tail commandList)
                                                else
                                                    if firstOption == Refine
                                                        then do
                                                            (elapsedSeconds, newGraphList') ←
                                                                timeOp $ pure $ REF.refineGraph firstArgs globalSettings processedData (head seedList) curGraphs

                                                            newGraphList ← newGraphList'
                                                            let searchInfo = makeSearchRecord firstOption firstArgs curGraphs newGraphList (fromIntegral $ toMilliseconds elapsedSeconds) "No Comment"
                                                            let newSearchData = searchInfo : searchData globalSettings

                                                            executeCommands
                                                                (globalSettings{searchData = newSearchData})
                                                                excludeRename
                                                                numInputFiles
                                                                crossReferenceString
                                                                origProcessedData
                                                                processedData
                                                                reportingData
                                                                newGraphList
                                                                pairwiseDist
                                                                (tail seedList)
                                                                supportGraphList
                                                                (tail commandList)
                                                        else
                                                            if firstOption == Fuse
                                                                then do
                                                                    (elapsedSeconds, newGraphList) ←
                                                                        timeOp $ REF.fuseGraphs firstArgs globalSettings processedData (head seedList) curGraphs

                                                                    let searchInfo = makeSearchRecord firstOption firstArgs curGraphs newGraphList (fromIntegral $ toMilliseconds elapsedSeconds) "No Comment"
                                                                    let newSearchData = searchInfo : searchData globalSettings

                                                                    executeCommands
                                                                        (globalSettings{searchData = newSearchData})
                                                                        excludeRename
                                                                        numInputFiles
                                                                        crossReferenceString
                                                                        origProcessedData
                                                                        processedData
                                                                        reportingData
                                                                        newGraphList
                                                                        pairwiseDist
                                                                        (tail seedList)
                                                                        supportGraphList
                                                                        (tail commandList)
                                                                else
                                                                    if firstOption == Report
                                                                        then do
                                                                            let doDotPDF = elem "dotpdf" $ fmap (fmap toLower . fst) firstArgs
                                                                            let collapse' = elem "collapse" $ fmap (fmap toLower . fst) firstArgs
                                                                            let noCollapse' = elem "nocollapse" $ fmap (fmap toLower . fst) firstArgs
                                                                            let reconcile = any ((== "reconcile") . fst) firstArgs

                                                                            -- set default collapse for dotPDF to True, False otherwise
                                                                            let collapse -- this will casue problems with reconcile
                                                                                    | reconcile = False
                                                                                    | collapse' = True
                                                                                    | noCollapse' = False
                                                                                    -- \| doDotPDF = True
                                                                                    | otherwise = False

                                                                            let curGraphs' =
                                                                                    if not collapse
                                                                                        then curGraphs
                                                                                        else fmap U.collapseReducedGraph curGraphs

                                                                            -- use 'temp' updated graphs s don't repeatedly add model and root complexityies
                                                                            -- reporting collapsed
                                                                            -- reverse sorting graphs by cost
                                                                            let rediagnoseWithReportingData = optimalityCriterion globalSettings == NCM && U.has4864PackedChars (thd3 processedData)
                                                                            updatedCostGraphs ←
                                                                                TRAV.updateGraphCostsComplexities globalSettings reportingData processedData rediagnoseWithReportingData curGraphs'
                                                                            let graphsWithUpdatedCosts =
                                                                                    L.sortOn
                                                                                        (Data.Ord.Down . snd5)
                                                                                        updatedCostGraphs
                                                                            -- (TRAV.updateGraphCostsComplexities globalSettings reportingData processedData rediagnoseWithReportingData curGraphs')
                                                                            reportStuff@(reportString, outFile, writeMode) ←
                                                                                reportCommand
                                                                                    globalSettings
                                                                                    firstArgs
                                                                                    excludeRename
                                                                                    numInputFiles
                                                                                    crossReferenceString
                                                                                    reportingData
                                                                                    graphsWithUpdatedCosts
                                                                                    supportGraphList
                                                                                    pairwiseDist

                                                                            if null reportString
                                                                                then do
                                                                                    executeCommands
                                                                                        globalSettings
                                                                                        excludeRename
                                                                                        numInputFiles
                                                                                        crossReferenceString
                                                                                        origProcessedData
                                                                                        processedData
                                                                                        reportingData
                                                                                        curGraphs
                                                                                        pairwiseDist
                                                                                        seedList
                                                                                        supportGraphList
                                                                                        (tail commandList)
                                                                                else do
                                                                                    logWith LogInfo ("Report writing to " <> outFile <> "\n")

                                                                                    if doDotPDF
                                                                                        then do
                                                                                            let reportString' = changeDotPreamble "digraph {" "digraph G {\n\trankdir = LR;\tnode [ shape = none];\n" reportString
                                                                                            printGraphVizDot reportString' outFile
                                                                                            executeCommands
                                                                                                globalSettings
                                                                                                excludeRename
                                                                                                numInputFiles
                                                                                                crossReferenceString
                                                                                                origProcessedData
                                                                                                processedData
                                                                                                reportingData
                                                                                                curGraphs
                                                                                                pairwiseDist
                                                                                                seedList
                                                                                                supportGraphList
                                                                                                (tail commandList)
                                                                                        else do
                                                                                            if outFile == "stderr"
                                                                                                then liftIO $ hPutStr stderr reportString
                                                                                                else
                                                                                                    if outFile == "stdout"
                                                                                                        then liftIO $ putStr reportString
                                                                                                        else
                                                                                                            if writeMode == "overwrite"
                                                                                                                then liftIO $ writeFile outFile reportString
                                                                                                                else
                                                                                                                    if writeMode == "append"
                                                                                                                        then liftIO $ appendFile outFile reportString
                                                                                                                        else failWithPhase Parsing ("Error 'read' command not properly formatted" <> show reportStuff)
                                                                                            executeCommands
                                                                                                globalSettings
                                                                                                excludeRename
                                                                                                numInputFiles
                                                                                                crossReferenceString
                                                                                                origProcessedData
                                                                                                processedData
                                                                                                reportingData
                                                                                                curGraphs
                                                                                                pairwiseDist
                                                                                                seedList
                                                                                                supportGraphList
                                                                                                (tail commandList)
                                                                        else
                                                                            if firstOption == Search
                                                                                then do
                                                                                    (elapsedSeconds, output) ←
                                                                                        timeOp $ S.search firstArgs globalSettings processedData pairwiseDist (head seedList) curGraphs
                                                                                    -- in pure result
                                                                                    -- (newGraphList, serchInfoList) <- S.search firstArgs globalSettings origProcessedData processedData reportingDatapairwiseDist (head seedList) curGraphs
                                                                                    let searchInfo =
                                                                                            makeSearchRecord
                                                                                                firstOption
                                                                                                firstArgs
                                                                                                curGraphs
                                                                                                (fst output)
                                                                                                (fromIntegral $ toMilliseconds elapsedSeconds)
                                                                                                (concatMap (L.intercalate "\n") (snd output))
                                                                                    let newSearchData = searchInfo : searchData globalSettings
                                                                                    executeCommands
                                                                                        (globalSettings{searchData = newSearchData})
                                                                                        excludeRename
                                                                                        numInputFiles
                                                                                        crossReferenceString
                                                                                        origProcessedData
                                                                                        processedData
                                                                                        reportingData
                                                                                        (fst output)
                                                                                        pairwiseDist
                                                                                        (tail seedList)
                                                                                        supportGraphList
                                                                                        (tail commandList)
                                                                                else
                                                                                    if firstOption == Select
                                                                                        then do
                                                                                            (elapsedSeconds, newGraphList) ← timeOp $ pure $ GO.selectPhylogeneticGraphReduced firstArgs (head seedList) curGraphs

                                                                                            let searchInfo = makeSearchRecord firstOption firstArgs curGraphs newGraphList (fromIntegral $ toMilliseconds elapsedSeconds) "No Comment"
                                                                                            let newSearchData = searchInfo : searchData globalSettings

                                                                                            let typeSelected =
                                                                                                    if null firstArgs
                                                                                                        then "best"
                                                                                                        else fmap C.toLower $ fst $ head firstArgs

                                                                                            logWith LogInfo ("Selecting " <> typeSelected <> " graphs" <> "\n")
                                                                                            executeCommands
                                                                                                (globalSettings{searchData = newSearchData})
                                                                                                excludeRename
                                                                                                numInputFiles
                                                                                                crossReferenceString
                                                                                                origProcessedData
                                                                                                processedData
                                                                                                reportingData
                                                                                                newGraphList
                                                                                                pairwiseDist
                                                                                                (tail seedList)
                                                                                                supportGraphList
                                                                                                (tail commandList)
                                                                                        else
                                                                                            if firstOption == Set
                                                                                                then do
                                                                                                    -- if set changes graph aspects--may nned to reoptimize
                                                                                                    (newGlobalSettings, newProcessedData, seedList') ← setCommand firstArgs globalSettings origProcessedData processedData seedList
                                                                                                    newGraphList ←
                                                                                                        if not (requireReoptimization globalSettings newGlobalSettings)
                                                                                                            then pure curGraphs
                                                                                                            else -- TODO should be parallel
                                                                                                                mapM (TRAV.multiTraverseFullyLabelGraphReduced newGlobalSettings newProcessedData True True Nothing) (fmap fst5 curGraphs)

                                                                                                    let searchInfo = makeSearchRecord firstOption firstArgs curGraphs newGraphList 0 "No Comment"
                                                                                                    let newSearchData = searchInfo : searchData newGlobalSettings

                                                                                                    if not (requireReoptimization globalSettings newGlobalSettings)
                                                                                                        then do logWith LogInfo "No need to reoptimize graphs\n"
                                                                                                        else do logWith LogInfo "Reoptimizing gaphs\n"

                                                                                                    executeCommands
                                                                                                        (newGlobalSettings{searchData = newSearchData})
                                                                                                        excludeRename
                                                                                                        numInputFiles
                                                                                                        crossReferenceString
                                                                                                        origProcessedData
                                                                                                        processedData
                                                                                                        reportingData
                                                                                                        newGraphList
                                                                                                        pairwiseDist
                                                                                                        seedList'
                                                                                                        supportGraphList
                                                                                                        (tail commandList)
                                                                                                else
                                                                                                    if firstOption == Swap
                                                                                                        then do
                                                                                                            (elapsedSeconds, newGraphList) ←
                                                                                                                timeOp $ REF.swapMaster firstArgs globalSettings processedData (head seedList) curGraphs

                                                                                                            let searchInfo = makeSearchRecord firstOption firstArgs curGraphs newGraphList (fromIntegral $ toMilliseconds elapsedSeconds) "No Comment"
                                                                                                            let newSearchData = searchInfo : searchData globalSettings

                                                                                                            executeCommands
                                                                                                                (globalSettings{searchData = newSearchData})
                                                                                                                excludeRename
                                                                                                                numInputFiles
                                                                                                                crossReferenceString
                                                                                                                origProcessedData
                                                                                                                processedData
                                                                                                                reportingData
                                                                                                                newGraphList
                                                                                                                pairwiseDist
                                                                                                                (tail seedList)
                                                                                                                supportGraphList
                                                                                                                (tail commandList)
                                                                                                        else
                                                                                                            if firstOption == Support
                                                                                                                then do
                                                                                                                    (elapsedSeconds, newSupportGraphList') ←
                                                                                                                        timeOp $ pure $ SUP.supportGraph firstArgs globalSettings processedData (head seedList) curGraphs

                                                                                                                    newSupportGraphList ← newSupportGraphList'
                                                                                                                    let searchInfo =
                                                                                                                            makeSearchRecord firstOption firstArgs curGraphs newSupportGraphList (fromIntegral $ toMilliseconds elapsedSeconds) "No Comment"
                                                                                                                    let newSearchData = searchInfo : searchData globalSettings

                                                                                                                    executeCommands
                                                                                                                        (globalSettings{searchData = newSearchData})
                                                                                                                        excludeRename
                                                                                                                        numInputFiles
                                                                                                                        crossReferenceString
                                                                                                                        origProcessedData
                                                                                                                        processedData
                                                                                                                        reportingData
                                                                                                                        curGraphs
                                                                                                                        pairwiseDist
                                                                                                                        (tail seedList)
                                                                                                                        (supportGraphList <> newSupportGraphList)
                                                                                                                        (tail commandList)
                                                                                                                else
                                                                                                                    if firstOption == Transform
                                                                                                                        then do
                                                                                                                            (elapsedSeconds, (newGS, newOrigData, newProcessedData, newGraphs)) ←
                                                                                                                                timeOp $ TRANS.transform firstArgs globalSettings origProcessedData processedData (head seedList) curGraphs

                                                                                                                            let searchInfo = makeSearchRecord firstOption firstArgs curGraphs newGraphs (fromIntegral $ toMilliseconds elapsedSeconds) "No Comment"
                                                                                                                            let newSearchData = searchInfo : searchData globalSettings

                                                                                                                            executeCommands
                                                                                                                                (newGS{searchData = newSearchData})
                                                                                                                                excludeRename
                                                                                                                                numInputFiles
                                                                                                                                crossReferenceString
                                                                                                                                newOrigData
                                                                                                                                newProcessedData
                                                                                                                                reportingData
                                                                                                                                newGraphs
                                                                                                                                pairwiseDist
                                                                                                                                (tail seedList)
                                                                                                                                supportGraphList
                                                                                                                                (tail commandList)
                                                                                                                        else error ("Command " <> show firstOption <> " not recognized/implemented")
=======
    if null commandList then return (curGraphs, globalSettings, seedList, supportGraphList)
    else do
        let (firstOption, firstArgs) = head commandList

        -- skip "Read" and "Rename "commands already processed
        if firstOption == Read then error ("Read command should already have been processed: " <> show (firstOption, firstArgs))
        else if firstOption == Rename then error ("Rename command should already have been processed: " <> show (firstOption, firstArgs))
        else if firstOption == Reblock then error ("Reblock command should already have been processed: " <> show (firstOption, firstArgs))
        else if firstOption == Run then error ("Run command should already have been processed: " <> show (firstOption, firstArgs))

        -- other commands
        else if firstOption == Build then do
            (elapsedSeconds, newGraphList) <- timeOp $ pure $ B.buildGraph firstArgs globalSettings processedData pairwiseDist (head seedList)

            let searchInfo = makeSearchRecord firstOption firstArgs curGraphs newGraphList (fromIntegral $ toMilliseconds elapsedSeconds) "No Comment"
            let newSearchData = searchInfo : searchData globalSettings

            executeCommands (globalSettings {searchData = newSearchData}) excludeRename numInputFiles crossReferenceString origProcessedData processedData reportingData (curGraphs <> newGraphList) pairwiseDist (tail seedList) supportGraphList (tail commandList)

        else if firstOption == Refine then do
            (elapsedSeconds, newGraphList) <- timeOp $ pure $ REF.refineGraph firstArgs globalSettings processedData (head seedList) curGraphs

            let searchInfo = makeSearchRecord firstOption firstArgs curGraphs newGraphList (fromIntegral $ toMilliseconds elapsedSeconds) "No Comment"
            let newSearchData = searchInfo : searchData globalSettings

            executeCommands (globalSettings {searchData = newSearchData}) excludeRename numInputFiles crossReferenceString origProcessedData processedData reportingData newGraphList pairwiseDist (tail seedList) supportGraphList (tail commandList)

        else if firstOption == Fuse then do
            (elapsedSeconds, newGraphList) <- timeOp $ pure $ REF.fuseGraphs firstArgs globalSettings processedData (head seedList) curGraphs

            let searchInfo = makeSearchRecord firstOption firstArgs curGraphs newGraphList (fromIntegral $ toMilliseconds elapsedSeconds) "No Comment"
            let newSearchData = searchInfo : searchData globalSettings

            executeCommands (globalSettings {searchData = newSearchData}) excludeRename numInputFiles crossReferenceString origProcessedData processedData reportingData newGraphList pairwiseDist (tail seedList) supportGraphList (tail commandList)

        else if firstOption == Report then do

            let doDotPDF = elem "dotpdf" $ fmap (fmap toLower . fst) firstArgs
            let collapse' = elem "collapse" $ fmap (fmap toLower . fst) firstArgs
            let noCollapse' = elem "nocollapse" $ fmap (fmap toLower . fst) firstArgs
            let reconcile =  any ((== "reconcile") . fst) firstArgs

            -- set default collapse for dotPDF to True, False otherwise
            let collapse -- this will casue problems with reconcile--
                  | reconcile = False
                  | collapse' = True
                  | noCollapse' = False
                  -- | doDotPDF = True 
                  | otherwise = False

            let curGraphs' = if not collapse then curGraphs
                             else fmap U.collapseReducedGraph curGraphs

            -- use 'temp' updated graphs s don't repeatedly add model and root complexityies
            -- reporting collapsed
            -- reverse sorting graphs by cost
            let rediagnoseWithReportingData = optimalityCriterion globalSettings == NCM && U.has4864PackedChars (thd3 processedData)
                graphsWithUpdatedCosts = L.sortOn (Data.Ord.Down . snd5) (TRAV.updateGraphCostsComplexities globalSettings reportingData processedData rediagnoseWithReportingData curGraphs')
                reportStuff@(reportString, outFile, writeMode) = reportCommand globalSettings firstArgs excludeRename numInputFiles crossReferenceString reportingData graphsWithUpdatedCosts supportGraphList pairwiseDist

            if null reportString then do
                executeCommands globalSettings excludeRename numInputFiles crossReferenceString origProcessedData processedData reportingData curGraphs pairwiseDist seedList supportGraphList (tail commandList)
            else  do
                hPutStrLn stderr ("Report writing to " <> outFile)

                if doDotPDF then do
                    let reportString' = changeDotPreamble "digraph {" "digraph G {\n\trankdir = LR;\tnode [ shape = none];\n" reportString
                    printGraphVizDot reportString' outFile
                    executeCommands globalSettings excludeRename numInputFiles crossReferenceString origProcessedData processedData reportingData curGraphs pairwiseDist seedList supportGraphList (tail commandList)

                else do
                    if outFile == "stderr" then hPutStr stderr reportString
                    else if outFile == "stdout" then putStr reportString
                    else if writeMode == "overwrite" then writeFile outFile reportString
                    else if writeMode == "append" then appendFile outFile reportString
                    else error ("Error 'read' command not properly formatted" <> show reportStuff)
                    executeCommands globalSettings excludeRename numInputFiles crossReferenceString origProcessedData processedData reportingData curGraphs pairwiseDist seedList supportGraphList (tail commandList)

        else if firstOption == Search then do
            (elapsedSeconds, output) <- timeOp $ S.search firstArgs globalSettings processedData pairwiseDist (head seedList) curGraphs
                --in pure result
            -- (newGraphList, serchInfoList) <- S.search firstArgs globalSettings origProcessedData processedData reportingDatapairwiseDist (head seedList) curGraphs
            let searchInfo = makeSearchRecord firstOption firstArgs curGraphs (fst output) (fromIntegral $ toMilliseconds elapsedSeconds) (concatMap (L.intercalate "\n") (snd output))
            let newSearchData = searchInfo : searchData globalSettings
            executeCommands (globalSettings {searchData = newSearchData})  excludeRename numInputFiles crossReferenceString origProcessedData processedData reportingData (fst output) pairwiseDist (tail seedList) supportGraphList (tail commandList)

        else if firstOption == Select then do
            (elapsedSeconds, newGraphList) <- timeOp $ pure $ GO.selectPhylogeneticGraphReduced firstArgs (head seedList) curGraphs

            let searchInfo = makeSearchRecord firstOption firstArgs curGraphs newGraphList (fromIntegral $ toMilliseconds elapsedSeconds) "No Comment"
            let newSearchData = searchInfo : searchData globalSettings

            let typeSelected = if null firstArgs then "best"
                               else fmap C.toLower $ fst $ head firstArgs

            hPutStrLn stderr ("Selecting " <> typeSelected <> " graphs")
            executeCommands (globalSettings {searchData = newSearchData}) excludeRename numInputFiles crossReferenceString origProcessedData processedData reportingData newGraphList pairwiseDist (tail seedList) supportGraphList (tail commandList)

        else if firstOption == Set then
            -- if set changes graph aspects--may nned to reoptimize
            let (newGlobalSettings, newProcessedData, seedList') = setCommand firstArgs globalSettings origProcessedData processedData seedList
                newGraphList = if not (requireReoptimization globalSettings newGlobalSettings) then curGraphs
                               else trace "Reoptimizing gaphs" fmap (TRAV.multiTraverseFullyLabelGraphReduced newGlobalSettings newProcessedData True True Nothing) (fmap fst5 curGraphs)

                searchInfo = makeSearchRecord firstOption firstArgs curGraphs newGraphList 0 "No Comment"
                newSearchData = searchInfo : searchData newGlobalSettings
            in

            executeCommands (newGlobalSettings {searchData = newSearchData}) excludeRename numInputFiles crossReferenceString origProcessedData processedData reportingData newGraphList pairwiseDist seedList' supportGraphList (tail commandList)

        else if firstOption == Swap then do
            (elapsedSeconds, newGraphList) <- timeOp $ pure $ REF.swapMaster firstArgs globalSettings processedData (head seedList)  curGraphs

            let searchInfo = makeSearchRecord firstOption firstArgs curGraphs newGraphList (fromIntegral $ toMilliseconds elapsedSeconds) "No Comment"
            let newSearchData = searchInfo : searchData globalSettings

            executeCommands (globalSettings {searchData = newSearchData}) excludeRename numInputFiles crossReferenceString origProcessedData processedData reportingData newGraphList pairwiseDist (tail seedList) supportGraphList (tail commandList)
        
        else if firstOption == Support then do
            (elapsedSeconds, newSupportGraphList) <- timeOp $ pure $ SUP.supportGraph firstArgs globalSettings processedData (head seedList)  curGraphs

            let searchInfo = makeSearchRecord firstOption firstArgs curGraphs newSupportGraphList (fromIntegral $ toMilliseconds elapsedSeconds) "No Comment"
            let newSearchData = searchInfo : searchData globalSettings

            executeCommands (globalSettings {searchData = newSearchData}) excludeRename numInputFiles crossReferenceString origProcessedData processedData reportingData curGraphs pairwiseDist (tail seedList) (supportGraphList <> newSupportGraphList) (tail commandList)

        
        else if firstOption == Transform then do
            (elapsedSeconds, (newGS, newOrigData, newProcessedData, newGraphs)) <- timeOp $ pure $ TRANS.transform firstArgs globalSettings origProcessedData processedData (head seedList) curGraphs

            let searchInfo = makeSearchRecord firstOption firstArgs curGraphs newGraphs (fromIntegral $ toMilliseconds elapsedSeconds) "No Comment"
            let newSearchData = searchInfo : searchData globalSettings
>>>>>>> 9e259de2


-- | makeSearchRecord take sbefore and after data of a commend and returns SearchData record
makeSearchRecord
    ∷ Instruction → [Argument] → [ReducedPhylogeneticGraph] → [ReducedPhylogeneticGraph] → Int → String → SearchData
makeSearchRecord firstOption firstArgs curGraphs newGraphList elapsedTime comment =
    SearchData
        { instruction = firstOption
        , arguments = firstArgs
        , minGraphCostIn =
            if null curGraphs
                then infinity
                else minimum $ fmap snd5 curGraphs
        , maxGraphCostIn =
            if null curGraphs
                then infinity
                else maximum $ fmap snd5 curGraphs
        , numGraphsIn = length curGraphs
        , minGraphCostOut =
            if null newGraphList
                then infinity
                else minimum $ fmap snd5 newGraphList
        , maxGraphCostOut =
            if null newGraphList
                then infinity
                else maximum $ fmap snd5 newGraphList
        , numGraphsOut = length newGraphList
        , commentString = comment
        , duration = elapsedTime
        }


{- | setCommand takes arguments to change globalSettings and multiple data aspects (e.g. 'blocks')
needs to be abtracted--too long
if seed list is empty [] then processes first set--confusing--shold be refactored
-}
setCommand
    ∷ [Argument] → GlobalSettings → ProcessedData → ProcessedData → [Int] → PhyG (GlobalSettings, ProcessedData, [Int])
setCommand argList globalSettings origProcessedData processedData inSeedList =
    let commandList = fmap (fmap C.toLower) $ filter (/= "") $ fmap fst argList
        optionList = fmap (fmap C.toLower) $ filter (/= "") $ fmap snd argList
        checkCommandList = checkCommandArgs "set" commandList VER.setArgList
        leafNameVect = fst3 processedData
    in  if not checkCommandList
            then do failWithPhase Parsing ("Unrecognized command in 'set': " <> show argList)
            else -- this could be changed later

                if length commandList > 1 || length optionList > 1
                    then do
                        failWithPhase Parsing ("Set option error: can only have one set argument for each command: " <> show (commandList, optionList))
                    else -- early extraction of partition character and bc2-gt64 follows from null inputs
                    -- this due to not having all info required for all global settings, so options restricted and repeated
                    -- needs to be fixed to be more clear and clean

                        if null inSeedList
                            then
                                if head commandList == "partitioncharacter"
                                    then
                                        let localPartitionChar = head optionList
                                        in  if length localPartitionChar /= 1
                                                then do
                                                    failWithPhase
                                                        Parsing
                                                        ("Error in 'set' command. Partitioncharacter '" <> show localPartitionChar <> "' must be a single character" <> "\n")
                                                else do
                                                    logWith LogInfo ("PartitionCharacter set to '" <> head optionList <> "'" <> "\n")
                                                    pure (globalSettings{partitionCharacter = localPartitionChar}, processedData, inSeedList)
                                    else
                                        if head commandList == "missingthreshold"
                                            then
                                                let localValue = readMaybe (head optionList) ∷ Maybe Int
                                                in  if isNothing localValue
                                                        then do
                                                            failWithPhase
                                                                Parsing
                                                                ("Set option 'missingThreshold' must be set to an integer value (e.g. missingThreshold:50): " <> head optionList <> "\n")
                                                        else
                                                            if (fromJust localValue < 0) || (fromJust localValue > 100)
                                                                then do
                                                                    failWithPhase
                                                                        Parsing
                                                                        ("Set option 'missingThreshold' must be set to an integer value between 0 and 100: " <> head optionList <> "\n")
                                                                else do
                                                                    logWith LogInfo ("MissingThreshold set to " <> head optionList <> "\n")
                                                                    pure (globalSettings{missingThreshold = fromJust localValue}, processedData, inSeedList)
                                            else -- sets root cost as well-- need in both places--one to process data and one to
                                            -- keep in current global

                                                if head commandList == "criterion" -- (globalSettings, processedData, inSeedList)
                                                    then
                                                        let localCriterion
                                                                | (head optionList == "parsimony") = Just Parsimony
                                                                | (head optionList == "pmdl") = Just PMDL
                                                                | (head optionList == "si") = Just SI
                                                                | (head optionList == "mapa") = Just MAPA
                                                                | (head optionList == "ncm") = Just NCM
                                                                | otherwise = Nothing

                                                            -- create lazy list of graph complexity indexed by number of network nodes--need leaf number for base tree complexity
                                                            lGraphComplexityList
                                                                | localCriterion `elem` [Just Parsimony, Just NCM] = Just $ IL.repeat (0.0, 0.0)
                                                                | localCriterion `elem` [Just PMDL, Just SI, Just MAPA] = Just $ U.calculateGraphComplexity processedData
                                                                | otherwise = Nothing

                                                            lRootComplexity
                                                                | localCriterion == Just Parsimony = Just 0.0
                                                                | localCriterion `elem` [Just PMDL, Just SI, Just MAPA] = Just $ U.calculateW15RootCost processedData
                                                                | localCriterion == Just NCM =
                                                                    if origProcessedData /= emptyProcessedData
                                                                        then Just $ U.calculateNCMRootCost origProcessedData
                                                                        else Just $ U.calculateNCMRootCost processedData
                                                                | otherwise = Nothing

                                                            lGraphFactor =
                                                                if localCriterion `elem` [Just PMDL, Just SI, Just MAPA]
                                                                    then PMDLGraph
                                                                    else graphFactor globalSettings
                                                        in  if isNothing localCriterion
                                                                then do
                                                                    failWithPhase Parsing ("Error in 'set' command. Criterion '" <> head optionList <> "' is not 'parsimony', 'ml', or 'pmdl'")
                                                                else
                                                                    if isNothing lGraphComplexityList
                                                                        then do
                                                                            failWithPhase Parsing ("Optimality criterion not recognized: " <> show localCriterion)
                                                                        else
                                                                            if isNothing lRootComplexity
                                                                                then do
                                                                                    failWithPhase Parsing ("Optimality criterion not recognized: " <> show localCriterion)
                                                                                else
                                                                                    pure
                                                                                        ( globalSettings
                                                                                            { optimalityCriterion = fromJust localCriterion
                                                                                            , graphComplexityList = fromJust lGraphComplexityList
                                                                                            , rootComplexity = fromJust lRootComplexity
                                                                                            , graphFactor = lGraphFactor
                                                                                            }
                                                                                        , processedData
                                                                                        , inSeedList
                                                                                        )
                                                    else
                                                        if head commandList == "bc2"
                                                            then
                                                                let noChangeString = takeWhile (/= ',') $ filter (`notElem` ['(', ')']) $ head optionList
                                                                    noChangeValue = readMaybe noChangeString ∷ Maybe Double
                                                                    changeString = tail $ dropWhile (/= ',') $ filter (`notElem` ['(', ')']) $ head optionList
                                                                    changeValue = readMaybe changeString ∷ Maybe Double
                                                                in  if length commandList /= length optionList
                                                                        then do
                                                                            failWithPhase Parsing ("Set option error: number of values and options do not match: " <> show (commandList, optionList))
                                                                        else
                                                                            if (null . head) optionList
                                                                                then
                                                                                    failWithPhase
                                                                                        Parsing
                                                                                        "Set option 'bc2' must be set to a pair of double values in parens, separated by a comma (e.g. bc2:(0.1, 1.1): no values found\n"
                                                                                else
                                                                                    if ',' `notElem` head optionList
                                                                                        then do
                                                                                            failWithPhase
                                                                                                Parsing
                                                                                                "Set option 'bc2' must be set to a pair of double values in parens, separated by a comma (e.g. bc2:(0.1, 1.1): no comma found\n"
                                                                                        else
                                                                                            if isNothing noChangeValue || isNothing changeValue
                                                                                                then do
                                                                                                    failWithPhase
                                                                                                        Parsing
                                                                                                        ( "Set option 'bc2' must be set to a pair of double values in parens, separated by a comma (e.g. bc2:(0.1, 1.1): "
                                                                                                            <> head optionList
                                                                                                            <> "\n"
                                                                                                        )
                                                                                                else
                                                                                                    if bc2 globalSettings /= (fromJust noChangeValue, fromJust changeValue)
                                                                                                        then do
                                                                                                            logWith LogInfo ("bit cost 2 state set to " <> show (fromJust noChangeValue, fromJust changeValue) <> "\n")
                                                                                                            pure (globalSettings{bc2 = (fromJust noChangeValue, fromJust changeValue)}, processedData, inSeedList)
                                                                                                        else pure (globalSettings{bc2 = (fromJust noChangeValue, fromJust changeValue)}, processedData, inSeedList)
                                                            else
                                                                if head commandList == "bc4"
                                                                    then
                                                                        let noChangeString = takeWhile (/= ',') $ filter (`notElem` ['(', ')']) $ head optionList
                                                                            noChangeValue = readMaybe noChangeString ∷ Maybe Double
                                                                            changeString = tail $ dropWhile (/= ',') $ filter (`notElem` ['(', ')']) $ head optionList
                                                                            changeValue = readMaybe changeString ∷ Maybe Double
                                                                        in  if (null . head) optionList
                                                                                then do
                                                                                    failWithPhase
                                                                                        Parsing
                                                                                        "Set option 'bc4' must be set to a pair of double values in parens, separated by a comma (e.g. bc4:(0.1, 1.1): no values found "
                                                                                else
                                                                                    if ',' `notElem` head optionList
                                                                                        then do
                                                                                            failWithPhase
                                                                                                Parsing
                                                                                                "Set option 'bc4' must be set to a pair of double values in parens, separated by a comma (e.g. bc4:(0.1, 1.1): no comma found "
                                                                                        else
                                                                                            if isNothing noChangeValue || isNothing changeValue
                                                                                                then do
                                                                                                    failWithPhase
                                                                                                        Parsing
                                                                                                        ( "Set option 'bc4' must be set to a pair of double values in parens, separated by a comma (e.g. bc4:(0.1, 1.1): "
                                                                                                            <> head optionList
                                                                                                        )
                                                                                                else
                                                                                                    if bc4 globalSettings /= (fromJust noChangeValue, fromJust changeValue)
                                                                                                        then do
                                                                                                            logWith LogInfo ("bit cost 4 state set to " <> show (fromJust noChangeValue, fromJust changeValue) <> "\n")
                                                                                                            pure (globalSettings{bc4 = (fromJust noChangeValue, fromJust changeValue)}, processedData, inSeedList)
                                                                                                        else pure (globalSettings{bc4 = (fromJust noChangeValue, fromJust changeValue)}, processedData, inSeedList)
                                                                    else
                                                                        if head commandList == "bc5"
                                                                            then
                                                                                let noChangeString = takeWhile (/= ',') $ filter (`notElem` ['(', ')']) $ head optionList
                                                                                    noChangeValue = readMaybe noChangeString ∷ Maybe Double
                                                                                    changeString = tail $ dropWhile (/= ',') $ filter (`notElem` ['(', ')']) $ head optionList
                                                                                    changeValue = readMaybe changeString ∷ Maybe Double
                                                                                in  if (null . head) optionList
                                                                                        then do
                                                                                            failWithPhase
                                                                                                Parsing
                                                                                                "Set option 'bc5' must be set to a pair of double values in parens, separated by a comma (e.g. bc5:(0.1, 1.1): no values found\n"
                                                                                        else
                                                                                            if ',' `notElem` head optionList
                                                                                                then do
                                                                                                    failWithPhase
                                                                                                        Parsing
                                                                                                        "Set option 'bc5' must be set to a pair of double values in parens, separated by a comma (e.g. bc5:(0.1, 1.1): no comma found\n"
                                                                                                else
                                                                                                    if isNothing noChangeValue || isNothing changeValue
                                                                                                        then do
                                                                                                            failWithPhase
                                                                                                                Parsing
                                                                                                                ( "Set option 'bc5' must be set to a pair of double values in parens, separated by a comma (e.g. bc5:(0.1, 1.1): "
                                                                                                                    <> head optionList
                                                                                                                )
                                                                                                        else
                                                                                                            if bc5 globalSettings /= (fromJust noChangeValue, fromJust changeValue)
                                                                                                                then do
                                                                                                                    logWith LogInfo ("bit cost 5 state set to " <> show (fromJust noChangeValue, fromJust changeValue) <> "\n")
                                                                                                                    pure (globalSettings{bc5 = (fromJust noChangeValue, fromJust changeValue)}, processedData, inSeedList)
                                                                                                                else pure (globalSettings{bc5 = (fromJust noChangeValue, fromJust changeValue)}, processedData, inSeedList)
                                                                            else
                                                                                if head commandList == "bc8"
                                                                                    then
                                                                                        let noChangeString = takeWhile (/= ',') $ filter (`notElem` ['(', ')']) $ head optionList
                                                                                            noChangeValue = readMaybe noChangeString ∷ Maybe Double
                                                                                            changeString = tail $ dropWhile (/= ',') $ filter (`notElem` ['(', ')']) $ head optionList
                                                                                            changeValue = readMaybe changeString ∷ Maybe Double
                                                                                        in  if (null . head) optionList
                                                                                                then do
                                                                                                    failWithPhase
                                                                                                        Parsing
                                                                                                        "Set option 'bc8' must be set to a pair of double values in parens, separated by a comma (e.g. bc8:(0.1, 1.1): no values found\n"
                                                                                                else
                                                                                                    if ',' `notElem` head optionList
                                                                                                        then do
                                                                                                            failWithPhase
                                                                                                                Parsing
                                                                                                                "Set option 'bc8' must be set to a pair of double values in parens, separated by a comma (e.g. bc8:(0.1, 1.1): no comma found\n"
                                                                                                        else
                                                                                                            if isNothing noChangeValue || isNothing changeValue
                                                                                                                then do
                                                                                                                    failWithPhase
                                                                                                                        Parsing
                                                                                                                        ( "Set option 'bc8' must be set to a pair of double values in parens, separated by a comma (e.g. bc8:(0.1, 1.1): "
                                                                                                                            <> head optionList
                                                                                                                            <> "\n"
                                                                                                                        )
                                                                                                                else
                                                                                                                    if bc8 globalSettings /= (fromJust noChangeValue, fromJust changeValue)
                                                                                                                        then do
                                                                                                                            logWith LogInfo ("bit cost 8 state set to " <> show (fromJust noChangeValue, fromJust changeValue) <> "\n")
                                                                                                                            pure (globalSettings{bc8 = (fromJust noChangeValue, fromJust changeValue)}, processedData, inSeedList)
                                                                                                                        else pure (globalSettings{bc8 = (fromJust noChangeValue, fromJust changeValue)}, processedData, inSeedList)
                                                                                    else
                                                                                        if head commandList == "bc64"
                                                                                            then
                                                                                                let noChangeString = takeWhile (/= ',') $ filter (`notElem` ['(', ')']) $ head optionList
                                                                                                    noChangeValue = readMaybe noChangeString ∷ Maybe Double
                                                                                                    changeString = tail $ dropWhile (/= ',') $ filter (`notElem` ['(', ')']) $ head optionList
                                                                                                    changeValue = readMaybe changeString ∷ Maybe Double
                                                                                                in  if (null . head) optionList
                                                                                                        then do
                                                                                                            failWithPhase
                                                                                                                Parsing
                                                                                                                "Set option 'bc64' must be set to a pair of double values in parens, separated by a comma (e.g. bc64:(0.1, 1.1): no values found\n"
                                                                                                        else
                                                                                                            if ',' `notElem` head optionList
                                                                                                                then do
                                                                                                                    failWithPhase
                                                                                                                        Parsing
                                                                                                                        "Set option 'bc64' must be set to a pair of double values in parens, separated by a comma (e.g. bc64:(0.1, 1.1): no comma foun\n"
                                                                                                                else
                                                                                                                    if isNothing noChangeValue || isNothing changeValue
                                                                                                                        then do
                                                                                                                            failWithPhase
                                                                                                                                Parsing
                                                                                                                                ( "Set option 'bc64' must be set to a pair of double values in parens, separated by a comma (e.g. bc64:(0.1, 1.1): "
                                                                                                                                    <> head optionList
                                                                                                                                    <> "\n"
                                                                                                                                )
                                                                                                                        else
                                                                                                                            if bc64 globalSettings /= (fromJust noChangeValue, fromJust changeValue)
                                                                                                                                then do
                                                                                                                                    logWith LogInfo ("bit cost 64 state set to " <> show (fromJust noChangeValue, fromJust changeValue) <> "\n")
                                                                                                                                    pure (globalSettings{bc64 = (fromJust noChangeValue, fromJust changeValue)}, processedData, inSeedList)
                                                                                                                                else pure (globalSettings{bc64 = (fromJust noChangeValue, fromJust changeValue)}, processedData, inSeedList)
                                                                                            else
                                                                                                if head commandList == "bcgt64"
                                                                                                    then
                                                                                                        let noChangeString = takeWhile (/= ',') $ filter (`notElem` ['(', ')']) $ head optionList
                                                                                                            noChangeValue = readMaybe noChangeString ∷ Maybe Double
                                                                                                            changeString = tail $ dropWhile (/= ',') $ filter (`notElem` ['(', ')']) $ head optionList
                                                                                                            changeValue = readMaybe changeString ∷ Maybe Double
                                                                                                        in  if (null . head) optionList
                                                                                                                then do
                                                                                                                    failWithPhase
                                                                                                                        Parsing
                                                                                                                        "Set option 'bcgt64' must be set to a pair of double values in parens, separated by a comma (e.g. bcgt64:(0.1, 1.1): no values found\n"
                                                                                                                else
                                                                                                                    if ',' `notElem` head optionList
                                                                                                                        then do
                                                                                                                            failWithPhase
                                                                                                                                Parsing
                                                                                                                                "Set option 'bcgt64' must be set to a pair of double values in parens, separated by a comma (e.g. bcgt64:(0.1, 1.1): no comma found\n"
                                                                                                                        else
                                                                                                                            if isNothing noChangeValue || isNothing changeValue
                                                                                                                                then do
                                                                                                                                    failWithPhase
                                                                                                                                        Parsing
                                                                                                                                        ( "Set option 'bcgt64' must be set to a pair of double values in parens, separated by a comma (e.g. bcgt64:(0.1, 1.1):\n"
                                                                                                                                            <> head optionList
                                                                                                                                        )
                                                                                                                                else
                                                                                                                                    if bcgt64 globalSettings /= (fromJust noChangeValue, fromJust changeValue)
                                                                                                                                        then do
                                                                                                                                            logWith LogInfo ("bit cost > 64 state set to " <> show (fromJust noChangeValue, fromJust changeValue) <> "\n")
                                                                                                                                            pure (globalSettings{bcgt64 = (fromJust noChangeValue, fromJust changeValue)}, processedData, inSeedList)
                                                                                                                                        else do pure (globalSettings{bcgt64 = (fromJust noChangeValue, fromJust changeValue)}, processedData, inSeedList)
                                                                                                    else -- partition character to reset
                                                                                                    do
                                                                                                        -- trace ("PartitionCharacter set to '" <> (partitionCharacter globalSettings) <> "'")
                                                                                                        pure (globalSettings, processedData, inSeedList)
                            else -- regular command stuff not initial at start

                                if head commandList == "bc2"
                                    then
                                        let noChangeString = takeWhile (/= ',') $ filter (`notElem` ['(', ')']) $ head optionList
                                            noChangeValue = readMaybe noChangeString ∷ Maybe Double
                                            changeString = tail $ dropWhile (/= ',') $ filter (`notElem` ['(', ')']) $ head optionList
                                            changeValue = readMaybe changeString ∷ Maybe Double
                                        in  if length commandList /= length optionList
                                                then do
                                                    failWithPhase
                                                        Parsing
                                                        ("Set option error: number of values and options do not match: " <> show (commandList, optionList) <> "\n")
                                                else
                                                    if (null . head) optionList
                                                        then
                                                            failWithPhase
                                                                Parsing
                                                                "Set option 'bc2' must be set to a pair of double values in parens, separated by a comma (e.g. bc2:(0.1, 1.1): no values found\n"
                                                        else
                                                            if ',' `notElem` head optionList
                                                                then do
                                                                    failWithPhase
                                                                        Parsing
                                                                        "Set option 'bc2' must be set to a pair of double values in parens, separated by a comma (e.g. bc2:(0.1, 1.1): no comma found\n"
                                                                else
                                                                    if isNothing noChangeValue || isNothing changeValue
                                                                        then do
                                                                            failWithPhase
                                                                                Parsing
                                                                                ( "Set option 'bc2' must be set to a pair of double values in parens, separated by a comma (e.g. bc2:(0.1, 1.1): "
                                                                                    <> head optionList
                                                                                    <> "\n"
                                                                                )
                                                                        else
                                                                            if bc2 globalSettings /= (fromJust noChangeValue, fromJust changeValue)
                                                                                then do
                                                                                    logWith LogInfo ("bit cost 2 state set to " <> show (fromJust noChangeValue, fromJust changeValue) <> "\n")
                                                                                    pure (globalSettings{bc2 = (fromJust noChangeValue, fromJust changeValue)}, processedData, inSeedList)
                                                                                else pure (globalSettings{bc2 = (fromJust noChangeValue, fromJust changeValue)}, processedData, inSeedList)
                                    else
                                        if head commandList == "bc4"
                                            then
                                                let noChangeString = takeWhile (/= ',') $ filter (`notElem` ['(', ')']) $ head optionList
                                                    noChangeValue = readMaybe noChangeString ∷ Maybe Double
                                                    changeString = tail $ dropWhile (/= ',') $ filter (`notElem` ['(', ')']) $ head optionList
                                                    changeValue = readMaybe changeString ∷ Maybe Double
                                                in  if (null . head) optionList
                                                        then do
                                                            failWithPhase
                                                                Parsing
                                                                "Set option 'bc4' must be set to a pair of double values in parens, separated by a comma (e.g. bc4:(0.1, 1.1): no values found\n"
                                                        else
                                                            if ',' `notElem` head optionList
                                                                then do
                                                                    failWithPhase
                                                                        Parsing
                                                                        "Set option 'bc4' must be set to a pair of double values in parens, separated by a comma (e.g. bc4:(0.1, 1.1): no comma found\n"
                                                                else
                                                                    if isNothing noChangeValue || isNothing changeValue
                                                                        then do
                                                                            failWithPhase
                                                                                Parsing
                                                                                ( "Set option 'bc4' must be set to a pair of double values in parens, separated by a comma (e.g. bc4:(0.1, 1.1): "
                                                                                    <> head optionList
                                                                                    <> "\n"
                                                                                )
                                                                        else
                                                                            if bc4 globalSettings /= (fromJust noChangeValue, fromJust changeValue)
                                                                                then do
                                                                                    logWith LogInfo ("bit cost 4 state set to " <> show (fromJust noChangeValue, fromJust changeValue) <> "\n")
                                                                                    pure (globalSettings{bc4 = (fromJust noChangeValue, fromJust changeValue)}, processedData, inSeedList)
                                                                                else pure (globalSettings{bc4 = (fromJust noChangeValue, fromJust changeValue)}, processedData, inSeedList)
                                            else
                                                if head commandList == "bc5"
                                                    then
                                                        let noChangeString = takeWhile (/= ',') $ filter (`notElem` ['(', ')']) $ head optionList
                                                            noChangeValue = readMaybe noChangeString ∷ Maybe Double
                                                            changeString = tail $ dropWhile (/= ',') $ filter (`notElem` ['(', ')']) $ head optionList
                                                            changeValue = readMaybe changeString ∷ Maybe Double
                                                        in  if (null . head) optionList
                                                                then do
                                                                    failWithPhase
                                                                        Parsing
                                                                        "Set option 'bc5' must be set to a pair of double values in parens, separated by a comma (e.g. bc5:(0.1, 1.1): no values found\n"
                                                                else
                                                                    if ',' `notElem` head optionList
                                                                        then do
                                                                            failWithPhase
                                                                                Parsing
                                                                                "Set option 'bc5' must be set to a pair of double values in parens, separated by a comma (e.g. bc5:(0.1, 1.1): no comma found\n"
                                                                        else
                                                                            if isNothing noChangeValue || isNothing changeValue
                                                                                then do
                                                                                    failWithPhase
                                                                                        Parsing
                                                                                        ( "Set option 'bc5' must be set to a pair of double values in parens, separated by a comma (e.g. bc5:(0.1, 1.1): "
                                                                                            <> head optionList
                                                                                            <> "\n"
                                                                                        )
                                                                                else
                                                                                    if bc5 globalSettings /= (fromJust noChangeValue, fromJust changeValue)
                                                                                        then do
                                                                                            logWith LogInfo ("bit cost 5 state set to " <> show (fromJust noChangeValue, fromJust changeValue) <> "\n")
                                                                                            pure (globalSettings{bc5 = (fromJust noChangeValue, fromJust changeValue)}, processedData, inSeedList)
                                                                                        else pure (globalSettings{bc5 = (fromJust noChangeValue, fromJust changeValue)}, processedData, inSeedList)
                                                    else
                                                        if head commandList == "bc8"
                                                            then
                                                                let noChangeString = takeWhile (/= ',') $ filter (`notElem` ['(', ')']) $ head optionList
                                                                    noChangeValue = readMaybe noChangeString ∷ Maybe Double
                                                                    changeString = tail $ dropWhile (/= ',') $ filter (`notElem` ['(', ')']) $ head optionList
                                                                    changeValue = readMaybe changeString ∷ Maybe Double
                                                                in  if (null . head) optionList
                                                                        then do
                                                                            failWithPhase
                                                                                Parsing
                                                                                "Set option 'bc8' must be set to a pair of double values in parens, separated by a comma (e.g. bc8:(0.1, 1.1): no values found\n"
                                                                        else
                                                                            if ',' `notElem` head optionList
                                                                                then do
                                                                                    failWithPhase
                                                                                        Parsing
                                                                                        "Set option 'bc8' must be set to a pair of double values in parens, separated by a comma (e.g. bc8:(0.1, 1.1): no comma found\n"
                                                                                else
                                                                                    if isNothing noChangeValue || isNothing changeValue
                                                                                        then do
                                                                                            failWithPhase
                                                                                                Parsing
                                                                                                ( "Set option 'bc8' must be set to a pair of double values in parens, separated by a comma (e.g. bc8:(0.1, 1.1): "
                                                                                                    <> head optionList
                                                                                                    <> "\n"
                                                                                                )
                                                                                        else
                                                                                            if bc8 globalSettings /= (fromJust noChangeValue, fromJust changeValue)
                                                                                                then do
                                                                                                    logWith LogInfo ("bit cost 8 state set to " <> show (fromJust noChangeValue, fromJust changeValue) <> "\n")
                                                                                                    pure (globalSettings{bc8 = (fromJust noChangeValue, fromJust changeValue)}, processedData, inSeedList)
                                                                                                else pure (globalSettings{bc8 = (fromJust noChangeValue, fromJust changeValue)}, processedData, inSeedList)
                                                            else
                                                                if head commandList == "bc64"
                                                                    then
                                                                        let noChangeString = takeWhile (/= ',') $ filter (`notElem` ['(', ')']) $ head optionList
                                                                            noChangeValue = readMaybe noChangeString ∷ Maybe Double
                                                                            changeString = tail $ dropWhile (/= ',') $ filter (`notElem` ['(', ')']) $ head optionList
                                                                            changeValue = readMaybe changeString ∷ Maybe Double
                                                                        in  if (null . head) optionList
                                                                                then do
                                                                                    failWithPhase
                                                                                        Parsing
                                                                                        "Set option 'bc64' must be set to a pair of double values in parens, separated by a comma (e.g. bc64:(0.1, 1.1): no values found\n"
                                                                                else
                                                                                    if ',' `notElem` head optionList
                                                                                        then do
                                                                                            failWithPhase
                                                                                                Parsing
                                                                                                "Set option 'bc64' must be set to a pair of double values in parens, separated by a comma (e.g. bc64:(0.1, 1.1): no comma found\n"
                                                                                        else
                                                                                            if isNothing noChangeValue || isNothing changeValue
                                                                                                then do
                                                                                                    failWithPhase
                                                                                                        Parsing
                                                                                                        ( "Set option 'bc64' must be set to a pair of double values in parens, separated by a comma (e.g. bc64:(0.1, 1.1): "
                                                                                                            <> head optionList
                                                                                                            <> "\n"
                                                                                                        )
                                                                                                else
                                                                                                    if bc64 globalSettings /= (fromJust noChangeValue, fromJust changeValue)
                                                                                                        then do
                                                                                                            logWith LogInfo ("bit cost 64 state set to " <> show (fromJust noChangeValue, fromJust changeValue) <> "\n")
                                                                                                            pure (globalSettings{bc64 = (fromJust noChangeValue, fromJust changeValue)}, processedData, inSeedList)
                                                                                                        else pure (globalSettings{bc64 = (fromJust noChangeValue, fromJust changeValue)}, processedData, inSeedList)
                                                                    else
                                                                        if head commandList == "bcgt64"
                                                                            then
                                                                                let noChangeString = takeWhile (/= ',') $ filter (`notElem` ['(', ')']) $ head optionList
                                                                                    noChangeValue = readMaybe noChangeString ∷ Maybe Double
                                                                                    changeString = tail $ dropWhile (/= ',') $ filter (`notElem` ['(', ')']) $ head optionList
                                                                                    changeValue = readMaybe changeString ∷ Maybe Double
                                                                                in  if (null . head) optionList
                                                                                        then do
                                                                                            failWithPhase
                                                                                                Parsing
                                                                                                "Set option 'bcgt64' must be set to a pair of double values in parens, separated by a comma (e.g. bcgt64:(0.1, 1.1): no values found\n"
                                                                                        else
                                                                                            if ',' `notElem` head optionList
                                                                                                then do
                                                                                                    failWithPhase
                                                                                                        Parsing
                                                                                                        "Set option 'bcgt64' must be set to a pair of double values in parens, separated by a comma (e.g. bcgt64:(0.1, 1.1): no comma found\n"
                                                                                                else
                                                                                                    if isNothing noChangeValue || isNothing changeValue
                                                                                                        then do
                                                                                                            failWithPhase
                                                                                                                Parsing
                                                                                                                ( "Set option 'bcgt64' must be set to a pair of double values in parens, separated by a comma (e.g. bcgt64:(0.1, 1.1):"
                                                                                                                    <> head optionList
                                                                                                                    <> "\n"
                                                                                                                )
                                                                                                        else
                                                                                                            if bcgt64 globalSettings /= (fromJust noChangeValue, fromJust changeValue)
                                                                                                                then do
                                                                                                                    logWith LogInfo ("bit cost > 64 state set to " <> show (fromJust noChangeValue, fromJust changeValue) <> "\n")
                                                                                                                    pure (globalSettings{bcgt64 = (fromJust noChangeValue, fromJust changeValue)}, processedData, inSeedList)
                                                                                                                else pure (globalSettings{bcgt64 = (fromJust noChangeValue, fromJust changeValue)}, processedData, inSeedList)
                                                                            else -- processed above, but need here since put in different value

                                                                                if head commandList == "criterion" -- (globalSettings, processedData, inSeedList)
                                                                                -- {-
                                                                                -- trace ("In Set: " <> (show optionList)) $
                                                                                    then
                                                                                        let localCriterion
                                                                                                | (head optionList == "parsimony") = Just Parsimony
                                                                                                | (head optionList == "pmdl") = Just PMDL
                                                                                                | (head optionList == "si") = Just SI
                                                                                                | (head optionList == "mapa") = Just MAPA
                                                                                                | (head optionList == "ncm") = Just NCM
                                                                                                | otherwise = Nothing

                                                                                            -- create lazy list of graph complexity indexed by number of network nodes--need leaf number for base tree complexity
                                                                                            lGraphComplexityList
                                                                                                | localCriterion `elem` [Just Parsimony, Just NCM] = Just $ IL.repeat (0.0, 0.0)
                                                                                                | localCriterion `elem` [Just PMDL, Just SI, Just MAPA] = Just $ U.calculateGraphComplexity processedData
                                                                                                | otherwise = Nothing

                                                                                            lRootComplexity
                                                                                                | localCriterion == Just Parsimony = Just 0.0
                                                                                                | localCriterion `elem` [Just PMDL, Just SI, Just MAPA] = Just $ U.calculateW15RootCost processedData
                                                                                                | localCriterion == Just NCM =
                                                                                                    if origProcessedData /= emptyProcessedData
                                                                                                        then Just $ U.calculateNCMRootCost origProcessedData
                                                                                                        else Just $ U.calculateNCMRootCost processedData
                                                                                                | otherwise = Nothing

                                                                                            lGraphFactor =
                                                                                                if localCriterion `elem` [Just PMDL, Just SI, Just MAPA]
                                                                                                    then PMDLGraph
                                                                                                    else graphFactor globalSettings
                                                                                        in  if isNothing localCriterion
                                                                                                then do
                                                                                                    failWithPhase Parsing ("Error in 'set' command. Criterion '" <> head optionList <> "' is not 'parsimony', 'ml', or 'pmdl'")
                                                                                                else
                                                                                                    if isNothing lGraphComplexityList
                                                                                                        then do
                                                                                                            failWithPhase Parsing ("Optimality criterion not recognized: " <> show localCriterion)
                                                                                                        else
                                                                                                            if isNothing lRootComplexity
                                                                                                                then do
                                                                                                                    failWithPhase Parsing ("Optimality criterion not recognized: " <> show localCriterion)
                                                                                                                else
                                                                                                                    pure
                                                                                                                        ( globalSettings
                                                                                                                            { optimalityCriterion = fromJust localCriterion
                                                                                                                            , graphComplexityList = fromJust lGraphComplexityList
                                                                                                                            , rootComplexity = fromJust lRootComplexity
                                                                                                                            , graphFactor = lGraphFactor
                                                                                                                            }
                                                                                                                        , processedData
                                                                                                                        , inSeedList
                                                                                                                        )
                                                                                    else -- }

                                                                                    -- modify the behavior of resolutionCache softwired optimization

                                                                                        if head commandList == "compressresolutions"
                                                                                            then
                                                                                                let localCriterion
                                                                                                        | (head optionList == "true") = Just True
                                                                                                        | (head optionList == "false") = Just False
                                                                                                        | otherwise = Nothing
                                                                                                in  if isNothing localCriterion
                                                                                                        then do
                                                                                                            failWithPhase
                                                                                                                Parsing
                                                                                                                ("Error in 'set' command. CompressResolutions '" <> head optionList <> "' is not 'true' or 'false'" <> "\n")
                                                                                                        else do
                                                                                                            logWith LogInfo ("CompressResolutions set to " <> head optionList <> "\n")
                                                                                                            pure (globalSettings{compressResolutions = fromJust localCriterion}, processedData, inSeedList)
                                                                                            else -- this not intended to be for users

                                                                                                if head commandList == "dynamicepsilon"
                                                                                                    then
                                                                                                        let localValue = readMaybe (head optionList) ∷ Maybe Double
                                                                                                        in  if isNothing localValue
                                                                                                                then error ("Set option 'dynamicEpsilon' must be set to an double value >= 0.0 (e.g. dynamicepsilon:0.02): " <> head optionList)
                                                                                                                else
                                                                                                                    if fromJust localValue < 0.0
                                                                                                                        then
                                                                                                                            errorWithoutStackTrace
                                                                                                                                ("Set option 'dynamicEpsilon' must be set to a double value >= 0.0 (e.g. dynamicepsilon:0.02): " <> head optionList)
                                                                                                                        else do
                                                                                                                            logWith LogInfo ("Dynamic Epsilon factor set to " <> head optionList <> "\n")
                                                                                                                            pure
                                                                                                                                (globalSettings{dynamicEpsilon = 1.0 + (fromJust localValue * fractionDynamic globalSettings)}, processedData, inSeedList)
                                                                                                    else
                                                                                                        if head commandList == "finalassignment"
                                                                                                            then
                                                                                                                let localMethod
                                                                                                                        | ((head optionList == "do") || (head optionList == "directoptimization")) = Just DirectOptimization
                                                                                                                        | ((head optionList == "ia") || (head optionList == "impliedalignment")) = Just ImpliedAlignment
                                                                                                                        | otherwise = Nothing
                                                                                                                in  if isNothing localMethod
                                                                                                                        then do
                                                                                                                            failWithPhase
                                                                                                                                Parsing
                                                                                                                                ( "Error in 'set' command. FinalAssignment  '"
                                                                                                                                    <> head optionList
                                                                                                                                    <> "' is not 'DirectOptimization (DO)' or 'ImpliedAlignment (IA)'"
                                                                                                                                    <> "\n"
                                                                                                                                )
                                                                                                                        else
                                                                                                                            if graphType globalSettings == Tree
                                                                                                                                then do
                                                                                                                                    logWith LogInfo ("FinalAssignment set to " <> head optionList <> "\n")
                                                                                                                                    pure (globalSettings{finalAssignment = fromJust localMethod}, processedData, inSeedList)
                                                                                                                                else
                                                                                                                                    if localMethod == Just DirectOptimization
                                                                                                                                        then do
                                                                                                                                            pure (globalSettings{finalAssignment = fromJust localMethod}, processedData, inSeedList)
                                                                                                                                        else do
                                                                                                                                            logWith LogInfo ("FinalAssignment set to DO (ignoring IA option) for non-Tree graphs" <> "\n")
                                                                                                                                            pure (globalSettings{finalAssignment = DirectOptimization}, processedData, inSeedList)
                                                                                                            else
                                                                                                                if head commandList == "graphfactor"
                                                                                                                    then
                                                                                                                        let localMethod
                                                                                                                                | (head optionList == "nopenalty") = Just NoNetworkPenalty
                                                                                                                                | (head optionList == "w15") = Just Wheeler2015Network
                                                                                                                                | (head optionList == "w23") = Just Wheeler2023Network
                                                                                                                                | (head optionList == "pmdl") = Just PMDLGraph
                                                                                                                                | otherwise = Nothing
                                                                                                                        in  if isNothing localMethod
                                                                                                                                then do
                                                                                                                                    failWithPhase
                                                                                                                                        Parsing
                                                                                                                                        ("Error in 'set' command. GraphFactor  '" <> head optionList <> "' is not 'NoPenalty', 'W15', 'W23', or 'PMDL'" <> "\n")
                                                                                                                                else do
                                                                                                                                    logWith LogInfo ("GraphFactor set to " <> show localMethod <> "\n")
                                                                                                                                    pure (globalSettings{graphFactor = fromJust localMethod}, processedData, inSeedList)
                                                                                                                    else
                                                                                                                        if head commandList == "graphssteepest"
                                                                                                                            then
                                                                                                                                let localValue = readMaybe (head optionList) ∷ Maybe Int
                                                                                                                                in  if isNothing localValue
                                                                                                                                        then do
                                                                                                                                            failWithPhase
                                                                                                                                                Parsing
                                                                                                                                                ("Set option 'graphsSteepest' must be set to an integer value (e.g. graphsSteepest:5): " <> head optionList <> "\n")
                                                                                                                                        else do
                                                                                                                                            logWith LogInfo ("GraphsStreepest set to " <> head optionList <> "\n")
                                                                                                                                            pure (globalSettings{graphsSteepest = fromJust localValue}, processedData, inSeedList)
                                                                                                                            else
                                                                                                                                if head commandList == "graphtype"
                                                                                                                                    then
                                                                                                                                        let localGraphType
                                                                                                                                                | (head optionList == "tree") = Just Tree
                                                                                                                                                | (head optionList == "softwired") = Just SoftWired
                                                                                                                                                | (head optionList == "hardwired") = Just HardWired
                                                                                                                                                | otherwise = Nothing
                                                                                                                                        in  if isNothing localGraphType
                                                                                                                                                then do
                                                                                                                                                    failWithPhase
                                                                                                                                                        Parsing
                                                                                                                                                        ("Error in 'set' command. Graphtype '" <> head optionList <> "' is not 'tree', 'hardwired', or 'softwired'" <> "\n")
                                                                                                                                                else
                                                                                                                                                    if localGraphType /= Just Tree
                                                                                                                                                        then do
                                                                                                                                                            let netPenalty =
                                                                                                                                                                    if localGraphType == Just HardWired
                                                                                                                                                                        then NoNetworkPenalty
                                                                                                                                                                        else graphFactor globalSettings

                                                                                                                                                            logWith LogInfo ("Graphtype set to " <> head optionList <> " with graph factor NoPenalty and final assignment to DO" <> "\n")
                                                                                                                                                            pure
                                                                                                                                                                ( globalSettings{graphType = fromJust localGraphType, finalAssignment = DirectOptimization, graphFactor = netPenalty}
                                                                                                                                                                , processedData
                                                                                                                                                                , inSeedList
                                                                                                                                                                )
                                                                                                                                                        else do
                                                                                                                                                            logWith LogInfo ("Graphtype set to " <> head optionList <> "\n")
                                                                                                                                                            pure (globalSettings{graphType = fromJust localGraphType}, processedData, inSeedList)
                                                                                                                                    else -- In first to do stuff above also

                                                                                                                                        if head commandList == "missingthreshold"
                                                                                                                                            then
                                                                                                                                                let localValue = readMaybe (head optionList) ∷ Maybe Int
                                                                                                                                                in  if isNothing localValue
                                                                                                                                                        then error ("Set option 'missingThreshold' must be set to an integer value (e.g. missingThreshold:50): " <> head optionList)
                                                                                                                                                        else
                                                                                                                                                            if fromJust localValue == missingThreshold globalSettings
                                                                                                                                                                then pure (globalSettings, processedData, inSeedList)
                                                                                                                                                                else do
                                                                                                                                                                    logWith LogInfo ("MissingThreshold set to " <> head optionList <> "\n")
                                                                                                                                                                    pure (globalSettings{missingThreshold = fromJust localValue}, processedData, inSeedList)
                                                                                                                                            else
                                                                                                                                                if head commandList == "modelcomplexity"
                                                                                                                                                    then
                                                                                                                                                        let localValue = readMaybe (head optionList) ∷ Maybe Double
                                                                                                                                                        in  if isNothing localValue
                                                                                                                                                                then error ("Set option 'modelComplexity' must be set to a double value (e.g. modelComplexity:123.456): " <> head optionList)
                                                                                                                                                                else do
                                                                                                                                                                    logWith LogInfo ("Model Complexity set to " <> head optionList <> "\n")
                                                                                                                                                                    pure (globalSettings{modelComplexity = fromJust localValue}, processedData, inSeedList)
                                                                                                                                                    else -- modify the behavior of rerooting character trees for all graph types

                                                                                                                                                        if head commandList == "multitraverse"
                                                                                                                                                            then do
                                                                                                                                                                let localCriterion
                                                                                                                                                                        | (head optionList == "true") = Just True
                                                                                                                                                                        | (head optionList == "false") = Just False
                                                                                                                                                                        | otherwise = Nothing

                                                                                                                                                                if isNothing localCriterion
                                                                                                                                                                    then do failWithPhase Parsing ("Error in 'set' command. MultiTraverse '" <> head optionList <> "' is not 'true' or 'false'")
                                                                                                                                                                    else do
                                                                                                                                                                        logWith LogInfo ("MultiTraverse set to " <> head optionList <> "\n")
                                                                                                                                                                        pure (globalSettings{multiTraverseCharacters = fromJust localCriterion}, processedData, inSeedList)
                                                                                                                                                            else
                                                                                                                                                                if head commandList == "outgroup"
                                                                                                                                                                    then
                                                                                                                                                                        let outTaxonName = T.pack $ filter (/= '"') $ head $ filter (/= "") $ fmap snd argList
                                                                                                                                                                            outTaxonIndex = V.elemIndex outTaxonName leafNameVect
                                                                                                                                                                        in  if isNothing outTaxonIndex
                                                                                                                                                                                then do
                                                                                                                                                                                    failWithPhase
                                                                                                                                                                                        Parsing
                                                                                                                                                                                        ( "Error in 'set' command. Out-taxon "
                                                                                                                                                                                            <> T.unpack outTaxonName
                                                                                                                                                                                            <> " not found in input leaf list"
                                                                                                                                                                                            <> show (fmap T.unpack leafNameVect)
                                                                                                                                                                                        )
                                                                                                                                                                                else do
                                                                                                                                                                                    logWith LogInfo ("Outgroup set to " <> T.unpack outTaxonName <> "\n")
                                                                                                                                                                                    pure (globalSettings{outgroupIndex = fromJust outTaxonIndex, outGroupName = outTaxonName}, processedData, inSeedList)
                                                                                                                                                                    else
                                                                                                                                                                        if head commandList == "partitioncharacter"
                                                                                                                                                                            then
                                                                                                                                                                                let localPartitionChar = head optionList
                                                                                                                                                                                in  if length localPartitionChar /= 1
                                                                                                                                                                                        then
                                                                                                                                                                                            errorWithoutStackTrace
                                                                                                                                                                                                ("Error in 'set' command. Partitioncharacter '" <> show localPartitionChar <> "' must be a single character")
                                                                                                                                                                                        else
                                                                                                                                                                                            if localPartitionChar /= partitionCharacter globalSettings
                                                                                                                                                                                                then do
                                                                                                                                                                                                    logWith LogInfo ("PartitionCharacter set to '" <> head optionList <> "'" <> "\n")
                                                                                                                                                                                                    pure (globalSettings{partitionCharacter = localPartitionChar}, processedData, inSeedList)
                                                                                                                                                                                                else pure (globalSettings, processedData, inSeedList)
                                                                                                                                                                            else
                                                                                                                                                                                if head commandList == "reportnaivedata"
                                                                                                                                                                                    then do
                                                                                                                                                                                        let localMethod
                                                                                                                                                                                                | (head optionList == "true") = True
                                                                                                                                                                                                | (head optionList == "false") = False
                                                                                                                                                                                                | otherwise =
                                                                                                                                                                                                    errorWithoutStackTrace ("Error in 'set' command. NeportNaive  '" <> head optionList <> "' is not 'True' or 'False'")

                                                                                                                                                                                        logWith LogInfo ("ReportNaiveData set to " <> show localMethod <> "\n")
                                                                                                                                                                                        pure (globalSettings{reportNaiveData = localMethod}, processedData, inSeedList)
                                                                                                                                                                                    else
                                                                                                                                                                                        if head commandList == "rootcost"
                                                                                                                                                                                            then do
                                                                                                                                                                                                let localMethod
                                                                                                                                                                                                        | (head optionList == "norootcost") = NoRootCost
                                                                                                                                                                                                        | (head optionList == "w15") = Wheeler2015Root
                                                                                                                                                                                                        | (head optionList == "pmdl") = PMDLRoot
                                                                                                                                                                                                        | (head optionList == "ml") = MLRoot
                                                                                                                                                                                                        | otherwise =
                                                                                                                                                                                                            errorWithoutStackTrace ("Error in 'set' command. RootCost  '" <> head optionList <> "' is not 'NoRootCost', 'W15', or 'PMDL'")

                                                                                                                                                                                                let lRootComplexity
                                                                                                                                                                                                        | localMethod == NoRootCost = 0.0
                                                                                                                                                                                                        | localMethod `elem` [Wheeler2015Root, PMDLRoot, MLRoot] = U.calculateW15RootCost processedData
                                                                                                                                                                                                        | otherwise = error ("Root cost method not recognized: " <> show localMethod)

                                                                                                                                                                                                logWith LogInfo ("RootCost set to " <> show localMethod <> " " <> show lRootComplexity <> " bits" <> "\n")
                                                                                                                                                                                                pure (globalSettings{rootCost = localMethod, rootComplexity = lRootComplexity}, processedData, inSeedList)
                                                                                                                                                                                            else
                                                                                                                                                                                                if head commandList == "seed"
                                                                                                                                                                                                    then
                                                                                                                                                                                                        let localValue = readMaybe (head optionList) ∷ Maybe Int
                                                                                                                                                                                                        in  if isNothing localValue
                                                                                                                                                                                                                then error ("Set option 'seed' must be set to an integer value (e.g. seed:123): " <> head optionList)
                                                                                                                                                                                                                else do
                                                                                                                                                                                                                    logWith LogInfo ("Random Seed set to " <> head optionList <> "\n")
                                                                                                                                                                                                                    pure (globalSettings{seed = fromJust localValue}, processedData, randomIntList (fromJust localValue))
                                                                                                                                                                                                    else
                                                                                                                                                                                                        if head commandList == "softwiredmethod"
                                                                                                                                                                                                            then do
                                                                                                                                                                                                                let localMethod
                                                                                                                                                                                                                        | (head optionList == "naive") = Naive
                                                                                                                                                                                                                        | (head optionList == "exhaustive") = Naive
                                                                                                                                                                                                                        | (head optionList == "resolutioncache") = ResolutionCache
                                                                                                                                                                                                                        | otherwise =
                                                                                                                                                                                                                            errorWithoutStackTrace
                                                                                                                                                                                                                                ("Error in 'set' command. SoftwiredMethod  '" <> head optionList <> "' is not 'Exhaustive' or 'ResolutionCache'")

                                                                                                                                                                                                                logWith LogInfo ("SoftwiredMethod " <> show localMethod <> "\n")
                                                                                                                                                                                                                pure (globalSettings{softWiredMethod = localMethod}, processedData, inSeedList)
                                                                                                                                                                                                            else -- modify the use of Network Add heurisitcs in network optimization

                                                                                                                                                                                                                if head commandList == "usenetaddheuristic"
                                                                                                                                                                                                                    then do
                                                                                                                                                                                                                        let localCriterion
                                                                                                                                                                                                                                | (head optionList == "true") = True
                                                                                                                                                                                                                                | (head optionList == "false") = False
                                                                                                                                                                                                                                | otherwise =
                                                                                                                                                                                                                                    errorWithoutStackTrace ("Error in 'set' command. UseNetAddHeuristic '" <> head optionList <> "' is not 'true' or 'false'")

                                                                                                                                                                                                                        logWith LogInfo ("UseNetAddHeuristic set to " <> head optionList <> "\n")
                                                                                                                                                                                                                        pure (globalSettings{useNetAddHeuristic = localCriterion}, processedData, inSeedList)
                                                                                                                                                                                                                    else -- these not intended for users

                                                                                                                                                                                                                        if head commandList == "jointhreshold"
                                                                                                                                                                                                                            then
                                                                                                                                                                                                                                let localValue = readMaybe (head optionList) ∷ Maybe Double
                                                                                                                                                                                                                                in  if isNothing localValue
                                                                                                                                                                                                                                        then error ("Set option 'joinThreshold' must be set to an double value >= 1.0 (e.g. joinThreshold:1.17): " <> head optionList)
                                                                                                                                                                                                                                        else
                                                                                                                                                                                                                                            if fromJust localValue < 1.0
                                                                                                                                                                                                                                                then
                                                                                                                                                                                                                                                    errorWithoutStackTrace
                                                                                                                                                                                                                                                        ("Set option 'joinThreshold' must be set to a double value >= 1.0 (e.g. joinThreshold:1.17): " <> head optionList)
                                                                                                                                                                                                                                                else do
                                                                                                                                                                                                                                                    logWith LogInfo ("JoinThreshold set to " <> head optionList <> "\n")
                                                                                                                                                                                                                                                    pure (globalSettings{unionThreshold = fromJust localValue}, processedData, inSeedList)
                                                                                                                                                                                                                            else -- parallel strategy settings options

                                                                                                                                                                                                                                if head commandList == "defparstrat"
                                                                                                                                                                                                                                    then do
                                                                                                                                                                                                                                        let localMethod
                                                                                                                                                                                                                                                | (head optionList == "r0") = R0
                                                                                                                                                                                                                                                | (head optionList == "rpar") = RPar
                                                                                                                                                                                                                                                | (head optionList == "rseq") = RSeq
                                                                                                                                                                                                                                                | (head optionList == "rdeepseq") = RDeepSeq
                                                                                                                                                                                                                                                | otherwise =
                                                                                                                                                                                                                                                    errorWithoutStackTrace
                                                                                                                                                                                                                                                        ("Error in 'set' command. DefParStrat  '" <> head optionList <> "' is not 'r0', 'WrPar', 'rSeq', or 'rDeepSeq'" <> "\n")

                                                                                                                                                                                                                                        logWith LogInfo ("DefParStrat set to " <> show localMethod <> "\n")
                                                                                                                                                                                                                                        pure (globalSettings{defaultParStrat = localMethod}, processedData, inSeedList)
                                                                                                                                                                                                                                    else
                                                                                                                                                                                                                                        if head commandList == "lazyparstrat"
                                                                                                                                                                                                                                            then do
                                                                                                                                                                                                                                                let localMethod
                                                                                                                                                                                                                                                        | (head optionList == "r0") = R0
                                                                                                                                                                                                                                                        | (head optionList == "rpar") = RPar
                                                                                                                                                                                                                                                        | (head optionList == "rseq") = RSeq
                                                                                                                                                                                                                                                        | (head optionList == "rdeepseq") = RDeepSeq
                                                                                                                                                                                                                                                        | otherwise =
                                                                                                                                                                                                                                                            errorWithoutStackTrace
                                                                                                                                                                                                                                                                ("Error in 'set' command. LazyParStrat  '" <> head optionList <> "' is not 'r0', 'WrPar', 'rSeq', or 'rDeepSeq'" <> "\n")

                                                                                                                                                                                                                                                logWith LogInfo ("LazyParStrat set to " <> show localMethod <> "\n")
                                                                                                                                                                                                                                                pure (globalSettings{lazyParStrat = localMethod}, processedData, inSeedList)
                                                                                                                                                                                                                                            else
                                                                                                                                                                                                                                                if head commandList == "strictparstrat"
                                                                                                                                                                                                                                                    then do
                                                                                                                                                                                                                                                        let localMethod
                                                                                                                                                                                                                                                                | (head optionList == "r0") = R0
                                                                                                                                                                                                                                                                | (head optionList == "rpar") = RPar
                                                                                                                                                                                                                                                                | (head optionList == "rseq") = RSeq
                                                                                                                                                                                                                                                                | (head optionList == "rdeepseq") = RDeepSeq
                                                                                                                                                                                                                                                                | otherwise =
                                                                                                                                                                                                                                                                    errorWithoutStackTrace
                                                                                                                                                                                                                                                                        ("Error in 'set' command. StrictParStrat  '" <> head optionList <> "' is not 'r0', 'WrPar', 'rSeq', or 'rDeepSeq'" <> "\n")

                                                                                                                                                                                                                                                        logWith LogInfo ("StrictParStrat set to " <> show localMethod <> "\n")
                                                                                                                                                                                                                                                        pure (globalSettings{strictParStrat = localMethod}, processedData, inSeedList)
                                                                                                                                                                                                                                                    else -- modify the use of implied alkignemnt in heuristics

                                                                                                                                                                                                                                                        if head commandList == "useia"
                                                                                                                                                                                                                                                            then do
                                                                                                                                                                                                                                                                let localCriterion
                                                                                                                                                                                                                                                                        | (head optionList == "true") = True
                                                                                                                                                                                                                                                                        | (head optionList == "false") = False
                                                                                                                                                                                                                                                                        | otherwise = errorWithoutStackTrace ("Error in 'set' command. UseIA '" <> head optionList <> "' is not 'true' or 'false'")

                                                                                                                                                                                                                                                                logWith LogInfo ("UseIA set to " <> head optionList <> "\n")
                                                                                                                                                                                                                                                                pure (globalSettings{useIA = localCriterion}, processedData, inSeedList)
                                                                                                                                                                                                                                                            else do
                                                                                                                                                                                                                                                                logWith LogInfo ("Warning: Unrecognized/missing 'set' option in " <> show argList <> "\n")
                                                                                                                                                                                                                                                                pure (globalSettings, processedData, inSeedList)


{- | reportCommand takes report options, current data and graphs and returns a
(potentially large) String to print and the channel to print it to
and write mode overwrite/append
if global settings reportNaiveData is True then need to rediagnose graph with processed data since
naiveData was sent to command and will not match what is in the optimized graphs
-}
reportCommand
    ∷ GlobalSettings
    → [Argument]
    → ([NameText], [(NameText, NameText)])
    → Int
    → String
    → ProcessedData
    → [ReducedPhylogeneticGraph]
    → [ReducedPhylogeneticGraph]
    → [[VertexCost]]
    → PhyG (String, String, String)
reportCommand globalSettings argList excludeRename numInputFiles crossReferenceString processedData curGraphs supportGraphs pairwiseDistanceMatrix =
    let argListWithoutReconcileCommands = filter ((`notElem` VER.reconcileArgList) . fst) argList
        -- check for balances double quotes and only one pair
        outFileNameList = filter (/= "") $ fmap snd argListWithoutReconcileCommands -- argList
        commandList = fmap (fmap C.toLower) $ filter (/= "") $ fmap fst argListWithoutReconcileCommands
<<<<<<< HEAD
    in  -- reconcileList = filter (/= "") $ fmap fst argList
=======
        -- reconcileList = filter (/= "") $ fmap fst argList
    in
    if length outFileNameList > 1 then errorWithoutStackTrace ("Report can only have one file name: " <> show outFileNameList <> " " <> show argList)
    else
        let checkCommandList = checkCommandArgs "report" commandList VER.reportArgList
            outfileName = if null outFileNameList then "stderr"
                          else tail $ L.init $ head outFileNameList
            writeMode = if "overwrite" `elem` commandList then "overwrite"
                        else "append"

        in
        -- error too harsh, lose everything else
        --if (null $ filter (/= "overwrite") $ filter (/= "append") commandList) then errorWithoutStackTrace ("Error: Missing 'report' option in " <> show commandList)
        --else
        if not checkCommandList then errorWithoutStackTrace ("Unrecognized command in report: " <> show argList)
        else
            -- This for reconciled data
            if "crossrefs" `elem` commandList then
                let dataString = crossReferenceString
                in
                (dataString, outfileName, writeMode)

            else if "data" `elem` commandList then
                let blocks = thd3 processedData
                    numChars = V.sum $ fmap (V.length . thd3) blocks
                    dataString = phyloDataToString 0 $ thd3 processedData
                    baseData = [["Input data contained:"], ["", show (length $ fst3 processedData) <> " terminal taxa"], ["", show numInputFiles <> " input data files"], ["", show (length blocks) <> " character blocks"],  ["", show numChars <> " total characters"]]
                    leafNames = V.toList (T.unpack <$> fst3 processedData)
                    leafField = ["Terminal taxa:"] : fmap (" " :) (SL.chunksOf 10 leafNames)
                    excludedTaxa = if (not . null . fst) excludeRename then T.unpack <$> fst excludeRename
                                   else ["None"]
                    excludedField = ["Excluded taxa:"] : fmap (" " :) (SL.chunksOf 10 excludedTaxa)
                    renameFirstList = fmap (((: []) . T.unpack) . fst) (snd excludeRename)
                    renameSecondList = fmap (((: []) . T.unpack) . snd) (snd excludeRename)
                    renamePairList = if (not . null . snd) excludeRename then (" " :) <$> zipWith (<>)  renameFirstList renameSecondList
                                     else [[" ", "None", "None"]]
                    renameField = ["Renamed taxa:", "New Name", "Original Name"] : renamePairList
                    charInfoFields = ["Index", "Block", "Name", "Type", "Activity", "Weight", "Prealigned", "Alphabet", "TCM"]
                in
                (CSV.genCsvFile (baseData <> [[""]] <> leafField <> [[""]] <> excludedField <> [[""]] <> renameField <> [[""]] <> (charInfoFields : dataString)), outfileName, writeMode)

            else if "diagnosis" `elem` commandList then
                -- need to rediagnose if reportNaiveData
                let curGraphs' = if not (reportNaiveData globalSettings) then curGraphs
                                 else PU.seqParMap (parStrategy $ strictParStrat globalSettings) (TRAV.multiTraverseFullyLabelGraphReduced globalSettings processedData False False Nothing) (fmap fst5 curGraphs)
                    dataString = CSV.genCsvFile $ concatMap (getGraphDiagnosis globalSettings processedData) (zip curGraphs' [0.. (length curGraphs' - 1)])
                in
                if null curGraphs then
                    trace "No graphs to diagnose"
                    ("No graphs to diagnose", outfileName, writeMode)
                else
                    trace ("Diagnosing " <> show (length curGraphs) <> " graphs at minimum cost " <> show (minimum $ fmap snd5 curGraphs))
                    (dataString, outfileName, writeMode)

            else if "displaytrees" `elem` commandList then
                -- need to specify -O option for multiple graphs
                let rediagnodesGraphs =  fmap (TRAV.multiTraverseFullyLabelGraph globalSettings processedData False False Nothing) (fmap fst5 curGraphs)
                    inputDisplayVVList = fmap fth6 rediagnodesGraphs
                    costList = fmap snd5 curGraphs
                    displayCostListList = fmap GO.getDisplayTreeCostList rediagnodesGraphs
                    displayInfoString = if ("dot" `elem` commandList) ||  ("dotpdf" `elem` commandList)
                        then
                            ("//DisplayTree costs : " <> show (fmap (sum . fst) displayCostListList, displayCostListList))
                        else -- newick    
                            let middle =  fmap bracketToCurly $ show (fmap (sum . fst) displayCostListList, displayCostListList)

                            in 
                            ("[DisplayTree costs : " <> middle <> "]")

                    treeIndexStringList = if ("dot" `elem` commandList) ||  ("dotpdf" `elem` commandList)
                        then
                            fmap (((<> "\n") . ("//Canonical Tree " <>)) . show) [0..(length inputDisplayVVList - 1)]
                        else -- newick
                            fmap (((<> "]\n") . ("[Canonical Tree " <>)) . show) [0..(length inputDisplayVVList - 1)]
                    canonicalGraphPairList = zip treeIndexStringList inputDisplayVVList
                    blockStringList = unlines (fmap (outputBlockTrees commandList costList (outgroupIndex globalSettings)) canonicalGraphPairList)
                    -- graphString = outputGraphString commandList (outgroupIndex globalSettings) (fmap thd6 curGraphs) (fmap snd6 curGraphs)
                in
                if null curGraphs || graphType globalSettings /= SoftWired then
                    trace "No soft-wired graphs to report display trees"
                    ("No soft-wired graphs to report display trees", outfileName, writeMode)
                else
                    (displayInfoString <> "\n" <> blockStringList, outfileName, writeMode)

            -- the not reconcile so if specify reconcile--get that output as oposed to plane graphs 
            else if ("graphs" `elem` commandList) && ("reconcile" `notElem` commandList) then
            --else if (not .null) (L.intersect ["graphs", "newick", "dot", "dotpdf"] commandList) then
                let
                    graphString = outputGraphString commandList (outgroupIndex globalSettings) (fmap thd5 curGraphs) (fmap snd5 curGraphs)
                in
                if null curGraphs then
                    trace "No graphs to report"
                    ("No graphs to report", outfileName, writeMode)
                else
                    trace ("Reporting " <> show (length curGraphs) <> " graph(s) at minimum cost " <> show (minimum $ fmap snd5 curGraphs))
                    (graphString, outfileName, writeMode)

            else if "ia" `elem` commandList || "impliedalignment" `elem` commandList then
                if null curGraphs then
                    trace "No graphs to create implied alignments"
                    ("No impliedAlgnments to report", outfileName, writeMode)
                else
                    let includeMissing = elem "includemissing" commandList
                        concatSeqs = elem "concatenate" commandList
                        iaContentList = zipWith (getImpliedAlignmentString globalSettings (includeMissing || concatSeqs) concatSeqs processedData) curGraphs [0.. (length curGraphs - 1)]
                    in
                    trace "\tWarning: Prealigned sequence data with non-additive type costs (all change values equal) have been recoded to non-additive characters and will not appear in implied alignment output."
                    (concat iaContentList, outfileName, writeMode)

            else if "pairdist" `elem` commandList then
                let nameData = L.intercalate "," (V.toList (T.unpack <$> fst3 processedData)) <> "\n"
                    pairwiseDistanceMatrix' = D.getPairwiseDistances processedData
                    dataString = CSV.genCsvFile $ fmap (fmap show) pairwiseDistanceMatrix'
                in
                (nameData <> dataString, outfileName, writeMode)

            else if "reconcile" `elem` commandList then
                let (_, reconcileGraph) = R.makeReconcileGraph VER.reconcileArgList argList (fmap fst5 curGraphs)
                    reconcileString = outputGraphString commandList (outgroupIndex globalSettings) [GO.convertSimpleToDecoratedGraph reconcileGraph] [0]
                in
                if null curGraphs then
                    trace "No graphs to reconcile"
                    ([], outfileName, writeMode)
                else
                    (reconcileString, outfileName, writeMode)

            else if "search" `elem` commandList then
                let dataString' = fmap showSearchFields $ reverse $ searchData globalSettings
                    -- reformat the "search" command fields a bit
                    dataString = processSearchFields dataString'
                    sysInfoData = "System Info, OS: " <> SI.os <> ", Chip Arch: " <> SI.arch <> ", Compiler: " <> SI.compilerName <> " " <> DV.showVersion SI.compilerVersion <> ", Compile Date: " <> (__DATE__ <> " " <> __TIME__)
                    cpuInfoString = if SI.os /= "linux" then "CPU Info, No /proc/cpuinfo on darwin"
                                    else
                                        let cpuInfoM = SIOU.unsafePerformIO SC.tryGetCPUs
                                        in
                                        if isNothing cpuInfoM then "CPU Info, Couldn't parse CPU Info"
                                        else "CPU Info, Physical Processors: " <> show (SC.physicalProcessors (fromJust cpuInfoM)) <> ", Physical Cores: " <> show (SC.physicalCores (fromJust cpuInfoM)) <> ", Logical Cores: " <> show (SC.logicalCores (fromJust cpuInfoM))
                    baseData = sysInfoData <> "\n" <> cpuInfoString <> "\nSearchData\nRandom seed, " <> show (seed globalSettings) <> "\n"
                    charInfoFields = ["Command", "Arguments", "Min cost in", "Max cost in", "Num graphs in", "Min cost out", "Max cost out", "Num graphs out", "CPU time (secs)", "Comment"]
                in
                (baseData <> CSV.genCsvFile (charInfoFields : dataString), outfileName, writeMode)

            else if "support" `elem` commandList then
                let graphString = outputGraphStringSimple commandList (outgroupIndex globalSettings) (fmap fst5 supportGraphs) (fmap snd5 supportGraphs)
                in
                -- trace ("Rep Sup: " <> (LG.prettify $ fst5 $ head supportGraphs)) (
                if null supportGraphs then
                    trace "\tNo support graphs to report"
                    ([], outfileName, writeMode)
                else
                trace ("Reporting " <> show (length curGraphs) <> " support graph(s)")
                (graphString, outfileName, writeMode)
                -- )

            else if "tnt" `elem` commandList then
                if null curGraphs then
                    trace "No graphs to create implied alignments for TNT output"
                    ("No impliedAlgnments for TNT to report", outfileName, writeMode)
                else
                    let curGraphs' = if not (reportNaiveData globalSettings) then (fmap GO.convertReduced2PhylogeneticGraph curGraphs)
                                     else PU.seqParMap (parStrategy $ strictParStrat globalSettings) (TRAV.multiTraverseFullyLabelGraph globalSettings processedData False False Nothing) (fmap fst5 curGraphs)
                        tntContentList = concat $ zipWith (getTNTString globalSettings processedData) curGraphs' [0.. (length curGraphs' - 1)]
                    in
                    (tntContentList, outfileName, writeMode)
>>>>>>> 9e259de2

        if length outFileNameList > 1
            then do failWithPhase Outputting ("Report can only have one file name: " <> show outFileNameList <> " " <> show argList)
            else
                let checkCommandList = checkCommandArgs "report" commandList VER.reportArgList
                    outfileName =
                        if null outFileNameList
                            then "stderr"
                            else tail $ L.init $ head outFileNameList
                    writeMode =
                        if "overwrite" `elem` commandList
                            then "overwrite"
                            else "append"
                in  -- error too harsh, lose everything else
                    -- if (null $ filter (/= "overwrite") $ filter (/= "append") commandList) then errorWithoutStackTrace ("Error: Missing 'report' option in " <> show commandList)
                    -- else
                    if not checkCommandList
                        then errorWithoutStackTrace ("Unrecognized command in report: " <> show argList)
                        else -- This for reconciled data

                            if "crossrefs" `elem` commandList
                                then
                                    let dataString = crossReferenceString
                                    in  pure (dataString, outfileName, writeMode)
                                else
                                    if "data" `elem` commandList
                                        then
                                            let blocks = thd3 processedData
                                                numChars = V.sum $ fmap (V.length . thd3) blocks
                                                dataString = phyloDataToString 0 $ thd3 processedData
                                                baseData =
                                                    [ ["Input data contained:"]
                                                    , ["", show (length $ fst3 processedData) <> " terminal taxa"]
                                                    , ["", show numInputFiles <> " input data files"]
                                                    , ["", show (length blocks) <> " character blocks"]
                                                    , ["", show numChars <> " total characters"]
                                                    ]
                                                leafNames = V.toList (T.unpack <$> fst3 processedData)
                                                leafField = ["Terminal taxa:"] : fmap (" " :) (SL.chunksOf 10 leafNames)
                                                excludedTaxa =
                                                    if (not . null . fst) excludeRename
                                                        then T.unpack <$> fst excludeRename
                                                        else ["None"]
                                                excludedField = ["Excluded taxa:"] : fmap (" " :) (SL.chunksOf 10 excludedTaxa)
                                                renameFirstList = fmap (((: []) . T.unpack) . fst) (snd excludeRename)
                                                renameSecondList = fmap (((: []) . T.unpack) . snd) (snd excludeRename)
                                                renamePairList =
                                                    if (not . null . snd) excludeRename
                                                        then (" " :) <$> zipWith (<>) renameFirstList renameSecondList
                                                        else [[" ", "None", "None"]]
                                                renameField = ["Renamed taxa:", "New Name", "Original Name"] : renamePairList
                                                charInfoFields = ["Index", "Block", "Name", "Type", "Activity", "Weight", "Prealigned", "Alphabet", "TCM"]
                                            in  pure
                                                    ( CSV.genCsvFile
                                                        (baseData <> [[""]] <> leafField <> [[""]] <> excludedField <> [[""]] <> renameField <> [[""]] <> (charInfoFields : dataString))
                                                    , outfileName
                                                    , writeMode
                                                    )
                                        else
                                            if "diagnosis" `elem` commandList
                                                then do
                                                    -- action :: SimpleGraph -> ReducedPhylogeneticGraph
                                                    let action = TRAV.multiTraverseFullyLabelGraphReduced globalSettings processedData False False Nothing
                                                    pTraverse ← getParallelChunkTraverse
                                                    rediagnosedGraph ← pTraverse action (fmap fst5 curGraphs)

                                                    let curGraphs' =
                                                            if not (reportNaiveData globalSettings)
                                                                then curGraphs
                                                                else rediagnosedGraph
                                                    -- else PU.seqParMap (parStrategy $ strictParStrat globalSettings) (TRAV.multiTraverseFullyLabelGraphReduced globalSettings processedData False False Nothing) (fmap fst5 curGraphs)

                                                    let dataString = CSV.genCsvFile $ concatMap (getGraphDiagnosis globalSettings processedData) (zip curGraphs' [0 .. (length curGraphs' - 1)])
                                                    if null curGraphs
                                                        then do
                                                            logWith LogInfo "No graphs to diagnose\n"
                                                            pure ("No graphs to diagnose", outfileName, writeMode)
                                                        else do
                                                            logWith
                                                                LogInfo
                                                                ("Diagnosing " <> show (length curGraphs) <> " graphs at minimum cost " <> show (minimum $ fmap snd5 curGraphs) <> "\n")
                                                            pure (dataString, outfileName, writeMode)
                                                else
                                                    if "displaytrees" `elem` commandList
                                                        then do
                                                            -- need to specify -O option for multiple graphs
                                                            -- TODO parallelize
                                                            rediagnodesGraphs ←
                                                                mapM (TRAV.multiTraverseFullyLabelGraph globalSettings processedData False False Nothing) (fmap fst5 curGraphs)
                                                            let inputDisplayVVList = fmap fth6 rediagnodesGraphs
                                                            let costList = fmap snd5 curGraphs
                                                            let displayCostListList = fmap GO.getDisplayTreeCostList rediagnodesGraphs
                                                            let displayInfoString =
                                                                    if ("dot" `elem` commandList) || ("dotpdf" `elem` commandList)
                                                                        then ("//DisplayTree costs : " <> show (fmap (sum . fst) displayCostListList, displayCostListList))
                                                                        else -- newick

                                                                            let middle = fmap bracketToCurly $ show (fmap (sum . fst) displayCostListList, displayCostListList)
                                                                            in  ("[DisplayTree costs : " <> middle <> "]")

                                                            let treeIndexStringList =
                                                                    if ("dot" `elem` commandList) || ("dotpdf" `elem` commandList)
                                                                        then fmap (((<> "\n") . ("//Canonical Tree " <>)) . show) [0 .. (length inputDisplayVVList - 1)]
                                                                        else -- newick
                                                                            fmap (((<> "]\n") . ("[Canonical Tree " <>)) . show) [0 .. (length inputDisplayVVList - 1)]
                                                            let canonicalGraphPairList = zip treeIndexStringList inputDisplayVVList
                                                            let blockStringList = unlines (fmap (outputBlockTrees commandList costList (outgroupIndex globalSettings)) canonicalGraphPairList)
                                                            -- graphString = outputGraphString commandList (outgroupIndex globalSettings) (fmap thd6 curGraphs) (fmap snd6 curGraphs)

                                                            if null curGraphs || graphType globalSettings /= SoftWired
                                                                then do
                                                                    logWith LogInfo "No soft-wired graphs to report display trees\n"
                                                                    pure ("No soft-wired graphs to report display trees", outfileName, writeMode)
                                                                else pure (displayInfoString <> "\n" <> blockStringList, outfileName, writeMode)
                                                        else
                                                            if ("graphs" `elem` commandList) && ("reconcile" `notElem` commandList)
                                                                then -- else if (not .null) (L.intersect ["graphs", "newick", "dot", "dotpdf"] commandList) then

                                                                    let graphString = outputGraphString commandList (outgroupIndex globalSettings) (fmap thd5 curGraphs) (fmap snd5 curGraphs)
                                                                    in  if null curGraphs
                                                                            then do
                                                                                logWith LogInfo "No graphs to report\n"
                                                                                pure ("No graphs to report", outfileName, writeMode)
                                                                            else do
                                                                                logWith
                                                                                    LogInfo
                                                                                    ("Reporting " <> show (length curGraphs) <> " graph(s) at minimum cost " <> show (minimum $ fmap snd5 curGraphs) <> "\n")
                                                                                pure (graphString, outfileName, writeMode)
                                                                else
                                                                    if "ia" `elem` commandList || "impliedalignment" `elem` commandList
                                                                        then
                                                                            if null curGraphs
                                                                                then do
                                                                                    logWith LogInfo "No graphs to create implied alignments\n"
                                                                                    pure ("No impliedAlgnments to report", outfileName, writeMode)
                                                                                else
                                                                                    let includeMissing = elem "includemissing" commandList
                                                                                        concatSeqs = elem "concatenate" commandList
                                                                                    in  do
                                                                                            iaContentList ←
                                                                                                mapM
                                                                                                    (getImpliedAlignmentString globalSettings (includeMissing || concatSeqs) concatSeqs processedData)
                                                                                                    (zip curGraphs [0 .. (length curGraphs - 1)])
                                                                                            logWith
                                                                                                LogInfo
                                                                                                "\tWarning: Prealigned sequence data with non-additive type costs (all change values equal) have been recoded to non-additive characters and will not appear in implied alignment output.\n"
                                                                                            pure (concat iaContentList, outfileName, writeMode)
                                                                        else
                                                                            if "pairdist" `elem` commandList
                                                                                then
                                                                                    let nameData = L.intercalate "," (V.toList (T.unpack <$> fst3 processedData)) <> "\n"
                                                                                    in  do
                                                                                            pairwiseDistanceMatrix' ← D.getPairwiseDistances processedData
                                                                                            let dataString = CSV.genCsvFile $ fmap (fmap show) pairwiseDistanceMatrix'
                                                                                            pure (nameData <> dataString, outfileName, writeMode)
                                                                                else
                                                                                    if "reconcile" `elem` commandList
                                                                                        then do
                                                                                            recResult ← R.makeReconcileGraph VER.reconcileArgList argList (fmap fst5 curGraphs)
                                                                                            -- let (reconcileString, ) = recResult
                                                                                            let (_, reconcileGraph) = recResult
                                                                                            let reconcileString = outputGraphString commandList (outgroupIndex globalSettings) [GO.convertSimpleToDecoratedGraph reconcileGraph] [0]
                                                                                            if null curGraphs
                                                                                                then do
                                                                                                    logWith LogInfo "No graphs to reconcile\n"
                                                                                                    pure ([], outfileName, writeMode)
                                                                                                else pure (reconcileString, outfileName, writeMode)
                                                                                        else
                                                                                            if "search" `elem` commandList
                                                                                                then
                                                                                                    let dataString' = fmap showSearchFields $ reverse $ searchData globalSettings
                                                                                                        -- reformat the "search" command fields a bit
                                                                                                        dataString = processSearchFields dataString'
                                                                                                        sysInfoData =
                                                                                                            "System Info, OS: "
                                                                                                                <> SI.os
                                                                                                                <> ", Chip Arch: "
                                                                                                                <> SI.arch
                                                                                                                <> ", Compiler: "
                                                                                                                <> SI.compilerName
                                                                                                                <> " "
                                                                                                                <> DV.showVersion SI.compilerVersion
                                                                                                                <> ", Compile Date: "
                                                                                                                <> (__DATE__ <> " " <> __TIME__)
                                                                                                        cpuInfoString =
                                                                                                            if SI.os /= "linux"
                                                                                                                then "CPU Info, No /proc/cpuinfo on darwin"
                                                                                                                else
                                                                                                                    let cpuInfoM = SIOU.unsafePerformIO SC.tryGetCPUs
                                                                                                                    in  if isNothing cpuInfoM
                                                                                                                            then "CPU Info, Couldn't parse CPU Info"
                                                                                                                            else
                                                                                                                                "CPU Info, Physical Processors: "
                                                                                                                                    <> show (SC.physicalProcessors (fromJust cpuInfoM))
                                                                                                                                    <> ", Physical Cores: "
                                                                                                                                    <> show (SC.physicalCores (fromJust cpuInfoM))
                                                                                                                                    <> ", Logical Cores: "
                                                                                                                                    <> show (SC.logicalCores (fromJust cpuInfoM))
                                                                                                        baseData = sysInfoData <> "\n" <> cpuInfoString <> "\nSearchData\nRandom seed, " <> show (seed globalSettings) <> "\n"
                                                                                                        charInfoFields =
                                                                                                            [ "Command"
                                                                                                            , "Arguments"
                                                                                                            , "Min cost in"
                                                                                                            , "Max cost in"
                                                                                                            , "Num graphs in"
                                                                                                            , "Min cost out"
                                                                                                            , "Max cost out"
                                                                                                            , "Num graphs out"
                                                                                                            , "CPU time (secs)"
                                                                                                            , "Comment"
                                                                                                            ]
                                                                                                    in  pure (baseData <> CSV.genCsvFile (charInfoFields : dataString), outfileName, writeMode)
                                                                                                else
                                                                                                    if "support" `elem` commandList
                                                                                                        then
                                                                                                            let graphString = outputGraphStringSimple commandList (outgroupIndex globalSettings) (fmap fst5 supportGraphs) (fmap snd5 supportGraphs)
                                                                                                            in  -- trace ("Rep Sup: " <> (LG.prettify $ fst5 $ head supportGraphs)) (
                                                                                                                if null supportGraphs
                                                                                                                    then do
                                                                                                                        logWith LogInfo "\tNo support graphs to report\n"
                                                                                                                        pure ([], outfileName, writeMode)
                                                                                                                    else do
                                                                                                                        logWith LogInfo ("Reporting " <> show (length curGraphs) <> " support graph(s)" <> "\n")
                                                                                                                        pure (graphString, outfileName, writeMode)
                                                                                                        else -- )

                                                                                                            if "tnt" `elem` commandList
                                                                                                                then
                                                                                                                    if null curGraphs
                                                                                                                        then do
                                                                                                                            logWith LogInfo "No graphs to create implied alignments for TNT output\n"
                                                                                                                            pure ("No impliedAlgnments for TNT to report", outfileName, writeMode)
                                                                                                                        else do
                                                                                                                            -- action :: SinmpleGraph -> ReducedPhylogeneticGraph
                                                                                                                            let action = TRAV.multiTraverseFullyLabelGraph globalSettings processedData False False Nothing
                                                                                                                            pTraverse ← getParallelChunkTraverse
                                                                                                                            reoptimizedGraphs ← pTraverse action (fmap fst5 curGraphs)
                                                                                                                            let curGraphs' =
                                                                                                                                    if not (reportNaiveData globalSettings)
                                                                                                                                        then (fmap GO.convertReduced2PhylogeneticGraph curGraphs)
                                                                                                                                        else reoptimizedGraphs
                                                                                                                            -- PU.seqParMap
                                                                                                                            --     (parStrategy $ strictParStrat globalSettings)
                                                                                                                            --     (TRAV.multiTraverseFullyLabelGraph globalSettings processedData False False Nothing)
                                                                                                                            --     (fmap fst5 curGraphs)

                                                                                                                            tntContentList' ← mapM (getTNTString globalSettings processedData) (zip curGraphs' [0 .. (length curGraphs' - 1)])
                                                                                                                            let tntContentList = concat tntContentList'
                                                                                                                            pure (tntContentList, outfileName, writeMode)
                                                                                                                else do
                                                                                                                    logWith LogWarn ("\nUnrecognized/missing report option in " <> show commandList <> " defaulting to 'graphs'" <> "\n")
                                                                                                                    let graphString = outputGraphString commandList (outgroupIndex globalSettings) (fmap thd5 curGraphs) (fmap snd5 curGraphs)
                                                                                                                    if null curGraphs
                                                                                                                        then do
                                                                                                                            logWith LogInfo "No graphs to report\n"
                                                                                                                            pure ("No graphs to report", outfileName, writeMode)
                                                                                                                        else do
                                                                                                                            logWith
                                                                                                                                LogInfo
                                                                                                                                ("Reporting " <> show (length curGraphs) <> " graph(s) at minimum cost " <> show (minimum $ fmap snd5 curGraphs) <> "\n")
                                                                                                                            pure (graphString, outfileName, writeMode)
    where
        bracketToCurly a =
            if a == '('
                then '{'
                else
                    if a == ')'
                        then '}'
                        else a<|MERGE_RESOLUTION|>--- conflicted
+++ resolved
@@ -12,6 +12,7 @@
 import Commands.CommandUtilities
 import Commands.Transform qualified as TRANS
 import Commands.Verify qualified as VER
+import Control.Arrow ((&&&))
 import Control.Monad (when)
 import Control.Monad.IO.Class (MonadIO (..))
 import Data.CSV qualified as CSV
@@ -25,11 +26,6 @@
 import Data.Text.Lazy qualified as T
 import Data.Vector qualified as V
 import Data.Version qualified as DV
-<<<<<<< HEAD
-=======
-import Debug.Trace
-import Utilities.Distances qualified as D
->>>>>>> 9e259de2
 import GeneralUtilities
 import GraphOptimization.Traversals qualified as TRAV
 import Graphs.GraphOperations qualified as GO
@@ -71,7 +67,6 @@
     → [Command]
     → PhyG ([ReducedPhylogeneticGraph], GlobalSettings, [Int], [ReducedPhylogeneticGraph])
 executeCommands globalSettings excludeRename numInputFiles crossReferenceString origProcessedData processedData reportingData curGraphs pairwiseDist seedList supportGraphList commandList = do
-<<<<<<< HEAD
     if null commandList
         then pure (curGraphs, globalSettings, seedList, supportGraphList)
         else do
@@ -419,140 +414,6 @@
                                                                                                                                 supportGraphList
                                                                                                                                 (tail commandList)
                                                                                                                         else error ("Command " <> show firstOption <> " not recognized/implemented")
-=======
-    if null commandList then return (curGraphs, globalSettings, seedList, supportGraphList)
-    else do
-        let (firstOption, firstArgs) = head commandList
-
-        -- skip "Read" and "Rename "commands already processed
-        if firstOption == Read then error ("Read command should already have been processed: " <> show (firstOption, firstArgs))
-        else if firstOption == Rename then error ("Rename command should already have been processed: " <> show (firstOption, firstArgs))
-        else if firstOption == Reblock then error ("Reblock command should already have been processed: " <> show (firstOption, firstArgs))
-        else if firstOption == Run then error ("Run command should already have been processed: " <> show (firstOption, firstArgs))
-
-        -- other commands
-        else if firstOption == Build then do
-            (elapsedSeconds, newGraphList) <- timeOp $ pure $ B.buildGraph firstArgs globalSettings processedData pairwiseDist (head seedList)
-
-            let searchInfo = makeSearchRecord firstOption firstArgs curGraphs newGraphList (fromIntegral $ toMilliseconds elapsedSeconds) "No Comment"
-            let newSearchData = searchInfo : searchData globalSettings
-
-            executeCommands (globalSettings {searchData = newSearchData}) excludeRename numInputFiles crossReferenceString origProcessedData processedData reportingData (curGraphs <> newGraphList) pairwiseDist (tail seedList) supportGraphList (tail commandList)
-
-        else if firstOption == Refine then do
-            (elapsedSeconds, newGraphList) <- timeOp $ pure $ REF.refineGraph firstArgs globalSettings processedData (head seedList) curGraphs
-
-            let searchInfo = makeSearchRecord firstOption firstArgs curGraphs newGraphList (fromIntegral $ toMilliseconds elapsedSeconds) "No Comment"
-            let newSearchData = searchInfo : searchData globalSettings
-
-            executeCommands (globalSettings {searchData = newSearchData}) excludeRename numInputFiles crossReferenceString origProcessedData processedData reportingData newGraphList pairwiseDist (tail seedList) supportGraphList (tail commandList)
-
-        else if firstOption == Fuse then do
-            (elapsedSeconds, newGraphList) <- timeOp $ pure $ REF.fuseGraphs firstArgs globalSettings processedData (head seedList) curGraphs
-
-            let searchInfo = makeSearchRecord firstOption firstArgs curGraphs newGraphList (fromIntegral $ toMilliseconds elapsedSeconds) "No Comment"
-            let newSearchData = searchInfo : searchData globalSettings
-
-            executeCommands (globalSettings {searchData = newSearchData}) excludeRename numInputFiles crossReferenceString origProcessedData processedData reportingData newGraphList pairwiseDist (tail seedList) supportGraphList (tail commandList)
-
-        else if firstOption == Report then do
-
-            let doDotPDF = elem "dotpdf" $ fmap (fmap toLower . fst) firstArgs
-            let collapse' = elem "collapse" $ fmap (fmap toLower . fst) firstArgs
-            let noCollapse' = elem "nocollapse" $ fmap (fmap toLower . fst) firstArgs
-            let reconcile =  any ((== "reconcile") . fst) firstArgs
-
-            -- set default collapse for dotPDF to True, False otherwise
-            let collapse -- this will casue problems with reconcile--
-                  | reconcile = False
-                  | collapse' = True
-                  | noCollapse' = False
-                  -- | doDotPDF = True 
-                  | otherwise = False
-
-            let curGraphs' = if not collapse then curGraphs
-                             else fmap U.collapseReducedGraph curGraphs
-
-            -- use 'temp' updated graphs s don't repeatedly add model and root complexityies
-            -- reporting collapsed
-            -- reverse sorting graphs by cost
-            let rediagnoseWithReportingData = optimalityCriterion globalSettings == NCM && U.has4864PackedChars (thd3 processedData)
-                graphsWithUpdatedCosts = L.sortOn (Data.Ord.Down . snd5) (TRAV.updateGraphCostsComplexities globalSettings reportingData processedData rediagnoseWithReportingData curGraphs')
-                reportStuff@(reportString, outFile, writeMode) = reportCommand globalSettings firstArgs excludeRename numInputFiles crossReferenceString reportingData graphsWithUpdatedCosts supportGraphList pairwiseDist
-
-            if null reportString then do
-                executeCommands globalSettings excludeRename numInputFiles crossReferenceString origProcessedData processedData reportingData curGraphs pairwiseDist seedList supportGraphList (tail commandList)
-            else  do
-                hPutStrLn stderr ("Report writing to " <> outFile)
-
-                if doDotPDF then do
-                    let reportString' = changeDotPreamble "digraph {" "digraph G {\n\trankdir = LR;\tnode [ shape = none];\n" reportString
-                    printGraphVizDot reportString' outFile
-                    executeCommands globalSettings excludeRename numInputFiles crossReferenceString origProcessedData processedData reportingData curGraphs pairwiseDist seedList supportGraphList (tail commandList)
-
-                else do
-                    if outFile == "stderr" then hPutStr stderr reportString
-                    else if outFile == "stdout" then putStr reportString
-                    else if writeMode == "overwrite" then writeFile outFile reportString
-                    else if writeMode == "append" then appendFile outFile reportString
-                    else error ("Error 'read' command not properly formatted" <> show reportStuff)
-                    executeCommands globalSettings excludeRename numInputFiles crossReferenceString origProcessedData processedData reportingData curGraphs pairwiseDist seedList supportGraphList (tail commandList)
-
-        else if firstOption == Search then do
-            (elapsedSeconds, output) <- timeOp $ S.search firstArgs globalSettings processedData pairwiseDist (head seedList) curGraphs
-                --in pure result
-            -- (newGraphList, serchInfoList) <- S.search firstArgs globalSettings origProcessedData processedData reportingDatapairwiseDist (head seedList) curGraphs
-            let searchInfo = makeSearchRecord firstOption firstArgs curGraphs (fst output) (fromIntegral $ toMilliseconds elapsedSeconds) (concatMap (L.intercalate "\n") (snd output))
-            let newSearchData = searchInfo : searchData globalSettings
-            executeCommands (globalSettings {searchData = newSearchData})  excludeRename numInputFiles crossReferenceString origProcessedData processedData reportingData (fst output) pairwiseDist (tail seedList) supportGraphList (tail commandList)
-
-        else if firstOption == Select then do
-            (elapsedSeconds, newGraphList) <- timeOp $ pure $ GO.selectPhylogeneticGraphReduced firstArgs (head seedList) curGraphs
-
-            let searchInfo = makeSearchRecord firstOption firstArgs curGraphs newGraphList (fromIntegral $ toMilliseconds elapsedSeconds) "No Comment"
-            let newSearchData = searchInfo : searchData globalSettings
-
-            let typeSelected = if null firstArgs then "best"
-                               else fmap C.toLower $ fst $ head firstArgs
-
-            hPutStrLn stderr ("Selecting " <> typeSelected <> " graphs")
-            executeCommands (globalSettings {searchData = newSearchData}) excludeRename numInputFiles crossReferenceString origProcessedData processedData reportingData newGraphList pairwiseDist (tail seedList) supportGraphList (tail commandList)
-
-        else if firstOption == Set then
-            -- if set changes graph aspects--may nned to reoptimize
-            let (newGlobalSettings, newProcessedData, seedList') = setCommand firstArgs globalSettings origProcessedData processedData seedList
-                newGraphList = if not (requireReoptimization globalSettings newGlobalSettings) then curGraphs
-                               else trace "Reoptimizing gaphs" fmap (TRAV.multiTraverseFullyLabelGraphReduced newGlobalSettings newProcessedData True True Nothing) (fmap fst5 curGraphs)
-
-                searchInfo = makeSearchRecord firstOption firstArgs curGraphs newGraphList 0 "No Comment"
-                newSearchData = searchInfo : searchData newGlobalSettings
-            in
-
-            executeCommands (newGlobalSettings {searchData = newSearchData}) excludeRename numInputFiles crossReferenceString origProcessedData processedData reportingData newGraphList pairwiseDist seedList' supportGraphList (tail commandList)
-
-        else if firstOption == Swap then do
-            (elapsedSeconds, newGraphList) <- timeOp $ pure $ REF.swapMaster firstArgs globalSettings processedData (head seedList)  curGraphs
-
-            let searchInfo = makeSearchRecord firstOption firstArgs curGraphs newGraphList (fromIntegral $ toMilliseconds elapsedSeconds) "No Comment"
-            let newSearchData = searchInfo : searchData globalSettings
-
-            executeCommands (globalSettings {searchData = newSearchData}) excludeRename numInputFiles crossReferenceString origProcessedData processedData reportingData newGraphList pairwiseDist (tail seedList) supportGraphList (tail commandList)
-        
-        else if firstOption == Support then do
-            (elapsedSeconds, newSupportGraphList) <- timeOp $ pure $ SUP.supportGraph firstArgs globalSettings processedData (head seedList)  curGraphs
-
-            let searchInfo = makeSearchRecord firstOption firstArgs curGraphs newSupportGraphList (fromIntegral $ toMilliseconds elapsedSeconds) "No Comment"
-            let newSearchData = searchInfo : searchData globalSettings
-
-            executeCommands (globalSettings {searchData = newSearchData}) excludeRename numInputFiles crossReferenceString origProcessedData processedData reportingData curGraphs pairwiseDist (tail seedList) (supportGraphList <> newSupportGraphList) (tail commandList)
-
-        
-        else if firstOption == Transform then do
-            (elapsedSeconds, (newGS, newOrigData, newProcessedData, newGraphs)) <- timeOp $ pure $ TRANS.transform firstArgs globalSettings origProcessedData processedData (head seedList) curGraphs
-
-            let searchInfo = makeSearchRecord firstOption firstArgs curGraphs newGraphs (fromIntegral $ toMilliseconds elapsedSeconds) "No Comment"
-            let newSearchData = searchInfo : searchData globalSettings
->>>>>>> 9e259de2
 
 
 -- | makeSearchRecord take sbefore and after data of a commend and returns SearchData record
@@ -592,899 +453,666 @@
 setCommand
     ∷ [Argument] → GlobalSettings → ProcessedData → ProcessedData → [Int] → PhyG (GlobalSettings, ProcessedData, [Int])
 setCommand argList globalSettings origProcessedData processedData inSeedList =
-    let commandList = fmap (fmap C.toLower) $ filter (/= "") $ fmap fst argList
-        optionList = fmap (fmap C.toLower) $ filter (/= "") $ fmap snd argList
+    let processor f = fmap (fmap C.toLower) . filter (/= "") . fmap f
+        commandList = processor fst argList
+        optionList = processor snd argList
         checkCommandList = checkCommandArgs "set" commandList VER.setArgList
         leafNameVect = fst3 processedData
-    in  if not checkCommandList
-            then do failWithPhase Parsing ("Unrecognized command in 'set': " <> show argList)
-            else -- this could be changed later
-
-                if length commandList > 1 || length optionList > 1
-                    then do
-                        failWithPhase Parsing ("Set option error: can only have one set argument for each command: " <> show (commandList, optionList))
-                    else -- early extraction of partition character and bc2-gt64 follows from null inputs
-                    -- this due to not having all info required for all global settings, so options restricted and repeated
-                    -- needs to be fixed to be more clear and clean
-
-                        if null inSeedList
-                            then
-                                if head commandList == "partitioncharacter"
-                                    then
-                                        let localPartitionChar = head optionList
-                                        in  if length localPartitionChar /= 1
-                                                then do
-                                                    failWithPhase
-                                                        Parsing
-                                                        ("Error in 'set' command. Partitioncharacter '" <> show localPartitionChar <> "' must be a single character" <> "\n")
-                                                else do
-                                                    logWith LogInfo ("PartitionCharacter set to '" <> head optionList <> "'" <> "\n")
-                                                    pure (globalSettings{partitionCharacter = localPartitionChar}, processedData, inSeedList)
-                                    else
-                                        if head commandList == "missingthreshold"
-                                            then
-                                                let localValue = readMaybe (head optionList) ∷ Maybe Int
-                                                in  if isNothing localValue
-                                                        then do
-                                                            failWithPhase
-                                                                Parsing
-                                                                ("Set option 'missingThreshold' must be set to an integer value (e.g. missingThreshold:50): " <> head optionList <> "\n")
-                                                        else
-                                                            if (fromJust localValue < 0) || (fromJust localValue > 100)
-                                                                then do
-                                                                    failWithPhase
-                                                                        Parsing
-                                                                        ("Set option 'missingThreshold' must be set to an integer value between 0 and 100: " <> head optionList <> "\n")
-                                                                else do
-                                                                    logWith LogInfo ("MissingThreshold set to " <> head optionList <> "\n")
-                                                                    pure (globalSettings{missingThreshold = fromJust localValue}, processedData, inSeedList)
-                                            else -- sets root cost as well-- need in both places--one to process data and one to
-                                            -- keep in current global
-
-                                                if head commandList == "criterion" -- (globalSettings, processedData, inSeedList)
-                                                    then
-                                                        let localCriterion
-                                                                | (head optionList == "parsimony") = Just Parsimony
-                                                                | (head optionList == "pmdl") = Just PMDL
-                                                                | (head optionList == "si") = Just SI
-                                                                | (head optionList == "mapa") = Just MAPA
-                                                                | (head optionList == "ncm") = Just NCM
-                                                                | otherwise = Nothing
-
-                                                            -- create lazy list of graph complexity indexed by number of network nodes--need leaf number for base tree complexity
-                                                            lGraphComplexityList
-                                                                | localCriterion `elem` [Just Parsimony, Just NCM] = Just $ IL.repeat (0.0, 0.0)
-                                                                | localCriterion `elem` [Just PMDL, Just SI, Just MAPA] = Just $ U.calculateGraphComplexity processedData
-                                                                | otherwise = Nothing
-
-                                                            lRootComplexity
-                                                                | localCriterion == Just Parsimony = Just 0.0
-                                                                | localCriterion `elem` [Just PMDL, Just SI, Just MAPA] = Just $ U.calculateW15RootCost processedData
-                                                                | localCriterion == Just NCM =
-                                                                    if origProcessedData /= emptyProcessedData
-                                                                        then Just $ U.calculateNCMRootCost origProcessedData
-                                                                        else Just $ U.calculateNCMRootCost processedData
-                                                                | otherwise = Nothing
-
-                                                            lGraphFactor =
-                                                                if localCriterion `elem` [Just PMDL, Just SI, Just MAPA]
-                                                                    then PMDLGraph
-                                                                    else graphFactor globalSettings
-                                                        in  if isNothing localCriterion
-                                                                then do
-                                                                    failWithPhase Parsing ("Error in 'set' command. Criterion '" <> head optionList <> "' is not 'parsimony', 'ml', or 'pmdl'")
-                                                                else
-                                                                    if isNothing lGraphComplexityList
-                                                                        then do
-                                                                            failWithPhase Parsing ("Optimality criterion not recognized: " <> show localCriterion)
-                                                                        else
-                                                                            if isNothing lRootComplexity
-                                                                                then do
-                                                                                    failWithPhase Parsing ("Optimality criterion not recognized: " <> show localCriterion)
-                                                                                else
-                                                                                    pure
-                                                                                        ( globalSettings
-                                                                                            { optimalityCriterion = fromJust localCriterion
-                                                                                            , graphComplexityList = fromJust lGraphComplexityList
-                                                                                            , rootComplexity = fromJust lRootComplexity
-                                                                                            , graphFactor = lGraphFactor
-                                                                                            }
-                                                                                        , processedData
-                                                                                        , inSeedList
-                                                                                        )
-                                                    else
-                                                        if head commandList == "bc2"
-                                                            then
-                                                                let noChangeString = takeWhile (/= ',') $ filter (`notElem` ['(', ')']) $ head optionList
-                                                                    noChangeValue = readMaybe noChangeString ∷ Maybe Double
-                                                                    changeString = tail $ dropWhile (/= ',') $ filter (`notElem` ['(', ')']) $ head optionList
-                                                                    changeValue = readMaybe changeString ∷ Maybe Double
-                                                                in  if length commandList /= length optionList
-                                                                        then do
-                                                                            failWithPhase Parsing ("Set option error: number of values and options do not match: " <> show (commandList, optionList))
-                                                                        else
-                                                                            if (null . head) optionList
-                                                                                then
-                                                                                    failWithPhase
-                                                                                        Parsing
-                                                                                        "Set option 'bc2' must be set to a pair of double values in parens, separated by a comma (e.g. bc2:(0.1, 1.1): no values found\n"
-                                                                                else
-                                                                                    if ',' `notElem` head optionList
-                                                                                        then do
-                                                                                            failWithPhase
-                                                                                                Parsing
-                                                                                                "Set option 'bc2' must be set to a pair of double values in parens, separated by a comma (e.g. bc2:(0.1, 1.1): no comma found\n"
-                                                                                        else
-                                                                                            if isNothing noChangeValue || isNothing changeValue
-                                                                                                then do
-                                                                                                    failWithPhase
-                                                                                                        Parsing
-                                                                                                        ( "Set option 'bc2' must be set to a pair of double values in parens, separated by a comma (e.g. bc2:(0.1, 1.1): "
-                                                                                                            <> head optionList
-                                                                                                            <> "\n"
-                                                                                                        )
-                                                                                                else
-                                                                                                    if bc2 globalSettings /= (fromJust noChangeValue, fromJust changeValue)
-                                                                                                        then do
-                                                                                                            logWith LogInfo ("bit cost 2 state set to " <> show (fromJust noChangeValue, fromJust changeValue) <> "\n")
-                                                                                                            pure (globalSettings{bc2 = (fromJust noChangeValue, fromJust changeValue)}, processedData, inSeedList)
-                                                                                                        else pure (globalSettings{bc2 = (fromJust noChangeValue, fromJust changeValue)}, processedData, inSeedList)
-                                                            else
-                                                                if head commandList == "bc4"
-                                                                    then
-                                                                        let noChangeString = takeWhile (/= ',') $ filter (`notElem` ['(', ')']) $ head optionList
-                                                                            noChangeValue = readMaybe noChangeString ∷ Maybe Double
-                                                                            changeString = tail $ dropWhile (/= ',') $ filter (`notElem` ['(', ')']) $ head optionList
-                                                                            changeValue = readMaybe changeString ∷ Maybe Double
-                                                                        in  if (null . head) optionList
-                                                                                then do
-                                                                                    failWithPhase
-                                                                                        Parsing
-                                                                                        "Set option 'bc4' must be set to a pair of double values in parens, separated by a comma (e.g. bc4:(0.1, 1.1): no values found "
-                                                                                else
-                                                                                    if ',' `notElem` head optionList
-                                                                                        then do
-                                                                                            failWithPhase
-                                                                                                Parsing
-                                                                                                "Set option 'bc4' must be set to a pair of double values in parens, separated by a comma (e.g. bc4:(0.1, 1.1): no comma found "
-                                                                                        else
-                                                                                            if isNothing noChangeValue || isNothing changeValue
-                                                                                                then do
-                                                                                                    failWithPhase
-                                                                                                        Parsing
-                                                                                                        ( "Set option 'bc4' must be set to a pair of double values in parens, separated by a comma (e.g. bc4:(0.1, 1.1): "
-                                                                                                            <> head optionList
-                                                                                                        )
-                                                                                                else
-                                                                                                    if bc4 globalSettings /= (fromJust noChangeValue, fromJust changeValue)
-                                                                                                        then do
-                                                                                                            logWith LogInfo ("bit cost 4 state set to " <> show (fromJust noChangeValue, fromJust changeValue) <> "\n")
-                                                                                                            pure (globalSettings{bc4 = (fromJust noChangeValue, fromJust changeValue)}, processedData, inSeedList)
-                                                                                                        else pure (globalSettings{bc4 = (fromJust noChangeValue, fromJust changeValue)}, processedData, inSeedList)
-                                                                    else
-                                                                        if head commandList == "bc5"
-                                                                            then
-                                                                                let noChangeString = takeWhile (/= ',') $ filter (`notElem` ['(', ')']) $ head optionList
-                                                                                    noChangeValue = readMaybe noChangeString ∷ Maybe Double
-                                                                                    changeString = tail $ dropWhile (/= ',') $ filter (`notElem` ['(', ')']) $ head optionList
-                                                                                    changeValue = readMaybe changeString ∷ Maybe Double
-                                                                                in  if (null . head) optionList
-                                                                                        then do
-                                                                                            failWithPhase
-                                                                                                Parsing
-                                                                                                "Set option 'bc5' must be set to a pair of double values in parens, separated by a comma (e.g. bc5:(0.1, 1.1): no values found\n"
-                                                                                        else
-                                                                                            if ',' `notElem` head optionList
-                                                                                                then do
-                                                                                                    failWithPhase
-                                                                                                        Parsing
-                                                                                                        "Set option 'bc5' must be set to a pair of double values in parens, separated by a comma (e.g. bc5:(0.1, 1.1): no comma found\n"
-                                                                                                else
-                                                                                                    if isNothing noChangeValue || isNothing changeValue
-                                                                                                        then do
-                                                                                                            failWithPhase
-                                                                                                                Parsing
-                                                                                                                ( "Set option 'bc5' must be set to a pair of double values in parens, separated by a comma (e.g. bc5:(0.1, 1.1): "
-                                                                                                                    <> head optionList
-                                                                                                                )
-                                                                                                        else
-                                                                                                            if bc5 globalSettings /= (fromJust noChangeValue, fromJust changeValue)
-                                                                                                                then do
-                                                                                                                    logWith LogInfo ("bit cost 5 state set to " <> show (fromJust noChangeValue, fromJust changeValue) <> "\n")
-                                                                                                                    pure (globalSettings{bc5 = (fromJust noChangeValue, fromJust changeValue)}, processedData, inSeedList)
-                                                                                                                else pure (globalSettings{bc5 = (fromJust noChangeValue, fromJust changeValue)}, processedData, inSeedList)
-                                                                            else
-                                                                                if head commandList == "bc8"
-                                                                                    then
-                                                                                        let noChangeString = takeWhile (/= ',') $ filter (`notElem` ['(', ')']) $ head optionList
-                                                                                            noChangeValue = readMaybe noChangeString ∷ Maybe Double
-                                                                                            changeString = tail $ dropWhile (/= ',') $ filter (`notElem` ['(', ')']) $ head optionList
-                                                                                            changeValue = readMaybe changeString ∷ Maybe Double
-                                                                                        in  if (null . head) optionList
-                                                                                                then do
-                                                                                                    failWithPhase
-                                                                                                        Parsing
-                                                                                                        "Set option 'bc8' must be set to a pair of double values in parens, separated by a comma (e.g. bc8:(0.1, 1.1): no values found\n"
-                                                                                                else
-                                                                                                    if ',' `notElem` head optionList
-                                                                                                        then do
-                                                                                                            failWithPhase
-                                                                                                                Parsing
-                                                                                                                "Set option 'bc8' must be set to a pair of double values in parens, separated by a comma (e.g. bc8:(0.1, 1.1): no comma found\n"
-                                                                                                        else
-                                                                                                            if isNothing noChangeValue || isNothing changeValue
-                                                                                                                then do
-                                                                                                                    failWithPhase
-                                                                                                                        Parsing
-                                                                                                                        ( "Set option 'bc8' must be set to a pair of double values in parens, separated by a comma (e.g. bc8:(0.1, 1.1): "
-                                                                                                                            <> head optionList
-                                                                                                                            <> "\n"
-                                                                                                                        )
-                                                                                                                else
-                                                                                                                    if bc8 globalSettings /= (fromJust noChangeValue, fromJust changeValue)
-                                                                                                                        then do
-                                                                                                                            logWith LogInfo ("bit cost 8 state set to " <> show (fromJust noChangeValue, fromJust changeValue) <> "\n")
-                                                                                                                            pure (globalSettings{bc8 = (fromJust noChangeValue, fromJust changeValue)}, processedData, inSeedList)
-                                                                                                                        else pure (globalSettings{bc8 = (fromJust noChangeValue, fromJust changeValue)}, processedData, inSeedList)
-                                                                                    else
-                                                                                        if head commandList == "bc64"
-                                                                                            then
-                                                                                                let noChangeString = takeWhile (/= ',') $ filter (`notElem` ['(', ')']) $ head optionList
-                                                                                                    noChangeValue = readMaybe noChangeString ∷ Maybe Double
-                                                                                                    changeString = tail $ dropWhile (/= ',') $ filter (`notElem` ['(', ')']) $ head optionList
-                                                                                                    changeValue = readMaybe changeString ∷ Maybe Double
-                                                                                                in  if (null . head) optionList
-                                                                                                        then do
-                                                                                                            failWithPhase
-                                                                                                                Parsing
-                                                                                                                "Set option 'bc64' must be set to a pair of double values in parens, separated by a comma (e.g. bc64:(0.1, 1.1): no values found\n"
-                                                                                                        else
-                                                                                                            if ',' `notElem` head optionList
-                                                                                                                then do
-                                                                                                                    failWithPhase
-                                                                                                                        Parsing
-                                                                                                                        "Set option 'bc64' must be set to a pair of double values in parens, separated by a comma (e.g. bc64:(0.1, 1.1): no comma foun\n"
-                                                                                                                else
-                                                                                                                    if isNothing noChangeValue || isNothing changeValue
-                                                                                                                        then do
-                                                                                                                            failWithPhase
-                                                                                                                                Parsing
-                                                                                                                                ( "Set option 'bc64' must be set to a pair of double values in parens, separated by a comma (e.g. bc64:(0.1, 1.1): "
-                                                                                                                                    <> head optionList
-                                                                                                                                    <> "\n"
-                                                                                                                                )
-                                                                                                                        else
-                                                                                                                            if bc64 globalSettings /= (fromJust noChangeValue, fromJust changeValue)
-                                                                                                                                then do
-                                                                                                                                    logWith LogInfo ("bit cost 64 state set to " <> show (fromJust noChangeValue, fromJust changeValue) <> "\n")
-                                                                                                                                    pure (globalSettings{bc64 = (fromJust noChangeValue, fromJust changeValue)}, processedData, inSeedList)
-                                                                                                                                else pure (globalSettings{bc64 = (fromJust noChangeValue, fromJust changeValue)}, processedData, inSeedList)
-                                                                                            else
-                                                                                                if head commandList == "bcgt64"
-                                                                                                    then
-                                                                                                        let noChangeString = takeWhile (/= ',') $ filter (`notElem` ['(', ')']) $ head optionList
-                                                                                                            noChangeValue = readMaybe noChangeString ∷ Maybe Double
-                                                                                                            changeString = tail $ dropWhile (/= ',') $ filter (`notElem` ['(', ')']) $ head optionList
-                                                                                                            changeValue = readMaybe changeString ∷ Maybe Double
-                                                                                                        in  if (null . head) optionList
-                                                                                                                then do
-                                                                                                                    failWithPhase
-                                                                                                                        Parsing
-                                                                                                                        "Set option 'bcgt64' must be set to a pair of double values in parens, separated by a comma (e.g. bcgt64:(0.1, 1.1): no values found\n"
-                                                                                                                else
-                                                                                                                    if ',' `notElem` head optionList
-                                                                                                                        then do
-                                                                                                                            failWithPhase
-                                                                                                                                Parsing
-                                                                                                                                "Set option 'bcgt64' must be set to a pair of double values in parens, separated by a comma (e.g. bcgt64:(0.1, 1.1): no comma found\n"
-                                                                                                                        else
-                                                                                                                            if isNothing noChangeValue || isNothing changeValue
-                                                                                                                                then do
-                                                                                                                                    failWithPhase
-                                                                                                                                        Parsing
-                                                                                                                                        ( "Set option 'bcgt64' must be set to a pair of double values in parens, separated by a comma (e.g. bcgt64:(0.1, 1.1):\n"
-                                                                                                                                            <> head optionList
-                                                                                                                                        )
-                                                                                                                                else
-                                                                                                                                    if bcgt64 globalSettings /= (fromJust noChangeValue, fromJust changeValue)
-                                                                                                                                        then do
-                                                                                                                                            logWith LogInfo ("bit cost > 64 state set to " <> show (fromJust noChangeValue, fromJust changeValue) <> "\n")
-                                                                                                                                            pure (globalSettings{bcgt64 = (fromJust noChangeValue, fromJust changeValue)}, processedData, inSeedList)
-                                                                                                                                        else do pure (globalSettings{bcgt64 = (fromJust noChangeValue, fromJust changeValue)}, processedData, inSeedList)
-                                                                                                    else -- partition character to reset
-                                                                                                    do
-                                                                                                        -- trace ("PartitionCharacter set to '" <> (partitionCharacter globalSettings) <> "'")
-                                                                                                        pure (globalSettings, processedData, inSeedList)
-                            else -- regular command stuff not initial at start
-
-                                if head commandList == "bc2"
-                                    then
-                                        let noChangeString = takeWhile (/= ',') $ filter (`notElem` ['(', ')']) $ head optionList
-                                            noChangeValue = readMaybe noChangeString ∷ Maybe Double
-                                            changeString = tail $ dropWhile (/= ',') $ filter (`notElem` ['(', ')']) $ head optionList
-                                            changeValue = readMaybe changeString ∷ Maybe Double
-                                        in  if length commandList /= length optionList
-                                                then do
-                                                    failWithPhase
-                                                        Parsing
-                                                        ("Set option error: number of values and options do not match: " <> show (commandList, optionList) <> "\n")
-                                                else
-                                                    if (null . head) optionList
-                                                        then
-                                                            failWithPhase
-                                                                Parsing
-                                                                "Set option 'bc2' must be set to a pair of double values in parens, separated by a comma (e.g. bc2:(0.1, 1.1): no values found\n"
-                                                        else
-                                                            if ',' `notElem` head optionList
-                                                                then do
-                                                                    failWithPhase
-                                                                        Parsing
-                                                                        "Set option 'bc2' must be set to a pair of double values in parens, separated by a comma (e.g. bc2:(0.1, 1.1): no comma found\n"
-                                                                else
-                                                                    if isNothing noChangeValue || isNothing changeValue
-                                                                        then do
-                                                                            failWithPhase
-                                                                                Parsing
-                                                                                ( "Set option 'bc2' must be set to a pair of double values in parens, separated by a comma (e.g. bc2:(0.1, 1.1): "
-                                                                                    <> head optionList
-                                                                                    <> "\n"
-                                                                                )
-                                                                        else
-                                                                            if bc2 globalSettings /= (fromJust noChangeValue, fromJust changeValue)
-                                                                                then do
-                                                                                    logWith LogInfo ("bit cost 2 state set to " <> show (fromJust noChangeValue, fromJust changeValue) <> "\n")
-                                                                                    pure (globalSettings{bc2 = (fromJust noChangeValue, fromJust changeValue)}, processedData, inSeedList)
-                                                                                else pure (globalSettings{bc2 = (fromJust noChangeValue, fromJust changeValue)}, processedData, inSeedList)
-                                    else
-                                        if head commandList == "bc4"
-                                            then
-                                                let noChangeString = takeWhile (/= ',') $ filter (`notElem` ['(', ')']) $ head optionList
-                                                    noChangeValue = readMaybe noChangeString ∷ Maybe Double
-                                                    changeString = tail $ dropWhile (/= ',') $ filter (`notElem` ['(', ')']) $ head optionList
-                                                    changeValue = readMaybe changeString ∷ Maybe Double
-                                                in  if (null . head) optionList
-                                                        then do
-                                                            failWithPhase
-                                                                Parsing
-                                                                "Set option 'bc4' must be set to a pair of double values in parens, separated by a comma (e.g. bc4:(0.1, 1.1): no values found\n"
-                                                        else
-                                                            if ',' `notElem` head optionList
-                                                                then do
-                                                                    failWithPhase
-                                                                        Parsing
-                                                                        "Set option 'bc4' must be set to a pair of double values in parens, separated by a comma (e.g. bc4:(0.1, 1.1): no comma found\n"
-                                                                else
-                                                                    if isNothing noChangeValue || isNothing changeValue
-                                                                        then do
-                                                                            failWithPhase
-                                                                                Parsing
-                                                                                ( "Set option 'bc4' must be set to a pair of double values in parens, separated by a comma (e.g. bc4:(0.1, 1.1): "
-                                                                                    <> head optionList
-                                                                                    <> "\n"
-                                                                                )
-                                                                        else
-                                                                            if bc4 globalSettings /= (fromJust noChangeValue, fromJust changeValue)
-                                                                                then do
-                                                                                    logWith LogInfo ("bit cost 4 state set to " <> show (fromJust noChangeValue, fromJust changeValue) <> "\n")
-                                                                                    pure (globalSettings{bc4 = (fromJust noChangeValue, fromJust changeValue)}, processedData, inSeedList)
-                                                                                else pure (globalSettings{bc4 = (fromJust noChangeValue, fromJust changeValue)}, processedData, inSeedList)
-                                            else
-                                                if head commandList == "bc5"
-                                                    then
-                                                        let noChangeString = takeWhile (/= ',') $ filter (`notElem` ['(', ')']) $ head optionList
-                                                            noChangeValue = readMaybe noChangeString ∷ Maybe Double
-                                                            changeString = tail $ dropWhile (/= ',') $ filter (`notElem` ['(', ')']) $ head optionList
-                                                            changeValue = readMaybe changeString ∷ Maybe Double
-                                                        in  if (null . head) optionList
-                                                                then do
-                                                                    failWithPhase
-                                                                        Parsing
-                                                                        "Set option 'bc5' must be set to a pair of double values in parens, separated by a comma (e.g. bc5:(0.1, 1.1): no values found\n"
-                                                                else
-                                                                    if ',' `notElem` head optionList
-                                                                        then do
-                                                                            failWithPhase
-                                                                                Parsing
-                                                                                "Set option 'bc5' must be set to a pair of double values in parens, separated by a comma (e.g. bc5:(0.1, 1.1): no comma found\n"
-                                                                        else
-                                                                            if isNothing noChangeValue || isNothing changeValue
-                                                                                then do
-                                                                                    failWithPhase
-                                                                                        Parsing
-                                                                                        ( "Set option 'bc5' must be set to a pair of double values in parens, separated by a comma (e.g. bc5:(0.1, 1.1): "
-                                                                                            <> head optionList
-                                                                                            <> "\n"
-                                                                                        )
-                                                                                else
-                                                                                    if bc5 globalSettings /= (fromJust noChangeValue, fromJust changeValue)
-                                                                                        then do
-                                                                                            logWith LogInfo ("bit cost 5 state set to " <> show (fromJust noChangeValue, fromJust changeValue) <> "\n")
-                                                                                            pure (globalSettings{bc5 = (fromJust noChangeValue, fromJust changeValue)}, processedData, inSeedList)
-                                                                                        else pure (globalSettings{bc5 = (fromJust noChangeValue, fromJust changeValue)}, processedData, inSeedList)
-                                                    else
-                                                        if head commandList == "bc8"
-                                                            then
-                                                                let noChangeString = takeWhile (/= ',') $ filter (`notElem` ['(', ')']) $ head optionList
-                                                                    noChangeValue = readMaybe noChangeString ∷ Maybe Double
-                                                                    changeString = tail $ dropWhile (/= ',') $ filter (`notElem` ['(', ')']) $ head optionList
-                                                                    changeValue = readMaybe changeString ∷ Maybe Double
-                                                                in  if (null . head) optionList
-                                                                        then do
-                                                                            failWithPhase
-                                                                                Parsing
-                                                                                "Set option 'bc8' must be set to a pair of double values in parens, separated by a comma (e.g. bc8:(0.1, 1.1): no values found\n"
-                                                                        else
-                                                                            if ',' `notElem` head optionList
-                                                                                then do
-                                                                                    failWithPhase
-                                                                                        Parsing
-                                                                                        "Set option 'bc8' must be set to a pair of double values in parens, separated by a comma (e.g. bc8:(0.1, 1.1): no comma found\n"
-                                                                                else
-                                                                                    if isNothing noChangeValue || isNothing changeValue
-                                                                                        then do
-                                                                                            failWithPhase
-                                                                                                Parsing
-                                                                                                ( "Set option 'bc8' must be set to a pair of double values in parens, separated by a comma (e.g. bc8:(0.1, 1.1): "
-                                                                                                    <> head optionList
-                                                                                                    <> "\n"
-                                                                                                )
-                                                                                        else
-                                                                                            if bc8 globalSettings /= (fromJust noChangeValue, fromJust changeValue)
-                                                                                                then do
-                                                                                                    logWith LogInfo ("bit cost 8 state set to " <> show (fromJust noChangeValue, fromJust changeValue) <> "\n")
-                                                                                                    pure (globalSettings{bc8 = (fromJust noChangeValue, fromJust changeValue)}, processedData, inSeedList)
-                                                                                                else pure (globalSettings{bc8 = (fromJust noChangeValue, fromJust changeValue)}, processedData, inSeedList)
-                                                            else
-                                                                if head commandList == "bc64"
-                                                                    then
-                                                                        let noChangeString = takeWhile (/= ',') $ filter (`notElem` ['(', ')']) $ head optionList
-                                                                            noChangeValue = readMaybe noChangeString ∷ Maybe Double
-                                                                            changeString = tail $ dropWhile (/= ',') $ filter (`notElem` ['(', ')']) $ head optionList
-                                                                            changeValue = readMaybe changeString ∷ Maybe Double
-                                                                        in  if (null . head) optionList
-                                                                                then do
-                                                                                    failWithPhase
-                                                                                        Parsing
-                                                                                        "Set option 'bc64' must be set to a pair of double values in parens, separated by a comma (e.g. bc64:(0.1, 1.1): no values found\n"
-                                                                                else
-                                                                                    if ',' `notElem` head optionList
-                                                                                        then do
-                                                                                            failWithPhase
-                                                                                                Parsing
-                                                                                                "Set option 'bc64' must be set to a pair of double values in parens, separated by a comma (e.g. bc64:(0.1, 1.1): no comma found\n"
-                                                                                        else
-                                                                                            if isNothing noChangeValue || isNothing changeValue
-                                                                                                then do
-                                                                                                    failWithPhase
-                                                                                                        Parsing
-                                                                                                        ( "Set option 'bc64' must be set to a pair of double values in parens, separated by a comma (e.g. bc64:(0.1, 1.1): "
-                                                                                                            <> head optionList
-                                                                                                            <> "\n"
-                                                                                                        )
-                                                                                                else
-                                                                                                    if bc64 globalSettings /= (fromJust noChangeValue, fromJust changeValue)
-                                                                                                        then do
-                                                                                                            logWith LogInfo ("bit cost 64 state set to " <> show (fromJust noChangeValue, fromJust changeValue) <> "\n")
-                                                                                                            pure (globalSettings{bc64 = (fromJust noChangeValue, fromJust changeValue)}, processedData, inSeedList)
-                                                                                                        else pure (globalSettings{bc64 = (fromJust noChangeValue, fromJust changeValue)}, processedData, inSeedList)
-                                                                    else
-                                                                        if head commandList == "bcgt64"
-                                                                            then
-                                                                                let noChangeString = takeWhile (/= ',') $ filter (`notElem` ['(', ')']) $ head optionList
-                                                                                    noChangeValue = readMaybe noChangeString ∷ Maybe Double
-                                                                                    changeString = tail $ dropWhile (/= ',') $ filter (`notElem` ['(', ')']) $ head optionList
-                                                                                    changeValue = readMaybe changeString ∷ Maybe Double
-                                                                                in  if (null . head) optionList
-                                                                                        then do
-                                                                                            failWithPhase
-                                                                                                Parsing
-                                                                                                "Set option 'bcgt64' must be set to a pair of double values in parens, separated by a comma (e.g. bcgt64:(0.1, 1.1): no values found\n"
-                                                                                        else
-                                                                                            if ',' `notElem` head optionList
-                                                                                                then do
-                                                                                                    failWithPhase
-                                                                                                        Parsing
-                                                                                                        "Set option 'bcgt64' must be set to a pair of double values in parens, separated by a comma (e.g. bcgt64:(0.1, 1.1): no comma found\n"
-                                                                                                else
-                                                                                                    if isNothing noChangeValue || isNothing changeValue
-                                                                                                        then do
-                                                                                                            failWithPhase
-                                                                                                                Parsing
-                                                                                                                ( "Set option 'bcgt64' must be set to a pair of double values in parens, separated by a comma (e.g. bcgt64:(0.1, 1.1):"
-                                                                                                                    <> head optionList
-                                                                                                                    <> "\n"
-                                                                                                                )
-                                                                                                        else
-                                                                                                            if bcgt64 globalSettings /= (fromJust noChangeValue, fromJust changeValue)
-                                                                                                                then do
-                                                                                                                    logWith LogInfo ("bit cost > 64 state set to " <> show (fromJust noChangeValue, fromJust changeValue) <> "\n")
-                                                                                                                    pure (globalSettings{bcgt64 = (fromJust noChangeValue, fromJust changeValue)}, processedData, inSeedList)
-                                                                                                                else pure (globalSettings{bcgt64 = (fromJust noChangeValue, fromJust changeValue)}, processedData, inSeedList)
-                                                                            else -- processed above, but need here since put in different value
-
-                                                                                if head commandList == "criterion" -- (globalSettings, processedData, inSeedList)
-                                                                                -- {-
-                                                                                -- trace ("In Set: " <> (show optionList)) $
-                                                                                    then
-                                                                                        let localCriterion
-                                                                                                | (head optionList == "parsimony") = Just Parsimony
-                                                                                                | (head optionList == "pmdl") = Just PMDL
-                                                                                                | (head optionList == "si") = Just SI
-                                                                                                | (head optionList == "mapa") = Just MAPA
-                                                                                                | (head optionList == "ncm") = Just NCM
-                                                                                                | otherwise = Nothing
-
-                                                                                            -- create lazy list of graph complexity indexed by number of network nodes--need leaf number for base tree complexity
-                                                                                            lGraphComplexityList
-                                                                                                | localCriterion `elem` [Just Parsimony, Just NCM] = Just $ IL.repeat (0.0, 0.0)
-                                                                                                | localCriterion `elem` [Just PMDL, Just SI, Just MAPA] = Just $ U.calculateGraphComplexity processedData
-                                                                                                | otherwise = Nothing
-
-                                                                                            lRootComplexity
-                                                                                                | localCriterion == Just Parsimony = Just 0.0
-                                                                                                | localCriterion `elem` [Just PMDL, Just SI, Just MAPA] = Just $ U.calculateW15RootCost processedData
-                                                                                                | localCriterion == Just NCM =
-                                                                                                    if origProcessedData /= emptyProcessedData
-                                                                                                        then Just $ U.calculateNCMRootCost origProcessedData
-                                                                                                        else Just $ U.calculateNCMRootCost processedData
-                                                                                                | otherwise = Nothing
-
-                                                                                            lGraphFactor =
-                                                                                                if localCriterion `elem` [Just PMDL, Just SI, Just MAPA]
-                                                                                                    then PMDLGraph
-                                                                                                    else graphFactor globalSettings
-                                                                                        in  if isNothing localCriterion
-                                                                                                then do
-                                                                                                    failWithPhase Parsing ("Error in 'set' command. Criterion '" <> head optionList <> "' is not 'parsimony', 'ml', or 'pmdl'")
-                                                                                                else
-                                                                                                    if isNothing lGraphComplexityList
-                                                                                                        then do
-                                                                                                            failWithPhase Parsing ("Optimality criterion not recognized: " <> show localCriterion)
-                                                                                                        else
-                                                                                                            if isNothing lRootComplexity
-                                                                                                                then do
-                                                                                                                    failWithPhase Parsing ("Optimality criterion not recognized: " <> show localCriterion)
-                                                                                                                else
-                                                                                                                    pure
-                                                                                                                        ( globalSettings
-                                                                                                                            { optimalityCriterion = fromJust localCriterion
-                                                                                                                            , graphComplexityList = fromJust lGraphComplexityList
-                                                                                                                            , rootComplexity = fromJust lRootComplexity
-                                                                                                                            , graphFactor = lGraphFactor
-                                                                                                                            }
-                                                                                                                        , processedData
-                                                                                                                        , inSeedList
-                                                                                                                        )
-                                                                                    else -- }
-
-                                                                                    -- modify the behavior of resolutionCache softwired optimization
-
-                                                                                        if head commandList == "compressresolutions"
-                                                                                            then
-                                                                                                let localCriterion
-                                                                                                        | (head optionList == "true") = Just True
-                                                                                                        | (head optionList == "false") = Just False
-                                                                                                        | otherwise = Nothing
-                                                                                                in  if isNothing localCriterion
-                                                                                                        then do
-                                                                                                            failWithPhase
-                                                                                                                Parsing
-                                                                                                                ("Error in 'set' command. CompressResolutions '" <> head optionList <> "' is not 'true' or 'false'" <> "\n")
-                                                                                                        else do
-                                                                                                            logWith LogInfo ("CompressResolutions set to " <> head optionList <> "\n")
-                                                                                                            pure (globalSettings{compressResolutions = fromJust localCriterion}, processedData, inSeedList)
-                                                                                            else -- this not intended to be for users
-
-                                                                                                if head commandList == "dynamicepsilon"
-                                                                                                    then
-                                                                                                        let localValue = readMaybe (head optionList) ∷ Maybe Double
-                                                                                                        in  if isNothing localValue
-                                                                                                                then error ("Set option 'dynamicEpsilon' must be set to an double value >= 0.0 (e.g. dynamicepsilon:0.02): " <> head optionList)
-                                                                                                                else
-                                                                                                                    if fromJust localValue < 0.0
-                                                                                                                        then
-                                                                                                                            errorWithoutStackTrace
-                                                                                                                                ("Set option 'dynamicEpsilon' must be set to a double value >= 0.0 (e.g. dynamicepsilon:0.02): " <> head optionList)
-                                                                                                                        else do
-                                                                                                                            logWith LogInfo ("Dynamic Epsilon factor set to " <> head optionList <> "\n")
-                                                                                                                            pure
-                                                                                                                                (globalSettings{dynamicEpsilon = 1.0 + (fromJust localValue * fractionDynamic globalSettings)}, processedData, inSeedList)
-                                                                                                    else
-                                                                                                        if head commandList == "finalassignment"
-                                                                                                            then
-                                                                                                                let localMethod
-                                                                                                                        | ((head optionList == "do") || (head optionList == "directoptimization")) = Just DirectOptimization
-                                                                                                                        | ((head optionList == "ia") || (head optionList == "impliedalignment")) = Just ImpliedAlignment
-                                                                                                                        | otherwise = Nothing
-                                                                                                                in  if isNothing localMethod
-                                                                                                                        then do
-                                                                                                                            failWithPhase
-                                                                                                                                Parsing
-                                                                                                                                ( "Error in 'set' command. FinalAssignment  '"
-                                                                                                                                    <> head optionList
-                                                                                                                                    <> "' is not 'DirectOptimization (DO)' or 'ImpliedAlignment (IA)'"
-                                                                                                                                    <> "\n"
-                                                                                                                                )
-                                                                                                                        else
-                                                                                                                            if graphType globalSettings == Tree
-                                                                                                                                then do
-                                                                                                                                    logWith LogInfo ("FinalAssignment set to " <> head optionList <> "\n")
-                                                                                                                                    pure (globalSettings{finalAssignment = fromJust localMethod}, processedData, inSeedList)
-                                                                                                                                else
-                                                                                                                                    if localMethod == Just DirectOptimization
-                                                                                                                                        then do
-                                                                                                                                            pure (globalSettings{finalAssignment = fromJust localMethod}, processedData, inSeedList)
-                                                                                                                                        else do
-                                                                                                                                            logWith LogInfo ("FinalAssignment set to DO (ignoring IA option) for non-Tree graphs" <> "\n")
-                                                                                                                                            pure (globalSettings{finalAssignment = DirectOptimization}, processedData, inSeedList)
-                                                                                                            else
-                                                                                                                if head commandList == "graphfactor"
-                                                                                                                    then
-                                                                                                                        let localMethod
-                                                                                                                                | (head optionList == "nopenalty") = Just NoNetworkPenalty
-                                                                                                                                | (head optionList == "w15") = Just Wheeler2015Network
-                                                                                                                                | (head optionList == "w23") = Just Wheeler2023Network
-                                                                                                                                | (head optionList == "pmdl") = Just PMDLGraph
-                                                                                                                                | otherwise = Nothing
-                                                                                                                        in  if isNothing localMethod
-                                                                                                                                then do
-                                                                                                                                    failWithPhase
-                                                                                                                                        Parsing
-                                                                                                                                        ("Error in 'set' command. GraphFactor  '" <> head optionList <> "' is not 'NoPenalty', 'W15', 'W23', or 'PMDL'" <> "\n")
-                                                                                                                                else do
-                                                                                                                                    logWith LogInfo ("GraphFactor set to " <> show localMethod <> "\n")
-                                                                                                                                    pure (globalSettings{graphFactor = fromJust localMethod}, processedData, inSeedList)
-                                                                                                                    else
-                                                                                                                        if head commandList == "graphssteepest"
-                                                                                                                            then
-                                                                                                                                let localValue = readMaybe (head optionList) ∷ Maybe Int
-                                                                                                                                in  if isNothing localValue
-                                                                                                                                        then do
-                                                                                                                                            failWithPhase
-                                                                                                                                                Parsing
-                                                                                                                                                ("Set option 'graphsSteepest' must be set to an integer value (e.g. graphsSteepest:5): " <> head optionList <> "\n")
-                                                                                                                                        else do
-                                                                                                                                            logWith LogInfo ("GraphsStreepest set to " <> head optionList <> "\n")
-                                                                                                                                            pure (globalSettings{graphsSteepest = fromJust localValue}, processedData, inSeedList)
-                                                                                                                            else
-                                                                                                                                if head commandList == "graphtype"
-                                                                                                                                    then
-                                                                                                                                        let localGraphType
-                                                                                                                                                | (head optionList == "tree") = Just Tree
-                                                                                                                                                | (head optionList == "softwired") = Just SoftWired
-                                                                                                                                                | (head optionList == "hardwired") = Just HardWired
-                                                                                                                                                | otherwise = Nothing
-                                                                                                                                        in  if isNothing localGraphType
-                                                                                                                                                then do
-                                                                                                                                                    failWithPhase
-                                                                                                                                                        Parsing
-                                                                                                                                                        ("Error in 'set' command. Graphtype '" <> head optionList <> "' is not 'tree', 'hardwired', or 'softwired'" <> "\n")
-                                                                                                                                                else
-                                                                                                                                                    if localGraphType /= Just Tree
-                                                                                                                                                        then do
-                                                                                                                                                            let netPenalty =
-                                                                                                                                                                    if localGraphType == Just HardWired
-                                                                                                                                                                        then NoNetworkPenalty
-                                                                                                                                                                        else graphFactor globalSettings
-
-                                                                                                                                                            logWith LogInfo ("Graphtype set to " <> head optionList <> " with graph factor NoPenalty and final assignment to DO" <> "\n")
-                                                                                                                                                            pure
-                                                                                                                                                                ( globalSettings{graphType = fromJust localGraphType, finalAssignment = DirectOptimization, graphFactor = netPenalty}
-                                                                                                                                                                , processedData
-                                                                                                                                                                , inSeedList
-                                                                                                                                                                )
-                                                                                                                                                        else do
-                                                                                                                                                            logWith LogInfo ("Graphtype set to " <> head optionList <> "\n")
-                                                                                                                                                            pure (globalSettings{graphType = fromJust localGraphType}, processedData, inSeedList)
-                                                                                                                                    else -- In first to do stuff above also
-
-                                                                                                                                        if head commandList == "missingthreshold"
-                                                                                                                                            then
-                                                                                                                                                let localValue = readMaybe (head optionList) ∷ Maybe Int
-                                                                                                                                                in  if isNothing localValue
-                                                                                                                                                        then error ("Set option 'missingThreshold' must be set to an integer value (e.g. missingThreshold:50): " <> head optionList)
-                                                                                                                                                        else
-                                                                                                                                                            if fromJust localValue == missingThreshold globalSettings
-                                                                                                                                                                then pure (globalSettings, processedData, inSeedList)
-                                                                                                                                                                else do
-                                                                                                                                                                    logWith LogInfo ("MissingThreshold set to " <> head optionList <> "\n")
-                                                                                                                                                                    pure (globalSettings{missingThreshold = fromJust localValue}, processedData, inSeedList)
-                                                                                                                                            else
-                                                                                                                                                if head commandList == "modelcomplexity"
-                                                                                                                                                    then
-                                                                                                                                                        let localValue = readMaybe (head optionList) ∷ Maybe Double
-                                                                                                                                                        in  if isNothing localValue
-                                                                                                                                                                then error ("Set option 'modelComplexity' must be set to a double value (e.g. modelComplexity:123.456): " <> head optionList)
-                                                                                                                                                                else do
-                                                                                                                                                                    logWith LogInfo ("Model Complexity set to " <> head optionList <> "\n")
-                                                                                                                                                                    pure (globalSettings{modelComplexity = fromJust localValue}, processedData, inSeedList)
-                                                                                                                                                    else -- modify the behavior of rerooting character trees for all graph types
-
-                                                                                                                                                        if head commandList == "multitraverse"
-                                                                                                                                                            then do
-                                                                                                                                                                let localCriterion
-                                                                                                                                                                        | (head optionList == "true") = Just True
-                                                                                                                                                                        | (head optionList == "false") = Just False
-                                                                                                                                                                        | otherwise = Nothing
-
-                                                                                                                                                                if isNothing localCriterion
-                                                                                                                                                                    then do failWithPhase Parsing ("Error in 'set' command. MultiTraverse '" <> head optionList <> "' is not 'true' or 'false'")
-                                                                                                                                                                    else do
-                                                                                                                                                                        logWith LogInfo ("MultiTraverse set to " <> head optionList <> "\n")
-                                                                                                                                                                        pure (globalSettings{multiTraverseCharacters = fromJust localCriterion}, processedData, inSeedList)
-                                                                                                                                                            else
-                                                                                                                                                                if head commandList == "outgroup"
-                                                                                                                                                                    then
-                                                                                                                                                                        let outTaxonName = T.pack $ filter (/= '"') $ head $ filter (/= "") $ fmap snd argList
-                                                                                                                                                                            outTaxonIndex = V.elemIndex outTaxonName leafNameVect
-                                                                                                                                                                        in  if isNothing outTaxonIndex
-                                                                                                                                                                                then do
-                                                                                                                                                                                    failWithPhase
-                                                                                                                                                                                        Parsing
-                                                                                                                                                                                        ( "Error in 'set' command. Out-taxon "
-                                                                                                                                                                                            <> T.unpack outTaxonName
-                                                                                                                                                                                            <> " not found in input leaf list"
-                                                                                                                                                                                            <> show (fmap T.unpack leafNameVect)
-                                                                                                                                                                                        )
-                                                                                                                                                                                else do
-                                                                                                                                                                                    logWith LogInfo ("Outgroup set to " <> T.unpack outTaxonName <> "\n")
-                                                                                                                                                                                    pure (globalSettings{outgroupIndex = fromJust outTaxonIndex, outGroupName = outTaxonName}, processedData, inSeedList)
-                                                                                                                                                                    else
-                                                                                                                                                                        if head commandList == "partitioncharacter"
-                                                                                                                                                                            then
-                                                                                                                                                                                let localPartitionChar = head optionList
-                                                                                                                                                                                in  if length localPartitionChar /= 1
-                                                                                                                                                                                        then
-                                                                                                                                                                                            errorWithoutStackTrace
-                                                                                                                                                                                                ("Error in 'set' command. Partitioncharacter '" <> show localPartitionChar <> "' must be a single character")
-                                                                                                                                                                                        else
-                                                                                                                                                                                            if localPartitionChar /= partitionCharacter globalSettings
-                                                                                                                                                                                                then do
-                                                                                                                                                                                                    logWith LogInfo ("PartitionCharacter set to '" <> head optionList <> "'" <> "\n")
-                                                                                                                                                                                                    pure (globalSettings{partitionCharacter = localPartitionChar}, processedData, inSeedList)
-                                                                                                                                                                                                else pure (globalSettings, processedData, inSeedList)
-                                                                                                                                                                            else
-                                                                                                                                                                                if head commandList == "reportnaivedata"
-                                                                                                                                                                                    then do
-                                                                                                                                                                                        let localMethod
-                                                                                                                                                                                                | (head optionList == "true") = True
-                                                                                                                                                                                                | (head optionList == "false") = False
-                                                                                                                                                                                                | otherwise =
-                                                                                                                                                                                                    errorWithoutStackTrace ("Error in 'set' command. NeportNaive  '" <> head optionList <> "' is not 'True' or 'False'")
-
-                                                                                                                                                                                        logWith LogInfo ("ReportNaiveData set to " <> show localMethod <> "\n")
-                                                                                                                                                                                        pure (globalSettings{reportNaiveData = localMethod}, processedData, inSeedList)
-                                                                                                                                                                                    else
-                                                                                                                                                                                        if head commandList == "rootcost"
-                                                                                                                                                                                            then do
-                                                                                                                                                                                                let localMethod
-                                                                                                                                                                                                        | (head optionList == "norootcost") = NoRootCost
-                                                                                                                                                                                                        | (head optionList == "w15") = Wheeler2015Root
-                                                                                                                                                                                                        | (head optionList == "pmdl") = PMDLRoot
-                                                                                                                                                                                                        | (head optionList == "ml") = MLRoot
-                                                                                                                                                                                                        | otherwise =
-                                                                                                                                                                                                            errorWithoutStackTrace ("Error in 'set' command. RootCost  '" <> head optionList <> "' is not 'NoRootCost', 'W15', or 'PMDL'")
-
-                                                                                                                                                                                                let lRootComplexity
-                                                                                                                                                                                                        | localMethod == NoRootCost = 0.0
-                                                                                                                                                                                                        | localMethod `elem` [Wheeler2015Root, PMDLRoot, MLRoot] = U.calculateW15RootCost processedData
-                                                                                                                                                                                                        | otherwise = error ("Root cost method not recognized: " <> show localMethod)
-
-                                                                                                                                                                                                logWith LogInfo ("RootCost set to " <> show localMethod <> " " <> show lRootComplexity <> " bits" <> "\n")
-                                                                                                                                                                                                pure (globalSettings{rootCost = localMethod, rootComplexity = lRootComplexity}, processedData, inSeedList)
-                                                                                                                                                                                            else
-                                                                                                                                                                                                if head commandList == "seed"
-                                                                                                                                                                                                    then
-                                                                                                                                                                                                        let localValue = readMaybe (head optionList) ∷ Maybe Int
-                                                                                                                                                                                                        in  if isNothing localValue
-                                                                                                                                                                                                                then error ("Set option 'seed' must be set to an integer value (e.g. seed:123): " <> head optionList)
-                                                                                                                                                                                                                else do
-                                                                                                                                                                                                                    logWith LogInfo ("Random Seed set to " <> head optionList <> "\n")
-                                                                                                                                                                                                                    pure (globalSettings{seed = fromJust localValue}, processedData, randomIntList (fromJust localValue))
-                                                                                                                                                                                                    else
-                                                                                                                                                                                                        if head commandList == "softwiredmethod"
-                                                                                                                                                                                                            then do
-                                                                                                                                                                                                                let localMethod
-                                                                                                                                                                                                                        | (head optionList == "naive") = Naive
-                                                                                                                                                                                                                        | (head optionList == "exhaustive") = Naive
-                                                                                                                                                                                                                        | (head optionList == "resolutioncache") = ResolutionCache
-                                                                                                                                                                                                                        | otherwise =
-                                                                                                                                                                                                                            errorWithoutStackTrace
-                                                                                                                                                                                                                                ("Error in 'set' command. SoftwiredMethod  '" <> head optionList <> "' is not 'Exhaustive' or 'ResolutionCache'")
-
-                                                                                                                                                                                                                logWith LogInfo ("SoftwiredMethod " <> show localMethod <> "\n")
-                                                                                                                                                                                                                pure (globalSettings{softWiredMethod = localMethod}, processedData, inSeedList)
-                                                                                                                                                                                                            else -- modify the use of Network Add heurisitcs in network optimization
-
-                                                                                                                                                                                                                if head commandList == "usenetaddheuristic"
-                                                                                                                                                                                                                    then do
-                                                                                                                                                                                                                        let localCriterion
-                                                                                                                                                                                                                                | (head optionList == "true") = True
-                                                                                                                                                                                                                                | (head optionList == "false") = False
-                                                                                                                                                                                                                                | otherwise =
-                                                                                                                                                                                                                                    errorWithoutStackTrace ("Error in 'set' command. UseNetAddHeuristic '" <> head optionList <> "' is not 'true' or 'false'")
-
-                                                                                                                                                                                                                        logWith LogInfo ("UseNetAddHeuristic set to " <> head optionList <> "\n")
-                                                                                                                                                                                                                        pure (globalSettings{useNetAddHeuristic = localCriterion}, processedData, inSeedList)
-                                                                                                                                                                                                                    else -- these not intended for users
-
-                                                                                                                                                                                                                        if head commandList == "jointhreshold"
-                                                                                                                                                                                                                            then
-                                                                                                                                                                                                                                let localValue = readMaybe (head optionList) ∷ Maybe Double
-                                                                                                                                                                                                                                in  if isNothing localValue
-                                                                                                                                                                                                                                        then error ("Set option 'joinThreshold' must be set to an double value >= 1.0 (e.g. joinThreshold:1.17): " <> head optionList)
-                                                                                                                                                                                                                                        else
-                                                                                                                                                                                                                                            if fromJust localValue < 1.0
-                                                                                                                                                                                                                                                then
-                                                                                                                                                                                                                                                    errorWithoutStackTrace
-                                                                                                                                                                                                                                                        ("Set option 'joinThreshold' must be set to a double value >= 1.0 (e.g. joinThreshold:1.17): " <> head optionList)
-                                                                                                                                                                                                                                                else do
-                                                                                                                                                                                                                                                    logWith LogInfo ("JoinThreshold set to " <> head optionList <> "\n")
-                                                                                                                                                                                                                                                    pure (globalSettings{unionThreshold = fromJust localValue}, processedData, inSeedList)
-                                                                                                                                                                                                                            else -- parallel strategy settings options
-
-                                                                                                                                                                                                                                if head commandList == "defparstrat"
-                                                                                                                                                                                                                                    then do
-                                                                                                                                                                                                                                        let localMethod
-                                                                                                                                                                                                                                                | (head optionList == "r0") = R0
-                                                                                                                                                                                                                                                | (head optionList == "rpar") = RPar
-                                                                                                                                                                                                                                                | (head optionList == "rseq") = RSeq
-                                                                                                                                                                                                                                                | (head optionList == "rdeepseq") = RDeepSeq
-                                                                                                                                                                                                                                                | otherwise =
-                                                                                                                                                                                                                                                    errorWithoutStackTrace
-                                                                                                                                                                                                                                                        ("Error in 'set' command. DefParStrat  '" <> head optionList <> "' is not 'r0', 'WrPar', 'rSeq', or 'rDeepSeq'" <> "\n")
-
-                                                                                                                                                                                                                                        logWith LogInfo ("DefParStrat set to " <> show localMethod <> "\n")
-                                                                                                                                                                                                                                        pure (globalSettings{defaultParStrat = localMethod}, processedData, inSeedList)
-                                                                                                                                                                                                                                    else
-                                                                                                                                                                                                                                        if head commandList == "lazyparstrat"
-                                                                                                                                                                                                                                            then do
-                                                                                                                                                                                                                                                let localMethod
-                                                                                                                                                                                                                                                        | (head optionList == "r0") = R0
-                                                                                                                                                                                                                                                        | (head optionList == "rpar") = RPar
-                                                                                                                                                                                                                                                        | (head optionList == "rseq") = RSeq
-                                                                                                                                                                                                                                                        | (head optionList == "rdeepseq") = RDeepSeq
-                                                                                                                                                                                                                                                        | otherwise =
-                                                                                                                                                                                                                                                            errorWithoutStackTrace
-                                                                                                                                                                                                                                                                ("Error in 'set' command. LazyParStrat  '" <> head optionList <> "' is not 'r0', 'WrPar', 'rSeq', or 'rDeepSeq'" <> "\n")
-
-                                                                                                                                                                                                                                                logWith LogInfo ("LazyParStrat set to " <> show localMethod <> "\n")
-                                                                                                                                                                                                                                                pure (globalSettings{lazyParStrat = localMethod}, processedData, inSeedList)
-                                                                                                                                                                                                                                            else
-                                                                                                                                                                                                                                                if head commandList == "strictparstrat"
-                                                                                                                                                                                                                                                    then do
-                                                                                                                                                                                                                                                        let localMethod
-                                                                                                                                                                                                                                                                | (head optionList == "r0") = R0
-                                                                                                                                                                                                                                                                | (head optionList == "rpar") = RPar
-                                                                                                                                                                                                                                                                | (head optionList == "rseq") = RSeq
-                                                                                                                                                                                                                                                                | (head optionList == "rdeepseq") = RDeepSeq
-                                                                                                                                                                                                                                                                | otherwise =
-                                                                                                                                                                                                                                                                    errorWithoutStackTrace
-                                                                                                                                                                                                                                                                        ("Error in 'set' command. StrictParStrat  '" <> head optionList <> "' is not 'r0', 'WrPar', 'rSeq', or 'rDeepSeq'" <> "\n")
-
-                                                                                                                                                                                                                                                        logWith LogInfo ("StrictParStrat set to " <> show localMethod <> "\n")
-                                                                                                                                                                                                                                                        pure (globalSettings{strictParStrat = localMethod}, processedData, inSeedList)
-                                                                                                                                                                                                                                                    else -- modify the use of implied alkignemnt in heuristics
-
-                                                                                                                                                                                                                                                        if head commandList == "useia"
-                                                                                                                                                                                                                                                            then do
-                                                                                                                                                                                                                                                                let localCriterion
-                                                                                                                                                                                                                                                                        | (head optionList == "true") = True
-                                                                                                                                                                                                                                                                        | (head optionList == "false") = False
-                                                                                                                                                                                                                                                                        | otherwise = errorWithoutStackTrace ("Error in 'set' command. UseIA '" <> head optionList <> "' is not 'true' or 'false'")
-
-                                                                                                                                                                                                                                                                logWith LogInfo ("UseIA set to " <> head optionList <> "\n")
-                                                                                                                                                                                                                                                                pure (globalSettings{useIA = localCriterion}, processedData, inSeedList)
-                                                                                                                                                                                                                                                            else do
-                                                                                                                                                                                                                                                                logWith LogInfo ("Warning: Unrecognized/missing 'set' option in " <> show argList <> "\n")
-                                                                                                                                                                                                                                                                pure (globalSettings, processedData, inSeedList)
-
-
-{- | reportCommand takes report options, current data and graphs and returns a
-(potentially large) String to print and the channel to print it to
-and write mode overwrite/append
-if global settings reportNaiveData is True then need to rediagnose graph with processed data since
-naiveData was sent to command and will not match what is in the optimized graphs
+    in  do
+            when (not checkCommandList) . failWithPhase Parsing $
+                "Unrecognized command in 'set': " <> show argList
+
+            when (length commandList > 1 || length optionList > 1) . failWithPhase Parsing $
+                "Set option error: can only have one set argument for each command: " <> show (commandList, optionList)
+
+            -- early extraction of partition character and bc2-gt64 follows from null inputs
+            -- this due to not having all info required for all global settings,
+            -- so options restricted and repeated
+            -- needs to be fixed to be more clear and clean
+            case inSeedList of
+                [] → case head commandList of
+                    "partitioncharacter" → case head optionList of
+                        localPartitionChar@[x] →
+                            do
+                                logWith LogInfo $ "PartitionCharacter set to '" <> localPartitionChar <> "'\n"
+                                let x = globalSettings{partitionCharacter = localPartitionChar}
+                                pure (x, processedData, inSeedList)
+                        val →
+                            failWithPhase Parsing $
+                                "Error in 'set' command. Partitioncharacter '" <> val <> "' must be a single character\n"
+                    {--}
+
+                    "missingthreshold" → case readMaybe (head optionList) ∷ Maybe Int of
+                        Nothing →
+                            failWithPhase Parsing $
+                                "Set option 'missingThreshold' must be set to an integer value (e.g. missingThreshold:50): " <> head optionList
+                        Just val
+                            | val < 0 || 100 < val →
+                                failWithPhase Parsing $
+                                    "Set option 'missingThreshold' must be set to an integer value between 0 and 100: " <> head optionList
+                        Just val → do
+                            logWith LogInfo $ "MissingThreshold set to " <> head optionList
+                            pure (globalSettings{missingThreshold = val}, processedData, inSeedList)
+
+                    -- sets root cost as well-- need in both places--one to process data and one to
+                    -- keep in current global
+                    "criterion" → do
+                        localCriterion ← case head optionList of
+                            "parsimony" → pure Parsimony
+                            "pmdl" → pure PMDL
+                            "si" → pure SI
+                            "mapa" → pure MAPA
+                            "ncm" → pure NCM
+                            val →
+                                failWithPhase Parsing $
+                                    "Error in 'set' command. Criterion '" <> val <> "' is not 'parsimony', 'ml', or 'pmdl'"
+
+                        -- create lazy list of graph complexity indexed by number of network nodes--need leaf number for base tree complexity
+                        (lGraphComplexityList, lRootComplexity) ← case localCriterion of
+                            NCM
+                                | origProcessedData /= emptyProcessedData →
+                                    pure
+                                        (IL.repeat (0.0, 0.0), U.calculateNCMRootCost origProcessedData)
+                            NCM →
+                                pure
+                                    (IL.repeat (0.0, 0.0), U.calculateNCMRootCost processedData)
+                            Parsimony → pure $ (IL.repeat (0.0, 0.0), 0.0)
+                            val
+                                | val `elem` [PMDL, SI, MAPA] →
+                                    pure $
+                                        (U.calculateGraphComplexity &&& U.calculateW15RootCost) processedData
+                            val → failWithPhase Parsing $ "Optimality criterion not recognized: " <> show val
+
+                        let lGraphFactor
+                                | localCriterion `elem` [PMDL, SI, MAPA] = PMDLGraph
+                                | otherwise = graphFactor globalSettings
+
+                        logWith LogInfo $ case localCriterion of
+                            NCM → unwords ["Optimality criterion set to", show NCM, "in -log (base 10) likelihood units"]
+                            val
+                                | val `elem` [PMDL, SI] →
+                                    unwords ["Optimality criterion set to", show val, "Tree Complexity =", show . fst $ IL.head lGraphComplexityList, "bits"]
+                            val → "Optimality criterion set to " <> show val
+
+                        pure $
+                            ( globalSettings
+                                { optimalityCriterion = localCriterion
+                                , graphComplexityList = lGraphComplexityList
+                                , rootComplexity = lRootComplexity
+                                , graphFactor = lGraphFactor
+                                }
+                            , processedData
+                            , inSeedList
+                            )
+                    "bc2" →
+                        let noChangeString = takeWhile (/= ',') $ filter (`notElem` ['(', ')']) $ head optionList
+                            noChangeMaybe = readMaybe noChangeString ∷ Maybe Double
+                            changeString = tail $ dropWhile (/= ',') $ filter (`notElem` ['(', ')']) $ head optionList
+                            changeMaybe = readMaybe changeString ∷ Maybe Double
+                        in  do
+                                when (length commandList /= length optionList) . failWithPhase Parsing $
+                                    "Set option error: number of values and options do not match:" <> show (commandList, optionList)
+                                when (null $ head optionList) . failWithPhase Parsing $
+                                    "Set option 'bc2' must be set to a pair of double values in parens, separated by a comma (e.g. bc2:(0.1, 1.1): no values found "
+                                when (',' `notElem` head optionList) . failWithPhase Parsing $
+                                    "Set option 'bc2' must be set to a pair of double values in parens, separated by a comma (e.g. bc2:(0.1, 1.1): no comma found "
+                                case liftA2 (,) noChangeMaybe changeMaybe of
+                                    Nothing →
+                                        failWithPhase Parsing $
+                                            "Set option 'bc2' must be set to a pair of double values in parens, separated by a comma (e.g. bc2:(0.1, 1.1): "
+                                                <> head optionList
+                                    Just val@(noChangeValue, changeValue) → do
+                                        when (bc2 globalSettings /= val) . logWith LogInfo $
+                                            "bit cost 2 state set to " <> show val
+                                        pure (globalSettings{bc2 = val}, processedData, inSeedList)
+                    "bc4" →
+                        let noChangeString = takeWhile (/= ',') $ filter (`notElem` ['(', ')']) $ head optionList
+                            noChangeMaybe = readMaybe noChangeString ∷ Maybe Double
+                            changeString = tail $ dropWhile (/= ',') $ filter (`notElem` ['(', ')']) $ head optionList
+                            changeMaybe = readMaybe changeString ∷ Maybe Double
+                        in  do
+                                when (length commandList /= length optionList) . failWithPhase Parsing $
+                                    "Set option error: number of values and options do not match:" <> show (commandList, optionList)
+                                when (null $ head optionList) . failWithPhase Parsing $
+                                    "Set option 'bc4' must be set to a pair of double values in parens, separated by a comma (e.g. bc4:(0.1, 1.1): no values found "
+                                when (',' `notElem` head optionList) . failWithPhase Parsing $
+                                    "Set option 'bc4' must be set to a pair of double values in parens, separated by a comma (e.g. bc4:(0.1, 1.1): no comma found "
+                                case liftA2 (,) noChangeMaybe changeMaybe of
+                                    Nothing →
+                                        failWithPhase Parsing $
+                                            "Set option 'bc4' must be set to a pair of double values in parens, separated by a comma (e.g. bc4:(0.1, 1.1): "
+                                                <> head optionList
+                                    Just val@(noChangeValue, changeValue) → do
+                                        when (bc4 globalSettings /= val) . logWith LogInfo $
+                                            "bit cost 4 state set to " <> show val
+                                        pure (globalSettings{bc4 = val}, processedData, inSeedList)
+                    "bc5" →
+                        let noChangeString = takeWhile (/= ',') $ filter (`notElem` ['(', ')']) $ head optionList
+                            noChangeMaybe = readMaybe noChangeString ∷ Maybe Double
+                            changeString = tail $ dropWhile (/= ',') $ filter (`notElem` ['(', ')']) $ head optionList
+                            changeMaybe = readMaybe changeString ∷ Maybe Double
+                        in  do
+                                when (length commandList /= length optionList) . failWithPhase Parsing $
+                                    "Set option error: number of values and options do not match:" <> show (commandList, optionList)
+                                when (null $ head optionList) . failWithPhase Parsing $
+                                    "Set option 'bc5' must be set to a pair of double values in parens, separated by a comma (e.g. bc5:(0.1, 1.1): no values found "
+                                when (',' `notElem` head optionList) . failWithPhase Parsing $
+                                    "Set option 'bc5' must be set to a pair of double values in parens, separated by a comma (e.g. bc5:(0.1, 1.1): no comma found "
+                                case liftA2 (,) noChangeMaybe changeMaybe of
+                                    Nothing →
+                                        failWithPhase Parsing $
+                                            "Set option 'bc5' must be set to a pair of double values in parens, separated by a comma (e.g. bc5:(0.1, 1.1): "
+                                                <> head optionList
+                                    Just val@(noChangeValue, changeValue) → do
+                                        when (bc5 globalSettings /= val) . logWith LogInfo $
+                                            "bit cost 5 state set to " <> show val
+                                        pure (globalSettings{bc5 = val}, processedData, inSeedList)
+                    "bc8" →
+                        let noChangeString = takeWhile (/= ',') $ filter (`notElem` ['(', ')']) $ head optionList
+                            noChangeMaybe = readMaybe noChangeString ∷ Maybe Double
+                            changeString = tail $ dropWhile (/= ',') $ filter (`notElem` ['(', ')']) $ head optionList
+                            changeMaybe = readMaybe changeString ∷ Maybe Double
+                        in  do
+                                when (length commandList /= length optionList) . failWithPhase Parsing $
+                                    "Set option error: number of values and options do not match:" <> show (commandList, optionList)
+                                when (null $ head optionList) . failWithPhase Parsing $
+                                    "Set option 'bc8' must be set to a pair of double values in parens, separated by a comma (e.g. bc8:(0.1, 1.1): no values found "
+                                when (',' `notElem` head optionList) . failWithPhase Parsing $
+                                    "Set option 'bc8' must be set to a pair of double values in parens, separated by a comma (e.g. bc8:(0.1, 1.1): no comma found "
+                                case liftA2 (,) noChangeMaybe changeMaybe of
+                                    Nothing →
+                                        failWithPhase Parsing $
+                                            "Set option 'bc8' must be set to a pair of double values in parens, separated by a comma (e.g. bc8:(0.1, 1.1): "
+                                                <> head optionList
+                                    Just val@(noChangeValue, changeValue) → do
+                                        when (bc8 globalSettings /= val) . logWith LogInfo $
+                                            "bit cost 8 state set to " <> show val
+                                        pure (globalSettings{bc8 = val}, processedData, inSeedList)
+                    "bc64" →
+                        let noChangeString = takeWhile (/= ',') $ filter (`notElem` ['(', ')']) $ head optionList
+                            noChangeMaybe = readMaybe noChangeString ∷ Maybe Double
+                            changeString = tail $ dropWhile (/= ',') $ filter (`notElem` ['(', ')']) $ head optionList
+                            changeMaybe = readMaybe changeString ∷ Maybe Double
+                        in  do
+                                when (length commandList /= length optionList) . failWithPhase Parsing $
+                                    "Set option error: number of values and options do not match:" <> show (commandList, optionList)
+                                when (null $ head optionList) . failWithPhase Parsing $
+                                    "Set option 'bc64' must be set to a pair of double values in parens, separated by a comma (e.g. bc64:(0.1, 1.1): no values found "
+                                when (',' `notElem` head optionList) . failWithPhase Parsing $
+                                    "Set option 'bc64' must be set to a pair of double values in parens, separated by a comma (e.g. bc64:(0.1, 1.1): no comma found "
+                                case liftA2 (,) noChangeMaybe changeMaybe of
+                                    Nothing →
+                                        failWithPhase Parsing $
+                                            "Set option 'bc64' must be set to a pair of double values in parens, separated by a comma (e.g. bc64:(0.1, 1.1): "
+                                                <> head optionList
+                                    Just val@(noChangeValue, changeValue) → do
+                                        when (bc64 globalSettings /= val) . logWith LogInfo $
+                                            "bit cost 64 state set to " <> show val
+                                        pure (globalSettings{bc64 = val}, processedData, inSeedList)
+                    "bcgt64" →
+                        let noChangeString = takeWhile (/= ',') $ filter (`notElem` ['(', ')']) $ head optionList
+                            noChangeMaybe = readMaybe noChangeString ∷ Maybe Double
+                            changeString = tail $ dropWhile (/= ',') $ filter (`notElem` ['(', ')']) $ head optionList
+                            changeMaybe = readMaybe changeString ∷ Maybe Double
+                        in  do
+                                when (length commandList /= length optionList) . failWithPhase Parsing $
+                                    "Set option error: number of values and options do not match:" <> show (commandList, optionList)
+                                when (null $ head optionList) . failWithPhase Parsing $
+                                    "Set option 'bcgt64' must be set to a pair of double values in parens, separated by a comma (e.g. bcgt64:(0.1, 1.1): no values found "
+                                when (',' `notElem` head optionList) . failWithPhase Parsing $
+                                    "Set option 'bcgt64' must be set to a pair of double values in parens, separated by a comma (e.g. bcgt64:(0.1, 1.1): no comma found "
+                                case liftA2 (,) noChangeMaybe changeMaybe of
+                                    Nothing →
+                                        failWithPhase Parsing $
+                                            "Set option 'bcgt64' must be set to a pair of double values in parens, separated by a comma (e.g. bcgt64:(0.1, 1.1): "
+                                                <> head optionList
+                                    Just val@(noChangeValue, changeValue) → do
+                                        when (bcgt64 globalSettings /= val) . logWith LogInfo $
+                                            "bit cost > 64 state set to " <> show val
+                                        pure (globalSettings{bcgt64 = val}, processedData, inSeedList)
+
+                    -- partition character to reset
+                    "bcgt64" → pure (globalSettings, processedData, inSeedList)
+                -- =-=-=-=-=-=-=-=-=-=-=-=-=
+                -- =                       =
+                -- = regular command stuff =
+                -- = not initial at start  =
+                -- =                       =
+                -- =-=-=-=-=-=-=-=-=-=-=-=-=
+                seed : otherSeeds → case head commandList of
+                    "bc2" →
+                        let noChangeString = takeWhile (/= ',') $ filter (`notElem` ['(', ')']) $ head optionList
+                            noChangeMaybe = readMaybe noChangeString ∷ Maybe Double
+                            changeString = tail $ dropWhile (/= ',') $ filter (`notElem` ['(', ')']) $ head optionList
+                            changeMaybe = readMaybe changeString ∷ Maybe Double
+                        in  do
+                                when (length commandList /= length optionList) . failWithPhase Parsing $
+                                    "Set option error: number of values and options do not match:" <> show (commandList, optionList)
+                                when (null $ head optionList) . failWithPhase Parsing $
+                                    "Set option 'bc2' must be set to a pair of double values in parens, separated by a comma (e.g. bc2:(0.1, 1.1): no values found "
+                                when (',' `notElem` head optionList) . failWithPhase Parsing $
+                                    "Set option 'bc2' must be set to a pair of double values in parens, separated by a comma (e.g. bc2:(0.1, 1.1): no comma found "
+                                case liftA2 (,) noChangeMaybe changeMaybe of
+                                    Nothing →
+                                        failWithPhase Parsing $
+                                            "Set option 'bc2' must be set to a pair of double values in parens, separated by a comma (e.g. bc2:(0.1, 1.1): "
+                                                <> head optionList
+                                    Just val@(noChangeValue, changeValue) → do
+                                        when (bc2 globalSettings /= val) . logWith LogInfo $
+                                            "bit cost 2 state set to " <> show val
+                                        pure (globalSettings{bc2 = val}, processedData, inSeedList)
+                    "bc4" →
+                        let noChangeString = takeWhile (/= ',') $ filter (`notElem` ['(', ')']) $ head optionList
+                            noChangeMaybe = readMaybe noChangeString ∷ Maybe Double
+                            changeString = tail $ dropWhile (/= ',') $ filter (`notElem` ['(', ')']) $ head optionList
+                            changeMaybe = readMaybe changeString ∷ Maybe Double
+                        in  do
+                                when (length commandList /= length optionList) . failWithPhase Parsing $
+                                    "Set option error: number of values and options do not match:" <> show (commandList, optionList)
+                                when (null $ head optionList) . failWithPhase Parsing $
+                                    "Set option 'bc4' must be set to a pair of double values in parens, separated by a comma (e.g. bc4:(0.1, 1.1): no values found "
+                                when (',' `notElem` head optionList) . failWithPhase Parsing $
+                                    "Set option 'bc4' must be set to a pair of double values in parens, separated by a comma (e.g. bc4:(0.1, 1.1): no comma found "
+                                case liftA2 (,) noChangeMaybe changeMaybe of
+                                    Nothing →
+                                        failWithPhase Parsing $
+                                            "Set option 'bc4' must be set to a pair of double values in parens, separated by a comma (e.g. bc4:(0.1, 1.1): "
+                                                <> head optionList
+                                    Just val@(noChangeValue, changeValue) → do
+                                        when (bc4 globalSettings /= val) . logWith LogInfo $
+                                            "bit cost 4 state set to " <> show val
+                                        pure (globalSettings{bc4 = val}, processedData, inSeedList)
+                    "bc5" →
+                        let noChangeString = takeWhile (/= ',') $ filter (`notElem` ['(', ')']) $ head optionList
+                            noChangeMaybe = readMaybe noChangeString ∷ Maybe Double
+                            changeString = tail $ dropWhile (/= ',') $ filter (`notElem` ['(', ')']) $ head optionList
+                            changeMaybe = readMaybe changeString ∷ Maybe Double
+                        in  do
+                                when (length commandList /= length optionList) . failWithPhase Parsing $
+                                    "Set option error: number of values and options do not match:" <> show (commandList, optionList)
+                                when (null $ head optionList) . failWithPhase Parsing $
+                                    "Set option 'bc5' must be set to a pair of double values in parens, separated by a comma (e.g. bc5:(0.1, 1.1): no values found "
+                                when (',' `notElem` head optionList) . failWithPhase Parsing $
+                                    "Set option 'bc5' must be set to a pair of double values in parens, separated by a comma (e.g. bc5:(0.1, 1.1): no comma found "
+                                case liftA2 (,) noChangeMaybe changeMaybe of
+                                    Nothing →
+                                        failWithPhase Parsing $
+                                            "Set option 'bc5' must be set to a pair of double values in parens, separated by a comma (e.g. bc5:(0.1, 1.1): "
+                                                <> head optionList
+                                    Just val@(noChangeValue, changeValue) → do
+                                        when (bc5 globalSettings /= val) . logWith LogInfo $
+                                            "bit cost 5 state set to " <> show val
+                                        pure (globalSettings{bc5 = val}, processedData, inSeedList)
+                    "bc8" →
+                        let noChangeString = takeWhile (/= ',') $ filter (`notElem` ['(', ')']) $ head optionList
+                            noChangeMaybe = readMaybe noChangeString ∷ Maybe Double
+                            changeString = tail $ dropWhile (/= ',') $ filter (`notElem` ['(', ')']) $ head optionList
+                            changeMaybe = readMaybe changeString ∷ Maybe Double
+                        in  do
+                                when (length commandList /= length optionList) . failWithPhase Parsing $
+                                    "Set option error: number of values and options do not match:" <> show (commandList, optionList)
+                                when (null $ head optionList) . failWithPhase Parsing $
+                                    "Set option 'bc8' must be set to a pair of double values in parens, separated by a comma (e.g. bc8:(0.1, 1.1): no values found "
+                                when (',' `notElem` head optionList) . failWithPhase Parsing $
+                                    "Set option 'bc8' must be set to a pair of double values in parens, separated by a comma (e.g. bc8:(0.1, 1.1): no comma found "
+                                case liftA2 (,) noChangeMaybe changeMaybe of
+                                    Nothing →
+                                        failWithPhase Parsing $
+                                            "Set option 'bc8' must be set to a pair of double values in parens, separated by a comma (e.g. bc8:(0.1, 1.1): "
+                                                <> head optionList
+                                    Just val@(noChangeValue, changeValue) → do
+                                        when (bc8 globalSettings /= val) . logWith LogInfo $
+                                            "bit cost 8 state set to " <> show val
+                                        pure (globalSettings{bc8 = val}, processedData, inSeedList)
+                    "bc64" →
+                        let noChangeString = takeWhile (/= ',') $ filter (`notElem` ['(', ')']) $ head optionList
+                            noChangeMaybe = readMaybe noChangeString ∷ Maybe Double
+                            changeString = tail $ dropWhile (/= ',') $ filter (`notElem` ['(', ')']) $ head optionList
+                            changeMaybe = readMaybe changeString ∷ Maybe Double
+                        in  do
+                                when (length commandList /= length optionList) . failWithPhase Parsing $
+                                    "Set option error: number of values and options do not match:" <> show (commandList, optionList)
+                                when (null $ head optionList) . failWithPhase Parsing $
+                                    "Set option 'bc64' must be set to a pair of double values in parens, separated by a comma (e.g. bc64:(0.1, 1.1): no values found "
+                                when (',' `notElem` head optionList) . failWithPhase Parsing $
+                                    "Set option 'bc64' must be set to a pair of double values in parens, separated by a comma (e.g. bc64:(0.1, 1.1): no comma found "
+                                case liftA2 (,) noChangeMaybe changeMaybe of
+                                    Nothing →
+                                        failWithPhase Parsing $
+                                            "Set option 'bc64' must be set to a pair of double values in parens, separated by a comma (e.g. bc64:(0.1, 1.1): "
+                                                <> head optionList
+                                    Just val@(noChangeValue, changeValue) → do
+                                        when (bc64 globalSettings /= val) . logWith LogInfo $
+                                            "bit cost 64 state set to " <> show val
+                                        pure (globalSettings{bc64 = val}, processedData, inSeedList)
+                    "bcgt64" →
+                        let noChangeString = takeWhile (/= ',') $ filter (`notElem` ['(', ')']) $ head optionList
+                            noChangeMaybe = readMaybe noChangeString ∷ Maybe Double
+                            changeString = tail $ dropWhile (/= ',') $ filter (`notElem` ['(', ')']) $ head optionList
+                            changeMaybe = readMaybe changeString ∷ Maybe Double
+                        in  do
+                                when (length commandList /= length optionList) . failWithPhase Parsing $
+                                    "Set option error: number of values and options do not match:" <> show (commandList, optionList)
+                                when (null $ head optionList) . failWithPhase Parsing $
+                                    "Set option 'bcgt64' must be set to a pair of double values in parens, separated by a comma (e.g. bcgt64:(0.1, 1.1): no values found "
+                                when (',' `notElem` head optionList) . failWithPhase Parsing $
+                                    "Set option 'bcgt64' must be set to a pair of double values in parens, separated by a comma (e.g. bcgt64:(0.1, 1.1): no comma found "
+                                case liftA2 (,) noChangeMaybe changeMaybe of
+                                    Nothing →
+                                        failWithPhase Parsing $
+                                            "Set option 'bcgt64' must be set to a pair of double values in parens, separated by a comma (e.g. bcgt64:(0.1, 1.1): "
+                                                <> head optionList
+                                    Just val@(noChangeValue, changeValue) → do
+                                        when (bcgt64 globalSettings /= val) . logWith LogInfo $
+                                            "bit cost > 64 state set to " <> show val
+                                        pure (globalSettings{bcgt64 = val}, processedData, inSeedList)
+
+                    -- processed above, but need here since put in different value
+                    "criterion" → do
+                        localCriterion ← case head optionList of
+                            "parsimony" → pure Parsimony
+                            "pmdl" → pure PMDL
+                            "si" → pure SI
+                            "mapa" → pure MAPA
+                            "ncm" → pure NCM
+                            val →
+                                failWithPhase Parsing $
+                                    "Error in 'set' command. Criterion '" <> val <> "' is not 'parsimony', 'ml', or 'pmdl'"
+
+                        -- create lazy list of graph complexity indexed by number of network nodes--need leaf number for base tree complexity
+                        (lGraphComplexityList, lRootComplexity) ← case localCriterion of
+                            NCM
+                                | origProcessedData /= emptyProcessedData →
+                                    pure
+                                        (IL.repeat (0.0, 0.0), U.calculateNCMRootCost origProcessedData)
+                            NCM →
+                                pure
+                                    (IL.repeat (0.0, 0.0), U.calculateNCMRootCost processedData)
+                            Parsimony → pure $ (IL.repeat (0.0, 0.0), 0.0)
+                            val
+                                | val `elem` [PMDL, SI, MAPA] →
+                                    pure $
+                                        (U.calculateGraphComplexity &&& U.calculateW15RootCost) processedData
+                            val → failWithPhase Parsing $ "Optimality criterion not recognized: " <> show val
+
+                        let lGraphFactor
+                                | localCriterion `elem` [PMDL, SI, MAPA] = PMDLGraph
+                                | otherwise = graphFactor globalSettings
+
+                        logWith LogInfo $ case localCriterion of
+                            NCM → unwords ["Optimality criterion set to", show NCM, "in -log (base 10) likelihood units"]
+                            val
+                                | val `elem` [PMDL, SI] →
+                                    unwords ["Optimality criterion set to", show val, "Tree Complexity =", show . fst $ IL.head lGraphComplexityList, "bits"]
+                            val → "Optimality criterion set to " <> show val
+
+                        pure $
+                            ( globalSettings
+                                { optimalityCriterion = localCriterion
+                                , graphComplexityList = lGraphComplexityList
+                                , rootComplexity = lRootComplexity
+                                , graphFactor = lGraphFactor
+                                }
+                            , processedData
+                            , inSeedList
+                            )
+
+                    -- modify the behavior of resolutionCache softwired optimization
+                    "compressresolutions" → do
+                        localCriterion ← case toLower <$> head optionList of
+                            "true" → pure True
+                            "false" → pure False
+                            val →
+                                failWithPhase Parsing $
+                                    "Error in 'set' command. CompressResolutions '" <> val <> "' is not 'true' or 'false'"
+                        logWith LogInfo $ "CompressResolutions set to " <> show localCriterion
+                        pure (globalSettings{compressResolutions = localCriterion}, processedData, inSeedList)
+
+                    -- this not intended to be for users
+                    "dynamicepsilon" → case readMaybe (head optionList) ∷ Maybe Double of
+                        Nothing →
+                            failWithPhase Parsing $
+                                "Set option 'dynamicEpsilon' must be set to a double value >= 0.0 (e.g. dynamicepsilon:0.02): " <> head optionList
+                        Just val
+                            | val < 0.0 →
+                                failWithPhase Parsing $
+                                    "Set option 'dynamicEpsilon' must be set to a double value >= 0.0 (e.g. dynamicepsilon:0.02): " <> show val
+                        Just localValue → do
+                            logWith LogInfo $ "Dynamic Epsilon factor set to " <> head optionList
+                            pure (globalSettings{dynamicEpsilon = 1.0 + (localValue * fractionDynamic globalSettings)}, processedData, inSeedList)
+                    "finalassignment" → do
+                        localMethod ← case head optionList of
+                            "do" → pure DirectOptimization
+                            "directoptimization" → pure DirectOptimization
+                            "ia" → pure ImpliedAlignment
+                            "impliedalignment" → pure ImpliedAlignment
+                            _ →
+                                failWithPhase Parsing $
+                                    "Error in 'set' command. FinalAssignment  '"
+                                        <> head optionList
+                                        <> "' is not 'DirectOptimization (DO)' or 'ImpliedAlignment (IA)'"
+
+                        when (graphType globalSettings == Tree) . logWith LogInfo $
+                            "FinalAssignment set to " <> show localMethod
+
+                        if (graphType globalSettings == Tree || localMethod == DirectOptimization)
+                            then pure (globalSettings{finalAssignment = localMethod}, processedData, inSeedList)
+                            else do
+                                logWith LogInfo "FinalAssignment set to DO (ignoring IA option) for non-Tree graphs"
+                                pure (globalSettings{finalAssignment = DirectOptimization}, processedData, inSeedList)
+                    "graphfactor" → do
+                        localMethod ← case toLower <$> head optionList of
+                            "nopenalty" → pure NoNetworkPenalty
+                            "w15" → pure Wheeler2015Network
+                            "w23" → pure Wheeler2023Network
+                            "pmdl" → pure PMDLGraph
+                            val →
+                                failWithPhase Parsing $
+                                    "Error in 'set' command. GraphFactor  '" <> val <> "' is not 'NoPenalty', 'W15', 'W23', or 'PMDL'"
+                        logWith LogInfo $ "GraphFactor set to " <> show localMethod
+                        pure (globalSettings{graphFactor = localMethod}, processedData, inSeedList)
+                    "graphssteepest" → case readMaybe (head optionList) ∷ Maybe Int of
+                        Nothing →
+                            failWithPhase Parsing $
+                                "Set option 'graphsSteepest' must be set to an integer value (e.g. graphsSteepest:5): " <> head optionList
+                        Just localValue → do
+                            logWith LogInfo $ "GraphsStreepest set to " <> show localValue
+                            pure (globalSettings{graphsSteepest = localValue}, processedData, inSeedList)
+                    "graphtype" → do
+                        localGraphType ← case head optionList of
+                            "tree" → pure Tree
+                            "softwired" → pure SoftWired
+                            "hardwired" → pure HardWired
+                            val →
+                                failWithPhase Parsing $
+                                    "Error in 'set' command. Graphtype '" <> val <> "' is not 'tree', 'hardwired', or 'softwired'"
+
+                        let netPenalty = case localGraphType of
+                                HardWired → NoNetworkPenalty
+                                _ → graphFactor globalSettings
+
+                        let settingResult = case localGraphType of
+                                Tree → globalSettings{graphType = localGraphType}
+                                _ →
+                                    globalSettings
+                                        { graphType = localGraphType
+                                        , finalAssignment = DirectOptimization
+                                        , graphFactor = netPenalty
+                                        }
+                        when (localGraphType /= Tree) $
+                            logWith LogInfo $
+                                unwords
+                                    ["Graphtype set to", show localGraphType, "with graph factor NoPenalty and final assignment to DO"]
+
+                        pure (settingResult, processedData, inSeedList)
+
+                    -- In first to do stuff above also
+                    "missingthreshold" → case readMaybe (head optionList) ∷ Maybe Int of
+                        Nothing →
+                            failWithPhase Parsing $
+                                "Set option 'missingThreshold' must be set to an integer value (e.g. missingThreshold:50): " <> head optionList
+                        Just localValue | localValue == missingThreshold globalSettings → pure (globalSettings, processedData, inSeedList)
+                        Just localValue → do
+                            logWith LogWarn $ "MissingThreshold set to " <> show localValue
+                            pure (globalSettings{missingThreshold = localValue}, processedData, inSeedList)
+                    "modelcomplexity" → case readMaybe (head optionList) ∷ Maybe Double of
+                        Nothing →
+                            failWithPhase Parsing $
+                                "Set option 'modelComplexity' must be set to a double value (e.g. modelComplexity:123.456): " <> head optionList
+                        Just localValue → do
+                            logWith LogInfo $ "Model Complexity set to " <> head optionList
+                            pure (globalSettings{modelComplexity = localValue}, processedData, inSeedList)
+
+                    -- modify the behavior of rerooting character trees for all graph types
+                    "multitraverse" → do
+                        localCriterion ← case toLower <$> head optionList of
+                            "true" → pure True
+                            "false" → pure False
+                            _ →
+                                failWithPhase Parsing $
+                                    "Error in 'set' command. MultiTraverse '" <> head optionList <> "' is not 'true' or 'false'"
+                        logWith LogInfo $ "MultiTraverse set to " <> show localCriterion
+                        pure (globalSettings{multiTraverseCharacters = localCriterion}, processedData, inSeedList)
+                    "outgroup" →
+                        let outTaxonName = T.pack $ filter (/= '"') $ head $ filter (/= "") $ fmap snd argList
+                        in  case V.elemIndex outTaxonName leafNameVect of
+                                Nothing →
+                                    failWithPhase Parsing $
+                                        unwords
+                                            ["Error in 'set' command. Out-taxon", T.unpack outTaxonName, "not found in input leaf list", show $ T.unpack <$> leafNameVect]
+                                Just outTaxonIndex → do
+                                    logWith LogInfo $ "Outgroup set to " <> T.unpack outTaxonName
+                                    pure (globalSettings{outgroupIndex = outTaxonIndex, outGroupName = outTaxonName}, processedData, inSeedList)
+                    "partitioncharacter" → case head optionList of
+                        localPartitionChar@[_] → do
+                            when (localPartitionChar /= partitionCharacter globalSettings) . logWith LogInfo $
+                                "PartitionCharacter set to '" <> head optionList <> "'"
+                            pure (globalSettings{partitionCharacter = localPartitionChar}, processedData, inSeedList)
+                        val →
+                            failWithPhase Parsing $
+                                "Error in 'set' command. Partitioncharacter '" <> val <> "' must be a single character"
+                    "reportnaivedata" → do
+                        localMethod ← case toLower <$> head optionList of
+                            "true" → pure True
+                            "false" → pure False
+                            val → failWithPhase Parsing $ "Error in 'set' command. NeportNaive  '" <> val <> "' is not 'True' or 'False'"
+                        logWith LogInfo $ "ReportNaiveData set to " <> show localMethod
+                        pure (globalSettings{reportNaiveData = localMethod}, processedData, inSeedList)
+                    "rootcost" → do
+                        localMethod ← case toLower <$> head optionList of
+                            "norootcost" → pure NoRootCost
+                            "w15" → pure Wheeler2015Root
+                            "pmdl" → pure PMDLRoot
+                            "ml" → pure MLRoot
+                            val → failWithPhase Parsing $ "Error in 'set' command. RootCost '" <> val <> "' is not 'NoRootCost', 'W15', or 'PMDL'"
+                        lRootComplexity ← case localMethod of
+                            NoRootCost → pure 0.0
+                            val | val `elem` [Wheeler2015Root, PMDLRoot, MLRoot] → pure $ U.calculateW15RootCost processedData
+                            val → failWithPhase Parsing $ "Error in 'set' command. No determined root complexity of '" <> show val <> "'"
+
+                        logWith LogInfo $
+                            unwords
+                                ["RootCost set to", show localMethod, show lRootComplexity, "bits"]
+
+                        pure (globalSettings{rootCost = localMethod, rootComplexity = lRootComplexity}, processedData, inSeedList)
+                    "seed" → case readMaybe (head optionList) ∷ Maybe Int of
+                        Nothing →
+                            failWithPhase Parsing $
+                                "Set option 'seed' must be set to an integer value (e.g. seed:123): " <> head optionList
+                        Just localValue → do
+                            logWith LogInfo $ "Random Seed set to " <> head optionList
+                            pure (globalSettings{seed = localValue}, processedData, randomIntList localValue)
+                    "softwiredmethod" → do
+                        localMethod ← case toLower <$> head optionList of
+                            "naive" → pure Naive
+                            "exhaustive" → pure Naive
+                            "resolutioncache" → pure ResolutionCache
+                            val →
+                                failWithPhase Parsing $
+                                    "Error in 'set' command. SoftwiredMethod  '" <> val <> "' is not 'Exhaustive' or 'ResolutionCache'"
+                        logWith LogInfo $ "SoftwiredMethod " <> show localMethod
+                        pure (globalSettings{softWiredMethod = localMethod}, processedData, inSeedList)
+
+                    -- modify the use of Network Add heurisitcs in network optimization
+                    "usenetaddheuristic" → do
+                        localCriterion ← case toLower <$> head optionList of
+                            "true" → pure True
+                            "false" → pure False
+                            val →
+                                failWithPhase Parsing $
+                                    "Error in 'set' command. UseNetAddHeuristic '" <> val <> "' is not 'true' or 'false'"
+                        logWith LogInfo $ "UseNetAddHeuristic set to " <> show localCriterion
+                        pure (globalSettings{useNetAddHeuristic = localCriterion}, processedData, inSeedList)
+
+                    -- these not intended for users
+                    "jointhreshold" → case readMaybe (head optionList) ∷ Maybe Double of
+                        Nothing →
+                            failWithPhase Parsing $
+                                "Set option 'joinThreshold' must be set to an double value >= 1.0 (e.g. joinThreshold:1.17): " <> head optionList
+                        Just localValue
+                            | localValue < 1.0 →
+                                failWithPhase Parsing $
+                                    "Set option 'joinThreshold' must be set to a double value >= 1.0 (e.g. joinThreshold:1.17): " <> show localValue
+                        Just localValue → do
+                            logWith LogInfo $ "JoinThreshold set to " <> show localValue
+                            pure (globalSettings{unionThreshold = localValue}, processedData, inSeedList)
+
+                    -- parallel strategy settings options
+                    "defparstrat" → do
+                        localMethod ← case head optionList of
+                            "r0" → pure R0
+                            "rpar" → pure RPar
+                            "rseq" → pure RSeq
+                            "rdeepseq" → pure RDeepSeq
+                            val →
+                                failWithPhase Parsing $
+                                    "Error in 'set' command. DefParStrat  '" <> val <> "' is not 'r0', 'WrPar', 'rSeq', or 'rDeepSeq'"
+                        logWith LogInfo $ "DefParStrat set to " <> show localMethod
+                        pure (globalSettings{defaultParStrat = localMethod}, processedData, inSeedList)
+                    "lazyparstrat" → do
+                        localMethod ← case head optionList of
+                            "r0" → pure R0
+                            "rpar" → pure RPar
+                            "rseq" → pure RSeq
+                            "rdeepseq" → pure RDeepSeq
+                            val →
+                                failWithPhase Parsing $
+                                    "Error in 'set' command. DefParStrat  '" <> val <> "' is not 'r0', 'WrPar', 'rSeq', or 'rDeepSeq'"
+                        logWith LogInfo $ "LazyParStrat set to " <> show localMethod
+                        pure (globalSettings{lazyParStrat = localMethod}, processedData, inSeedList)
+                    "strictparstrat" → do
+                        localMethod ← case head optionList of
+                            "r0" → pure R0
+                            "rpar" → pure RPar
+                            "rseq" → pure RSeq
+                            "rdeepseq" → pure RDeepSeq
+                            val →
+                                failWithPhase Parsing $
+                                    "Error in 'set' command. DefParStrat  '" <> val <> "' is not 'r0', 'WrPar', 'rSeq', or 'rDeepSeq'"
+                        logWith LogInfo $ "StrictParStrat set to " <> show localMethod
+                        pure (globalSettings{strictParStrat = localMethod}, processedData, inSeedList)
+
+                    -- modify the use of implied alkignemnt in heuristics
+                    "useia" → do
+                        localCriterion ← case toLower <$> head optionList of
+                            "true" → pure True
+                            "false" → pure False
+                            val →
+                                failWithPhase Parsing $
+                                    "Error in 'set' command. UseIA '" <> head optionList <> "' is not 'true' or 'false'"
+                        logWith LogInfo $ "UseIA set to " <> show localCriterion
+                        pure (globalSettings{useIA = localCriterion}, processedData, inSeedList)
+                    val → do
+                        logWith LogWarn $ "Warning: Unrecognized/missing 'set' option in " <> show argList
+                        pure (globalSettings, processedData, inSeedList)
+
+
+{- |
+'reportCommand' takes report options, current data and graphs and returns a
+(potentially large) String to print and the channel to print it to and write mode
+overwrite/append if global settings reportNaiveData is True then need to rediagnose
+graph with processed data since naiveData was sent to command and will not match
+what is in the optimized graphs.
 -}
 reportCommand
     ∷ GlobalSettings
@@ -1502,174 +1130,7 @@
         -- check for balances double quotes and only one pair
         outFileNameList = filter (/= "") $ fmap snd argListWithoutReconcileCommands -- argList
         commandList = fmap (fmap C.toLower) $ filter (/= "") $ fmap fst argListWithoutReconcileCommands
-<<<<<<< HEAD
     in  -- reconcileList = filter (/= "") $ fmap fst argList
-=======
-        -- reconcileList = filter (/= "") $ fmap fst argList
-    in
-    if length outFileNameList > 1 then errorWithoutStackTrace ("Report can only have one file name: " <> show outFileNameList <> " " <> show argList)
-    else
-        let checkCommandList = checkCommandArgs "report" commandList VER.reportArgList
-            outfileName = if null outFileNameList then "stderr"
-                          else tail $ L.init $ head outFileNameList
-            writeMode = if "overwrite" `elem` commandList then "overwrite"
-                        else "append"
-
-        in
-        -- error too harsh, lose everything else
-        --if (null $ filter (/= "overwrite") $ filter (/= "append") commandList) then errorWithoutStackTrace ("Error: Missing 'report' option in " <> show commandList)
-        --else
-        if not checkCommandList then errorWithoutStackTrace ("Unrecognized command in report: " <> show argList)
-        else
-            -- This for reconciled data
-            if "crossrefs" `elem` commandList then
-                let dataString = crossReferenceString
-                in
-                (dataString, outfileName, writeMode)
-
-            else if "data" `elem` commandList then
-                let blocks = thd3 processedData
-                    numChars = V.sum $ fmap (V.length . thd3) blocks
-                    dataString = phyloDataToString 0 $ thd3 processedData
-                    baseData = [["Input data contained:"], ["", show (length $ fst3 processedData) <> " terminal taxa"], ["", show numInputFiles <> " input data files"], ["", show (length blocks) <> " character blocks"],  ["", show numChars <> " total characters"]]
-                    leafNames = V.toList (T.unpack <$> fst3 processedData)
-                    leafField = ["Terminal taxa:"] : fmap (" " :) (SL.chunksOf 10 leafNames)
-                    excludedTaxa = if (not . null . fst) excludeRename then T.unpack <$> fst excludeRename
-                                   else ["None"]
-                    excludedField = ["Excluded taxa:"] : fmap (" " :) (SL.chunksOf 10 excludedTaxa)
-                    renameFirstList = fmap (((: []) . T.unpack) . fst) (snd excludeRename)
-                    renameSecondList = fmap (((: []) . T.unpack) . snd) (snd excludeRename)
-                    renamePairList = if (not . null . snd) excludeRename then (" " :) <$> zipWith (<>)  renameFirstList renameSecondList
-                                     else [[" ", "None", "None"]]
-                    renameField = ["Renamed taxa:", "New Name", "Original Name"] : renamePairList
-                    charInfoFields = ["Index", "Block", "Name", "Type", "Activity", "Weight", "Prealigned", "Alphabet", "TCM"]
-                in
-                (CSV.genCsvFile (baseData <> [[""]] <> leafField <> [[""]] <> excludedField <> [[""]] <> renameField <> [[""]] <> (charInfoFields : dataString)), outfileName, writeMode)
-
-            else if "diagnosis" `elem` commandList then
-                -- need to rediagnose if reportNaiveData
-                let curGraphs' = if not (reportNaiveData globalSettings) then curGraphs
-                                 else PU.seqParMap (parStrategy $ strictParStrat globalSettings) (TRAV.multiTraverseFullyLabelGraphReduced globalSettings processedData False False Nothing) (fmap fst5 curGraphs)
-                    dataString = CSV.genCsvFile $ concatMap (getGraphDiagnosis globalSettings processedData) (zip curGraphs' [0.. (length curGraphs' - 1)])
-                in
-                if null curGraphs then
-                    trace "No graphs to diagnose"
-                    ("No graphs to diagnose", outfileName, writeMode)
-                else
-                    trace ("Diagnosing " <> show (length curGraphs) <> " graphs at minimum cost " <> show (minimum $ fmap snd5 curGraphs))
-                    (dataString, outfileName, writeMode)
-
-            else if "displaytrees" `elem` commandList then
-                -- need to specify -O option for multiple graphs
-                let rediagnodesGraphs =  fmap (TRAV.multiTraverseFullyLabelGraph globalSettings processedData False False Nothing) (fmap fst5 curGraphs)
-                    inputDisplayVVList = fmap fth6 rediagnodesGraphs
-                    costList = fmap snd5 curGraphs
-                    displayCostListList = fmap GO.getDisplayTreeCostList rediagnodesGraphs
-                    displayInfoString = if ("dot" `elem` commandList) ||  ("dotpdf" `elem` commandList)
-                        then
-                            ("//DisplayTree costs : " <> show (fmap (sum . fst) displayCostListList, displayCostListList))
-                        else -- newick    
-                            let middle =  fmap bracketToCurly $ show (fmap (sum . fst) displayCostListList, displayCostListList)
-
-                            in 
-                            ("[DisplayTree costs : " <> middle <> "]")
-
-                    treeIndexStringList = if ("dot" `elem` commandList) ||  ("dotpdf" `elem` commandList)
-                        then
-                            fmap (((<> "\n") . ("//Canonical Tree " <>)) . show) [0..(length inputDisplayVVList - 1)]
-                        else -- newick
-                            fmap (((<> "]\n") . ("[Canonical Tree " <>)) . show) [0..(length inputDisplayVVList - 1)]
-                    canonicalGraphPairList = zip treeIndexStringList inputDisplayVVList
-                    blockStringList = unlines (fmap (outputBlockTrees commandList costList (outgroupIndex globalSettings)) canonicalGraphPairList)
-                    -- graphString = outputGraphString commandList (outgroupIndex globalSettings) (fmap thd6 curGraphs) (fmap snd6 curGraphs)
-                in
-                if null curGraphs || graphType globalSettings /= SoftWired then
-                    trace "No soft-wired graphs to report display trees"
-                    ("No soft-wired graphs to report display trees", outfileName, writeMode)
-                else
-                    (displayInfoString <> "\n" <> blockStringList, outfileName, writeMode)
-
-            -- the not reconcile so if specify reconcile--get that output as oposed to plane graphs 
-            else if ("graphs" `elem` commandList) && ("reconcile" `notElem` commandList) then
-            --else if (not .null) (L.intersect ["graphs", "newick", "dot", "dotpdf"] commandList) then
-                let
-                    graphString = outputGraphString commandList (outgroupIndex globalSettings) (fmap thd5 curGraphs) (fmap snd5 curGraphs)
-                in
-                if null curGraphs then
-                    trace "No graphs to report"
-                    ("No graphs to report", outfileName, writeMode)
-                else
-                    trace ("Reporting " <> show (length curGraphs) <> " graph(s) at minimum cost " <> show (minimum $ fmap snd5 curGraphs))
-                    (graphString, outfileName, writeMode)
-
-            else if "ia" `elem` commandList || "impliedalignment" `elem` commandList then
-                if null curGraphs then
-                    trace "No graphs to create implied alignments"
-                    ("No impliedAlgnments to report", outfileName, writeMode)
-                else
-                    let includeMissing = elem "includemissing" commandList
-                        concatSeqs = elem "concatenate" commandList
-                        iaContentList = zipWith (getImpliedAlignmentString globalSettings (includeMissing || concatSeqs) concatSeqs processedData) curGraphs [0.. (length curGraphs - 1)]
-                    in
-                    trace "\tWarning: Prealigned sequence data with non-additive type costs (all change values equal) have been recoded to non-additive characters and will not appear in implied alignment output."
-                    (concat iaContentList, outfileName, writeMode)
-
-            else if "pairdist" `elem` commandList then
-                let nameData = L.intercalate "," (V.toList (T.unpack <$> fst3 processedData)) <> "\n"
-                    pairwiseDistanceMatrix' = D.getPairwiseDistances processedData
-                    dataString = CSV.genCsvFile $ fmap (fmap show) pairwiseDistanceMatrix'
-                in
-                (nameData <> dataString, outfileName, writeMode)
-
-            else if "reconcile" `elem` commandList then
-                let (_, reconcileGraph) = R.makeReconcileGraph VER.reconcileArgList argList (fmap fst5 curGraphs)
-                    reconcileString = outputGraphString commandList (outgroupIndex globalSettings) [GO.convertSimpleToDecoratedGraph reconcileGraph] [0]
-                in
-                if null curGraphs then
-                    trace "No graphs to reconcile"
-                    ([], outfileName, writeMode)
-                else
-                    (reconcileString, outfileName, writeMode)
-
-            else if "search" `elem` commandList then
-                let dataString' = fmap showSearchFields $ reverse $ searchData globalSettings
-                    -- reformat the "search" command fields a bit
-                    dataString = processSearchFields dataString'
-                    sysInfoData = "System Info, OS: " <> SI.os <> ", Chip Arch: " <> SI.arch <> ", Compiler: " <> SI.compilerName <> " " <> DV.showVersion SI.compilerVersion <> ", Compile Date: " <> (__DATE__ <> " " <> __TIME__)
-                    cpuInfoString = if SI.os /= "linux" then "CPU Info, No /proc/cpuinfo on darwin"
-                                    else
-                                        let cpuInfoM = SIOU.unsafePerformIO SC.tryGetCPUs
-                                        in
-                                        if isNothing cpuInfoM then "CPU Info, Couldn't parse CPU Info"
-                                        else "CPU Info, Physical Processors: " <> show (SC.physicalProcessors (fromJust cpuInfoM)) <> ", Physical Cores: " <> show (SC.physicalCores (fromJust cpuInfoM)) <> ", Logical Cores: " <> show (SC.logicalCores (fromJust cpuInfoM))
-                    baseData = sysInfoData <> "\n" <> cpuInfoString <> "\nSearchData\nRandom seed, " <> show (seed globalSettings) <> "\n"
-                    charInfoFields = ["Command", "Arguments", "Min cost in", "Max cost in", "Num graphs in", "Min cost out", "Max cost out", "Num graphs out", "CPU time (secs)", "Comment"]
-                in
-                (baseData <> CSV.genCsvFile (charInfoFields : dataString), outfileName, writeMode)
-
-            else if "support" `elem` commandList then
-                let graphString = outputGraphStringSimple commandList (outgroupIndex globalSettings) (fmap fst5 supportGraphs) (fmap snd5 supportGraphs)
-                in
-                -- trace ("Rep Sup: " <> (LG.prettify $ fst5 $ head supportGraphs)) (
-                if null supportGraphs then
-                    trace "\tNo support graphs to report"
-                    ([], outfileName, writeMode)
-                else
-                trace ("Reporting " <> show (length curGraphs) <> " support graph(s)")
-                (graphString, outfileName, writeMode)
-                -- )
-
-            else if "tnt" `elem` commandList then
-                if null curGraphs then
-                    trace "No graphs to create implied alignments for TNT output"
-                    ("No impliedAlgnments for TNT to report", outfileName, writeMode)
-                else
-                    let curGraphs' = if not (reportNaiveData globalSettings) then (fmap GO.convertReduced2PhylogeneticGraph curGraphs)
-                                     else PU.seqParMap (parStrategy $ strictParStrat globalSettings) (TRAV.multiTraverseFullyLabelGraph globalSettings processedData False False Nothing) (fmap fst5 curGraphs)
-                        tntContentList = concat $ zipWith (getTNTString globalSettings processedData) curGraphs' [0.. (length curGraphs' - 1)]
-                    in
-                    (tntContentList, outfileName, writeMode)
->>>>>>> 9e259de2
 
         if length outFileNameList > 1
             then do failWithPhase Outputting ("Report can only have one file name: " <> show outFileNameList <> " " <> show argList)
