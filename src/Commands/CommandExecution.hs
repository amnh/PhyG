{-# LANGUAGE CPP #-}

{- |
Module      :  CommandExecution.hs
Description :  Module to coordinate command execution
Copyright   :  (c) 2021 Ward C. Wheeler, Division of Invertebrate Zoology, AMNH. All rights reserved.
License     :

Redistribution and use in source and binary forms, with or without
modification, are permitted provided that the following conditions are met:

1. Redistributions of source code must retain the above copyright notice, this
   list of conditions and the following disclaimer.
2. Redistributions in binary form must reproduce the above copyright notice,
   this list of conditions and the following disclaimer in the documentation
   and/or other materials provided with the distribution.

THIS SOFTWARE IS PROVIDED BY THE COPYRIGHT HOLDERS AND CONTRIBUTORS "AS IS" AND
ANY EXPRESS OR IMPLIED WARRANTIES, INCLUDING, BUT NOT LIMITED TO, THE IMPLIED
WARRANTIES OF MERCHANTABILITY AND FITNESS FOR A PARTICULAR PURPOSE ARE
DISCLAIMED. IN NO EVENT SHALL THE COPYRIGHT OWNER OR CONTRIBUTORS BE LIABLE FOR
ANY DIRECT, INDIRECT, INCIDENTAL, SPECIAL, EXEMPLARY, OR CONSEQUENTIAL DAMAGES
(INCLUDING, BUT NOT LIMITED TO, PROCUREMENT OF SUBSTITUTE GOODS OR SERVICES;
LOSS OF USE, DATA, OR PROFITS; OR BUSINESS INTERRUPTION) HOWEVER CAUSED AND
ON ANY THEORY OF LIABILITY, WHETHER IN CONTRACT, STRICT LIABILITY, OR TORT
(INCLUDING NEGLIGENCE OR OTHERWISE) ARISING IN ANY WAY OUT OF THE USE OF THIS
SOFTWARE, EVEN IF ADVISED OF THE POSSIBILITY OF SUCH DAMAGE.

The views and conclusions contained in the software and documentation are those
of the authors and should not be interpreted as representing official policies,
either expressed or implied, of the FreeBSD Project.

Maintainer  :  Ward Wheeler <wheeler@amnh.org>
Stability   :  unstable
Portability :  portable (I hope)
-}
module Commands.CommandExecution (
    executeCommands,
    executeRenameReblockCommands,
    getDataListList,
) where

import Commands.CommandUtilities
import Commands.Transform qualified as TRANS
import Commands.Verify qualified as VER
import Control.Evaluation
import Control.Monad (when)
import Control.Monad.IO.Class (MonadIO (..))
import Control.Monad.Logger (LogLevel (..), Logger (..), Verbosity (..))
import Data.CSV qualified as CSV
import Data.Char
import Data.Char qualified as C
import Data.InfList qualified as IL
import Data.List qualified as L
import Data.List.Split qualified as SL
import Data.Maybe
import Data.Ord
import Data.Text.Lazy qualified as T
import Data.Vector qualified as V
import Data.Version qualified as DV
import GeneralUtilities
import GraphOptimization.Traversals qualified as TRAV
import Graphs.GraphOperations qualified as GO
import Reconciliation.ReconcileGraphs qualified as R
import Search.Build qualified as B
import Search.Refinement qualified as REF
import Search.Search qualified as S
import Support.Support qualified as SUP
import System.CPU qualified as SC
import System.ErrorPhase (ErrorPhase (..))
import System.IO
import System.IO.Unsafe qualified as SIOU
import System.Info qualified as SI
import System.Timing
import Text.Read
import Types.Types
import Utilities.Utilities qualified as U


{- | executeCommands reads input files and returns raw data
need to close files after read
-}
executeCommands
    ∷ GlobalSettings
    → ([NameText], [(NameText, NameText)])
    → Int
    → String
    → ProcessedData
    → ProcessedData
    → ProcessedData
    → [ReducedPhylogeneticGraph]
    → [[VertexCost]]
    → [Int]
    → [ReducedPhylogeneticGraph]
    → [Command]
    → PhyG ([ReducedPhylogeneticGraph], GlobalSettings, [Int], [ReducedPhylogeneticGraph])
executeCommands globalSettings excludeRename numInputFiles crossReferenceString origProcessedData processedData reportingData curGraphs pairwiseDist seedList supportGraphList commandList = do
<<<<<<< HEAD
    if null commandList
        then pure (curGraphs, globalSettings, seedList, supportGraphList)
        else do
            let (firstOption, firstArgs) = head commandList

            -- skip "Read" and "Rename "commands already processed
            if firstOption == Read
                then error ("Read command should already have been processed: " <> show (firstOption, firstArgs))
                else
                    if firstOption == Rename
                        then error ("Rename command should already have been processed: " <> show (firstOption, firstArgs))
                        else
                            if firstOption == Reblock
                                then error ("Reblock command should already have been processed: " <> show (firstOption, firstArgs))
                                else
                                    if firstOption == Run
                                        then error ("Run command should already have been processed: " <> show (firstOption, firstArgs))
                                        else -- other commands

                                            if firstOption == Build
                                                then do
                                                    (elapsedSeconds, newGraphList') ←
                                                        timeOp $ pure $ B.buildGraph firstArgs globalSettings processedData pairwiseDist (head seedList)

                                                    newGraphList <- newGraphList'
                                                    let searchInfo = makeSearchRecord firstOption firstArgs curGraphs newGraphList (fromIntegral $ toMilliseconds elapsedSeconds) "No Comment"
                                                    let newSearchData = searchInfo : searchData globalSettings

                                                    executeCommands
                                                        (globalSettings{searchData = newSearchData})
                                                        excludeRename
                                                        numInputFiles
                                                        crossReferenceString
                                                        origProcessedData
                                                        processedData
                                                        reportingData
                                                        (curGraphs <> newGraphList)
                                                        pairwiseDist
                                                        (tail seedList)
                                                        supportGraphList
                                                        (tail commandList)
                                                else
                                                    if firstOption == Refine
                                                        then do
                                                            (elapsedSeconds, newGraphList') ←
                                                                timeOp $ pure $ REF.refineGraph firstArgs globalSettings processedData (head seedList) curGraphs

                                                            newGraphList <- newGraphList'
                                                            let searchInfo = makeSearchRecord firstOption firstArgs curGraphs newGraphList (fromIntegral $ toMilliseconds elapsedSeconds) "No Comment"
                                                            let newSearchData = searchInfo : searchData globalSettings

                                                            executeCommands
                                                                (globalSettings{searchData = newSearchData})
                                                                excludeRename
                                                                numInputFiles
                                                                crossReferenceString
                                                                origProcessedData
                                                                processedData
                                                                reportingData
                                                                newGraphList
                                                                pairwiseDist
                                                                (tail seedList)
                                                                supportGraphList
                                                                (tail commandList)
                                                        else
                                                            if firstOption == Fuse
                                                                then do
                                                                    (elapsedSeconds, newGraphList) ←
                                                                        timeOp $ REF.fuseGraphs firstArgs globalSettings processedData (head seedList) curGraphs

                                                                    let searchInfo = makeSearchRecord firstOption firstArgs curGraphs newGraphList (fromIntegral $ toMilliseconds elapsedSeconds) "No Comment"
                                                                    let newSearchData = searchInfo : searchData globalSettings

                                                                    executeCommands
                                                                        (globalSettings{searchData = newSearchData})
                                                                        excludeRename
                                                                        numInputFiles
                                                                        crossReferenceString
                                                                        origProcessedData
                                                                        processedData
                                                                        reportingData
                                                                        newGraphList
                                                                        pairwiseDist
                                                                        (tail seedList)
                                                                        supportGraphList
                                                                        (tail commandList)
                                                                else
                                                                    if firstOption == Report
                                                                        then do
                                                                            let doDotPDF = elem "dotpdf" $ fmap (fmap toLower . fst) firstArgs
                                                                            let collapse' = elem "collapse" $ fmap (fmap toLower . fst) firstArgs
                                                                            let noCollapse' = elem "nocollapse" $ fmap (fmap toLower . fst) firstArgs

                                                                            -- set default collapse for dotPDF to True, False otherwise
                                                                            let collapse
                                                                                    | collapse' = True
                                                                                    | noCollapse' = False
                                                                                    | doDotPDF = True
                                                                                    | otherwise = False

                                                                            let curGraphs' =
                                                                                    if not collapse
                                                                                        then curGraphs
                                                                                        else fmap U.collapseReducedGraph curGraphs

                                                                            -- use 'temp' updated graphs s don't repeatedly add model and root complexityies
                                                                            -- reporting collapsed
                                                                            -- reverse sorting graphs by cost
                                                                            let rediagnoseWithReportingData = optimalityCriterion globalSettings == NCM && U.has4864PackedChars (thd3 processedData)
                                                                            updatedCostGraphs <- TRAV.updateGraphCostsComplexities globalSettings reportingData processedData rediagnoseWithReportingData curGraphs'
                                                                            let graphsWithUpdatedCosts =
                                                                                    L.sortOn
                                                                                        (Data.Ord.Down . snd5)
                                                                                        updatedCostGraphs
                                                                                        -- (TRAV.updateGraphCostsComplexities globalSettings reportingData processedData rediagnoseWithReportingData curGraphs')
                                                                            reportStuff@(reportString, outFile, writeMode) ←
                                                                                reportCommand
                                                                                    globalSettings
                                                                                    firstArgs
                                                                                    excludeRename
                                                                                    numInputFiles
                                                                                    crossReferenceString
                                                                                    reportingData
                                                                                    graphsWithUpdatedCosts
                                                                                    supportGraphList
                                                                                    pairwiseDist

                                                                            if null reportString
                                                                                then do
                                                                                    executeCommands
                                                                                        globalSettings
                                                                                        excludeRename
                                                                                        numInputFiles
                                                                                        crossReferenceString
                                                                                        origProcessedData
                                                                                        processedData
                                                                                        reportingData
                                                                                        curGraphs
                                                                                        pairwiseDist
                                                                                        seedList
                                                                                        supportGraphList
                                                                                        (tail commandList)
                                                                                else do
                                                                                    logWith LogInfo ("Report writing to " <> outFile <> "\n")

                                                                                    if doDotPDF
                                                                                        then do
                                                                                            let reportString' = changeDotPreamble "digraph {" "digraph G {\n\trankdir = LR;\tnode [ shape = none];\n" reportString
                                                                                            printGraphVizDot reportString' outFile
                                                                                            executeCommands
                                                                                                globalSettings
                                                                                                excludeRename
                                                                                                numInputFiles
                                                                                                crossReferenceString
                                                                                                origProcessedData
                                                                                                processedData
                                                                                                reportingData
                                                                                                curGraphs
                                                                                                pairwiseDist
                                                                                                seedList
                                                                                                supportGraphList
                                                                                                (tail commandList)
                                                                                        else do
                                                                                            if outFile == "stderr"
                                                                                                then liftIO $ hPutStr stderr reportString
                                                                                                else
                                                                                                    if outFile == "stdout"
                                                                                                        then liftIO $ putStr reportString
                                                                                                        else
                                                                                                            if writeMode == "overwrite"
                                                                                                                then liftIO $ writeFile outFile reportString
                                                                                                                else
                                                                                                                    if writeMode == "append"
                                                                                                                        then liftIO $ appendFile outFile reportString
                                                                                                                        else failWithPhase Parsing ("Error 'read' command not properly formatted" <> show reportStuff)
                                                                                            executeCommands
                                                                                                globalSettings
                                                                                                excludeRename
                                                                                                numInputFiles
                                                                                                crossReferenceString
                                                                                                origProcessedData
                                                                                                processedData
                                                                                                reportingData
                                                                                                curGraphs
                                                                                                pairwiseDist
                                                                                                seedList
                                                                                                supportGraphList
                                                                                                (tail commandList)
                                                                        else
                                                                            if firstOption == Search
                                                                                then do
                                                                                    (elapsedSeconds, output) ←
                                                                                        timeOp $ S.search firstArgs globalSettings processedData pairwiseDist (head seedList) curGraphs
                                                                                    -- in pure result
                                                                                    -- (newGraphList, serchInfoList) <- S.search firstArgs globalSettings origProcessedData processedData reportingDatapairwiseDist (head seedList) curGraphs
                                                                                    let searchInfo =
                                                                                            makeSearchRecord
                                                                                                firstOption
                                                                                                firstArgs
                                                                                                curGraphs
                                                                                                (fst output)
                                                                                                (fromIntegral $ toMilliseconds elapsedSeconds)
                                                                                                (concatMap (L.intercalate "\n") (snd output))
                                                                                    let newSearchData = searchInfo : searchData globalSettings
                                                                                    executeCommands
                                                                                        (globalSettings{searchData = newSearchData})
                                                                                        excludeRename
                                                                                        numInputFiles
                                                                                        crossReferenceString
                                                                                        origProcessedData
                                                                                        processedData
                                                                                        reportingData
                                                                                        (fst output)
                                                                                        pairwiseDist
                                                                                        (tail seedList)
                                                                                        supportGraphList
                                                                                        (tail commandList)
                                                                                else
                                                                                    if firstOption == Select
                                                                                        then do
                                                                                            (elapsedSeconds, newGraphList) ← timeOp $ pure $ GO.selectPhylogeneticGraphReduced firstArgs (head seedList) curGraphs

                                                                                            let searchInfo = makeSearchRecord firstOption firstArgs curGraphs newGraphList (fromIntegral $ toMilliseconds elapsedSeconds) "No Comment"
                                                                                            let newSearchData = searchInfo : searchData globalSettings

                                                                                            let typeSelected =
                                                                                                    if null firstArgs
                                                                                                        then "best"
                                                                                                        else fmap C.toLower $ fst $ head firstArgs

                                                                                            logWith LogInfo ("Selecting " <> typeSelected <> " graphs" <> "\n")
                                                                                            executeCommands
                                                                                                (globalSettings{searchData = newSearchData})
                                                                                                excludeRename
                                                                                                numInputFiles
                                                                                                crossReferenceString
                                                                                                origProcessedData
                                                                                                processedData
                                                                                                reportingData
                                                                                                newGraphList
                                                                                                pairwiseDist
                                                                                                (tail seedList)
                                                                                                supportGraphList
                                                                                                (tail commandList)
                                                                                        else
                                                                                            if firstOption == Set
                                                                                                then do
                                                                                                    -- if set changes graph aspects--may nned to reoptimize
                                                                                                    (newGlobalSettings, newProcessedData, seedList') ← setCommand firstArgs globalSettings origProcessedData processedData seedList
                                                                                                    newGraphList <-
                                                                                                            if not (requireReoptimization globalSettings newGlobalSettings)
                                                                                                                then pure curGraphs
                                                                                                                -- TODO should be parallel
                                                                                                                else mapM (TRAV.multiTraverseFullyLabelGraphReduced newGlobalSettings newProcessedData True True Nothing) (fmap fst5 curGraphs)

                                                                                                    let searchInfo = makeSearchRecord firstOption firstArgs curGraphs newGraphList 0 "No Comment"
                                                                                                    let newSearchData = searchInfo : searchData newGlobalSettings

                                                                                                    if not (requireReoptimization globalSettings newGlobalSettings)
                                                                                                        then do logWith LogInfo "No need to reoptimize graphs\n"
                                                                                                        else do logWith LogInfo "Reoptimizing gaphs\n"

                                                                                                    executeCommands
                                                                                                        (newGlobalSettings{searchData = newSearchData})
                                                                                                        excludeRename
                                                                                                        numInputFiles
                                                                                                        crossReferenceString
                                                                                                        origProcessedData
                                                                                                        processedData
                                                                                                        reportingData
                                                                                                        newGraphList
                                                                                                        pairwiseDist
                                                                                                        seedList'
                                                                                                        supportGraphList
                                                                                                        (tail commandList)
                                                                                                else
                                                                                                    if firstOption == Swap
                                                                                                        then do
                                                                                                            (elapsedSeconds, newGraphList) ←
                                                                                                                timeOp $ REF.swapMaster firstArgs globalSettings processedData (head seedList) curGraphs

                                                                                                            let searchInfo = makeSearchRecord firstOption firstArgs curGraphs newGraphList (fromIntegral $ toMilliseconds elapsedSeconds) "No Comment"
                                                                                                            let newSearchData = searchInfo : searchData globalSettings

                                                                                                            executeCommands
                                                                                                                (globalSettings{searchData = newSearchData})
                                                                                                                excludeRename
                                                                                                                numInputFiles
                                                                                                                crossReferenceString
                                                                                                                origProcessedData
                                                                                                                processedData
                                                                                                                reportingData
                                                                                                                newGraphList
                                                                                                                pairwiseDist
                                                                                                                (tail seedList)
                                                                                                                supportGraphList
                                                                                                                (tail commandList)
                                                                                                        else
                                                                                                            if firstOption == Support
                                                                                                                then do
                                                                                                                    (elapsedSeconds, newSupportGraphList') ←
                                                                                                                        timeOp $ pure $ SUP.supportGraph firstArgs globalSettings processedData (head seedList) curGraphs

                                                                                                                    newSupportGraphList <- newSupportGraphList'
                                                                                                                    let searchInfo =
                                                                                                                            makeSearchRecord firstOption firstArgs curGraphs newSupportGraphList (fromIntegral $ toMilliseconds elapsedSeconds) "No Comment"
                                                                                                                    let newSearchData = searchInfo : searchData globalSettings

                                                                                                                    executeCommands
                                                                                                                        (globalSettings{searchData = newSearchData})
                                                                                                                        excludeRename
                                                                                                                        numInputFiles
                                                                                                                        crossReferenceString
                                                                                                                        origProcessedData
                                                                                                                        processedData
                                                                                                                        reportingData
                                                                                                                        curGraphs
                                                                                                                        pairwiseDist
                                                                                                                        (tail seedList)
                                                                                                                        (supportGraphList <> newSupportGraphList)
                                                                                                                        (tail commandList)
                                                                                                                else
                                                                                                                    if firstOption == Transform
                                                                                                                        then do
                                                                                                                            (elapsedSeconds, (newGS, newOrigData, newProcessedData, newGraphs)) ←
                                                                                                                                timeOp $ TRANS.transform firstArgs globalSettings origProcessedData processedData (head seedList) curGraphs

                                                                                                                            let searchInfo = makeSearchRecord firstOption firstArgs curGraphs newGraphs (fromIntegral $ toMilliseconds elapsedSeconds) "No Comment"
                                                                                                                            let newSearchData = searchInfo : searchData globalSettings

                                                                                                                            executeCommands
                                                                                                                                (newGS{searchData = newSearchData})
                                                                                                                                excludeRename
                                                                                                                                numInputFiles
                                                                                                                                crossReferenceString
                                                                                                                                newOrigData
                                                                                                                                newProcessedData
                                                                                                                                reportingData
                                                                                                                                newGraphs
                                                                                                                                pairwiseDist
                                                                                                                                (tail seedList)
                                                                                                                                supportGraphList
                                                                                                                                (tail commandList)
                                                                                                                        else error ("Command " <> show firstOption <> " not recognized/implemented")
=======
    if null commandList then return (curGraphs, globalSettings, seedList, supportGraphList)
    else do
        let (firstOption, firstArgs) = head commandList

        -- skip "Read" and "Rename "commands already processed
        if firstOption == Read then error ("Read command should already have been processed: " <> show (firstOption, firstArgs))
        else if firstOption == Rename then error ("Rename command should already have been processed: " <> show (firstOption, firstArgs))
        else if firstOption == Reblock then error ("Reblock command should already have been processed: " <> show (firstOption, firstArgs))
        else if firstOption == Run then error ("Run command should already have been processed: " <> show (firstOption, firstArgs))

        -- other commands
        else if firstOption == Build then do
            (elapsedSeconds, newGraphList) <- timeOp $ pure $ B.buildGraph firstArgs globalSettings processedData pairwiseDist (head seedList)

            let searchInfo = makeSearchRecord firstOption firstArgs curGraphs newGraphList (fromIntegral $ toMilliseconds elapsedSeconds) "No Comment"
            let newSearchData = searchInfo : searchData globalSettings

            executeCommands (globalSettings {searchData = newSearchData}) excludeRename numInputFiles crossReferenceString origProcessedData processedData reportingData (curGraphs <> newGraphList) pairwiseDist (tail seedList) supportGraphList (tail commandList)

        else if firstOption == Refine then do
            (elapsedSeconds, newGraphList) <- timeOp $ pure $ REF.refineGraph firstArgs globalSettings processedData (head seedList) curGraphs

            let searchInfo = makeSearchRecord firstOption firstArgs curGraphs newGraphList (fromIntegral $ toMilliseconds elapsedSeconds) "No Comment"
            let newSearchData = searchInfo : searchData globalSettings

            executeCommands (globalSettings {searchData = newSearchData}) excludeRename numInputFiles crossReferenceString origProcessedData processedData reportingData newGraphList pairwiseDist (tail seedList) supportGraphList (tail commandList)

        else if firstOption == Fuse then do
            (elapsedSeconds, newGraphList) <- timeOp $ pure $ REF.fuseGraphs firstArgs globalSettings processedData (head seedList) curGraphs

            let searchInfo = makeSearchRecord firstOption firstArgs curGraphs newGraphList (fromIntegral $ toMilliseconds elapsedSeconds) "No Comment"
            let newSearchData = searchInfo : searchData globalSettings

            executeCommands (globalSettings {searchData = newSearchData}) excludeRename numInputFiles crossReferenceString origProcessedData processedData reportingData newGraphList pairwiseDist (tail seedList) supportGraphList (tail commandList)

        else if firstOption == Report then do

            let doDotPDF = elem "dotpdf" $ fmap (fmap toLower . fst) firstArgs
            let collapse' = elem "collapse" $ fmap (fmap toLower . fst) firstArgs
            let noCollapse' = elem "nocollapse" $ fmap (fmap toLower . fst) firstArgs
            let reconcile =  any ((== "reconcile") . fst) firstArgs

            -- set default collapse for dotPDF to True, False otherwise
            let collapse -- this will casue problems with reconcile--
                  | collapse' = True
                  | noCollapse' = False
                  | reconcile = False
                  -- | doDotPDF = True 
                  | otherwise = False

            let curGraphs' = if not collapse then curGraphs
                             else fmap U.collapseReducedGraph curGraphs

            -- use 'temp' updated graphs s don't repeatedly add model and root complexityies
            -- reporting collapsed
            -- reverse sorting graphs by cost
            let rediagnoseWithReportingData = optimalityCriterion globalSettings == NCM && U.has4864PackedChars (thd3 processedData)
                graphsWithUpdatedCosts = L.sortOn (Data.Ord.Down . snd5) (TRAV.updateGraphCostsComplexities globalSettings reportingData processedData rediagnoseWithReportingData curGraphs')
                reportStuff@(reportString, outFile, writeMode) = reportCommand globalSettings firstArgs excludeRename numInputFiles crossReferenceString reportingData graphsWithUpdatedCosts supportGraphList pairwiseDist

            if null reportString then do
                executeCommands globalSettings excludeRename numInputFiles crossReferenceString origProcessedData processedData reportingData curGraphs pairwiseDist seedList supportGraphList (tail commandList)
            else  do
                hPutStrLn stderr ("Report writing to " <> outFile)

                if doDotPDF then do
                    let reportString' = changeDotPreamble "digraph {" "digraph G {\n\trankdir = LR;\tnode [ shape = none];\n" reportString
                    printGraphVizDot reportString' outFile
                    executeCommands globalSettings excludeRename numInputFiles crossReferenceString origProcessedData processedData reportingData curGraphs pairwiseDist seedList supportGraphList (tail commandList)

                else do
                    if outFile == "stderr" then hPutStr stderr reportString
                    else if outFile == "stdout" then putStr reportString
                    else if writeMode == "overwrite" then writeFile outFile reportString
                    else if writeMode == "append" then appendFile outFile reportString
                    else error ("Error 'read' command not properly formatted" <> show reportStuff)
                    executeCommands globalSettings excludeRename numInputFiles crossReferenceString origProcessedData processedData reportingData curGraphs pairwiseDist seedList supportGraphList (tail commandList)

        else if firstOption == Search then do
            (elapsedSeconds, output) <- timeOp $ S.search firstArgs globalSettings processedData pairwiseDist (head seedList) curGraphs
                --in pure result
            -- (newGraphList, serchInfoList) <- S.search firstArgs globalSettings origProcessedData processedData reportingDatapairwiseDist (head seedList) curGraphs
            let searchInfo = makeSearchRecord firstOption firstArgs curGraphs (fst output) (fromIntegral $ toMilliseconds elapsedSeconds) (concatMap (L.intercalate "\n") (snd output))
            let newSearchData = searchInfo : searchData globalSettings
            executeCommands (globalSettings {searchData = newSearchData})  excludeRename numInputFiles crossReferenceString origProcessedData processedData reportingData (fst output) pairwiseDist (tail seedList) supportGraphList (tail commandList)

        else if firstOption == Select then do
            (elapsedSeconds, newGraphList) <- timeOp $ pure $ GO.selectPhylogeneticGraphReduced firstArgs (head seedList) curGraphs

            let searchInfo = makeSearchRecord firstOption firstArgs curGraphs newGraphList (fromIntegral $ toMilliseconds elapsedSeconds) "No Comment"
            let newSearchData = searchInfo : searchData globalSettings

            let typeSelected = if null firstArgs then "best"
                               else fmap C.toLower $ fst $ head firstArgs

            hPutStrLn stderr ("Selecting " <> typeSelected <> " graphs")
            executeCommands (globalSettings {searchData = newSearchData}) excludeRename numInputFiles crossReferenceString origProcessedData processedData reportingData newGraphList pairwiseDist (tail seedList) supportGraphList (tail commandList)

        else if firstOption == Set then
            -- if set changes graph aspects--may nned to reoptimize
            let (newGlobalSettings, newProcessedData, seedList') = setCommand firstArgs globalSettings origProcessedData processedData seedList
                newGraphList = if not (requireReoptimization globalSettings newGlobalSettings) then curGraphs
                               else trace "Reoptimizing gaphs" fmap (TRAV.multiTraverseFullyLabelGraphReduced newGlobalSettings newProcessedData True True Nothing) (fmap fst5 curGraphs)

                searchInfo = makeSearchRecord firstOption firstArgs curGraphs newGraphList 0 "No Comment"
                newSearchData = searchInfo : searchData newGlobalSettings
            in

            executeCommands (newGlobalSettings {searchData = newSearchData}) excludeRename numInputFiles crossReferenceString origProcessedData processedData reportingData newGraphList pairwiseDist seedList' supportGraphList (tail commandList)

        else if firstOption == Swap then do
            (elapsedSeconds, newGraphList) <- timeOp $ pure $ REF.swapMaster firstArgs globalSettings processedData (head seedList)  curGraphs

            let searchInfo = makeSearchRecord firstOption firstArgs curGraphs newGraphList (fromIntegral $ toMilliseconds elapsedSeconds) "No Comment"
            let newSearchData = searchInfo : searchData globalSettings

            executeCommands (globalSettings {searchData = newSearchData}) excludeRename numInputFiles crossReferenceString origProcessedData processedData reportingData newGraphList pairwiseDist (tail seedList) supportGraphList (tail commandList)
        
        else if firstOption == Support then do
            (elapsedSeconds, newSupportGraphList) <- timeOp $ pure $ SUP.supportGraph firstArgs globalSettings processedData (head seedList)  curGraphs

            let searchInfo = makeSearchRecord firstOption firstArgs curGraphs newSupportGraphList (fromIntegral $ toMilliseconds elapsedSeconds) "No Comment"
            let newSearchData = searchInfo : searchData globalSettings

            executeCommands (globalSettings {searchData = newSearchData}) excludeRename numInputFiles crossReferenceString origProcessedData processedData reportingData curGraphs pairwiseDist (tail seedList) (supportGraphList <> newSupportGraphList) (tail commandList)

        
        else if firstOption == Transform then do
            (elapsedSeconds, (newGS, newOrigData, newProcessedData, newGraphs)) <- timeOp $ pure $ TRANS.transform firstArgs globalSettings origProcessedData processedData (head seedList) curGraphs

            let searchInfo = makeSearchRecord firstOption firstArgs curGraphs newGraphs (fromIntegral $ toMilliseconds elapsedSeconds) "No Comment"
            let newSearchData = searchInfo : searchData globalSettings
>>>>>>> 7aac853a


-- | makeSearchRecord take sbefore and after data of a commend and returns SearchData record
makeSearchRecord
    ∷ Instruction → [Argument] → [ReducedPhylogeneticGraph] → [ReducedPhylogeneticGraph] → Int → String → SearchData
makeSearchRecord firstOption firstArgs curGraphs newGraphList elapsedTime comment =
    SearchData
        { instruction = firstOption
        , arguments = firstArgs
        , minGraphCostIn =
            if null curGraphs
                then infinity
                else minimum $ fmap snd5 curGraphs
        , maxGraphCostIn =
            if null curGraphs
                then infinity
                else maximum $ fmap snd5 curGraphs
        , numGraphsIn = length curGraphs
        , minGraphCostOut =
            if null newGraphList
                then infinity
                else minimum $ fmap snd5 newGraphList
        , maxGraphCostOut =
            if null newGraphList
                then infinity
                else maximum $ fmap snd5 newGraphList
        , numGraphsOut = length newGraphList
        , commentString = comment
        , duration = elapsedTime
        }


{- | setCommand takes arguments to change globalSettings and multiple data aspects (e.g. 'blocks')
needs to be abtracted--too long
if seed list is empty [] then processes first set--confusing--shold be refactored
-}
setCommand
    ∷ [Argument] → GlobalSettings → ProcessedData → ProcessedData → [Int] → PhyG (GlobalSettings, ProcessedData, [Int])
setCommand argList globalSettings origProcessedData processedData inSeedList =
    let commandList = fmap (fmap C.toLower) $ filter (/= "") $ fmap fst argList
        optionList = fmap (fmap C.toLower) $ filter (/= "") $ fmap snd argList
        checkCommandList = checkCommandArgs "set" commandList VER.setArgList
        leafNameVect = fst3 processedData
    in  if not checkCommandList
            then do failWithPhase Parsing ("Unrecognized command in 'set': " <> show argList)
            else -- this could be changed later

                if length commandList > 1 || length optionList > 1
                    then do
                        failWithPhase Parsing ("Set option error: can only have one set argument for each command: " <> show (commandList, optionList))
                    else -- early extraction of partition character and bc2-gt64 follows from null inputs
                    -- this due to not having all info required for all global settings, so options restricted and repeated
                    -- needs to be fixed to be more clear and clean

                        if null inSeedList
                            then
                                if head commandList == "partitioncharacter"
                                    then
                                        let localPartitionChar = head optionList
                                        in  if length localPartitionChar /= 1
                                                then do
                                                    failWithPhase
                                                        Parsing
                                                        ("Error in 'set' command. Partitioncharacter '" <> show localPartitionChar <> "' must be a single character" <> "\n")
                                                else do
                                                    logWith LogInfo ("PartitionCharacter set to '" <> head optionList <> "'" <> "\n")
                                                    pure (globalSettings{partitionCharacter = localPartitionChar}, processedData, inSeedList)
                                    else
                                        if head commandList == "missingthreshold"
                                            then
                                                let localValue = readMaybe (head optionList) ∷ Maybe Int
                                                in  if isNothing localValue
                                                        then do
                                                            failWithPhase
                                                                Parsing
                                                                ("Set option 'missingThreshold' must be set to an integer value (e.g. missingThreshold:50): " <> head optionList <> "\n")
                                                        else
                                                            if (fromJust localValue < 0) || (fromJust localValue > 100)
                                                                then do
                                                                    failWithPhase Parsing ("Set option 'missingThreshold' must be set to an integer value between 0 and 100: " <> head optionList <> "\n")
                                                                else do
                                                                    logWith LogInfo ("MissingThreshold set to " <> head optionList <> "\n")
                                                                    pure (globalSettings{missingThreshold = fromJust localValue}, processedData, inSeedList)
                                            else -- sets root cost as well-- need in both places--one to process data and one to
                                            -- keep in current global

                                                if head commandList == "criterion" -- (globalSettings, processedData, inSeedList)
                                                    then
                                                        let localCriterion
                                                                | (head optionList == "parsimony") = Just Parsimony
                                                                | (head optionList == "pmdl") = Just PMDL
                                                                | (head optionList == "si") = Just SI
                                                                | (head optionList == "mapa") = Just MAPA
                                                                | (head optionList == "ncm") = Just NCM
                                                                | otherwise = Nothing

                                                            -- create lazy list of graph complexity indexed by number of network nodes--need leaf number for base tree complexity
                                                            lGraphComplexityList
                                                                | localCriterion `elem` [Just Parsimony, Just NCM] = Just $ IL.repeat (0.0, 0.0)
                                                                | localCriterion `elem` [Just PMDL, Just SI, Just MAPA] = Just $ U.calculateGraphComplexity processedData
                                                                | otherwise = Nothing

                                                            lRootComplexity
                                                                | localCriterion == Just Parsimony = Just 0.0
                                                                | localCriterion `elem` [Just PMDL, Just SI, Just MAPA] = Just $ U.calculateW15RootCost processedData
                                                                | localCriterion == Just NCM =
                                                                    if origProcessedData /= emptyProcessedData
                                                                        then Just $ U.calculateNCMRootCost origProcessedData
                                                                        else Just $ U.calculateNCMRootCost processedData
                                                                | otherwise = Nothing

                                                            lGraphFactor =
                                                                if localCriterion `elem` [Just PMDL, Just SI, Just MAPA]
                                                                    then PMDLGraph
                                                                    else graphFactor globalSettings
                                                        in  if isNothing localCriterion
                                                                then do
                                                                    failWithPhase Parsing ("Error in 'set' command. Criterion '" <> head optionList <> "' is not 'parsimony', 'ml', or 'pmdl'")
                                                                else
                                                                    if isNothing lGraphComplexityList
                                                                        then do
                                                                            failWithPhase Parsing ("Optimality criterion not recognized: " <> show localCriterion)
                                                                        else
                                                                            if isNothing lRootComplexity
                                                                                then do
                                                                                    failWithPhase Parsing ("Optimality criterion not recognized: " <> show localCriterion)
                                                                                else
                                                                                    pure
                                                                                        ( globalSettings
                                                                                            { optimalityCriterion = fromJust localCriterion
                                                                                            , graphComplexityList = fromJust lGraphComplexityList
                                                                                            , rootComplexity = fromJust lRootComplexity
                                                                                            , graphFactor = lGraphFactor
                                                                                            }
                                                                                        , processedData
                                                                                        , inSeedList
                                                                                        )
                                                    else
                                                        if head commandList == "bc2"
                                                            then
                                                                let noChangeString = takeWhile (/= ',') $ filter (`notElem` ['(', ')']) $ head optionList
                                                                    noChangeValue = readMaybe noChangeString ∷ Maybe Double
                                                                    changeString = tail $ dropWhile (/= ',') $ filter (`notElem` ['(', ')']) $ head optionList
                                                                    changeValue = readMaybe changeString ∷ Maybe Double
                                                                in  if length commandList /= length optionList
                                                                        then do
                                                                            failWithPhase Parsing ("Set option error: number of values and options do not match: " <> show (commandList, optionList))
                                                                        else
                                                                            if (null . head) optionList
                                                                                then
                                                                                    failWithPhase
                                                                                        Parsing
                                                                                        "Set option 'bc2' must be set to a pair of double values in parens, separated by a comma (e.g. bc2:(0.1, 1.1): no values found\n"
                                                                                else
                                                                                    if ',' `notElem` head optionList
                                                                                        then do
                                                                                            failWithPhase
                                                                                                Parsing
                                                                                                "Set option 'bc2' must be set to a pair of double values in parens, separated by a comma (e.g. bc2:(0.1, 1.1): no comma found\n"
                                                                                        else
                                                                                            if isNothing noChangeValue || isNothing changeValue
                                                                                                then do
                                                                                                    failWithPhase
                                                                                                        Parsing
                                                                                                        ( "Set option 'bc2' must be set to a pair of double values in parens, separated by a comma (e.g. bc2:(0.1, 1.1): "
                                                                                                            <> head optionList <> "\n"
                                                                                                        )
                                                                                                else
                                                                                                    if bc2 globalSettings /= (fromJust noChangeValue, fromJust changeValue)
                                                                                                        then do
                                                                                                            logWith LogInfo ("bit cost 2 state set to " <> show (fromJust noChangeValue, fromJust changeValue) <> "\n")
                                                                                                            pure (globalSettings{bc2 = (fromJust noChangeValue, fromJust changeValue)}, processedData, inSeedList)
                                                                                                        else pure (globalSettings{bc2 = (fromJust noChangeValue, fromJust changeValue)}, processedData, inSeedList)
                                                            else
                                                                if head commandList == "bc4"
                                                                    then
                                                                        let noChangeString = takeWhile (/= ',') $ filter (`notElem` ['(', ')']) $ head optionList
                                                                            noChangeValue = readMaybe noChangeString ∷ Maybe Double
                                                                            changeString = tail $ dropWhile (/= ',') $ filter (`notElem` ['(', ')']) $ head optionList
                                                                            changeValue = readMaybe changeString ∷ Maybe Double
                                                                        in  if (null . head) optionList
                                                                                then do
                                                                                    failWithPhase
                                                                                        Parsing
                                                                                        "Set option 'bc4' must be set to a pair of double values in parens, separated by a comma (e.g. bc4:(0.1, 1.1): no values found "
                                                                                else
                                                                                    if ',' `notElem` head optionList
                                                                                        then do
                                                                                            failWithPhase
                                                                                                Parsing
                                                                                                "Set option 'bc4' must be set to a pair of double values in parens, separated by a comma (e.g. bc4:(0.1, 1.1): no comma found "
                                                                                        else
                                                                                            if isNothing noChangeValue || isNothing changeValue
                                                                                                then do
                                                                                                    failWithPhase
                                                                                                        Parsing
                                                                                                        ( "Set option 'bc4' must be set to a pair of double values in parens, separated by a comma (e.g. bc4:(0.1, 1.1): "
                                                                                                            <> head optionList
                                                                                                        )
                                                                                                else
                                                                                                    if bc4 globalSettings /= (fromJust noChangeValue, fromJust changeValue)
                                                                                                        then do
                                                                                                            logWith LogInfo ("bit cost 4 state set to " <> show (fromJust noChangeValue, fromJust changeValue) <> "\n")
                                                                                                            pure (globalSettings{bc4 = (fromJust noChangeValue, fromJust changeValue)}, processedData, inSeedList)
                                                                                                        else pure (globalSettings{bc4 = (fromJust noChangeValue, fromJust changeValue)}, processedData, inSeedList)
                                                                    else
                                                                        if head commandList == "bc5"
                                                                            then
                                                                                let noChangeString = takeWhile (/= ',') $ filter (`notElem` ['(', ')']) $ head optionList
                                                                                    noChangeValue = readMaybe noChangeString ∷ Maybe Double
                                                                                    changeString = tail $ dropWhile (/= ',') $ filter (`notElem` ['(', ')']) $ head optionList
                                                                                    changeValue = readMaybe changeString ∷ Maybe Double
                                                                                in  if (null . head) optionList
                                                                                        then do
                                                                                            failWithPhase
                                                                                                Parsing
                                                                                                "Set option 'bc5' must be set to a pair of double values in parens, separated by a comma (e.g. bc5:(0.1, 1.1): no values found\n"
                                                                                        else
                                                                                            if ',' `notElem` head optionList
                                                                                                then do
                                                                                                    failWithPhase
                                                                                                        Parsing
                                                                                                        "Set option 'bc5' must be set to a pair of double values in parens, separated by a comma (e.g. bc5:(0.1, 1.1): no comma found\n"
                                                                                                else
                                                                                                    if isNothing noChangeValue || isNothing changeValue
                                                                                                        then do
                                                                                                            failWithPhase
                                                                                                                Parsing
                                                                                                                ( "Set option 'bc5' must be set to a pair of double values in parens, separated by a comma (e.g. bc5:(0.1, 1.1): "
                                                                                                                    <> head optionList
                                                                                                                )
                                                                                                        else
                                                                                                            if bc5 globalSettings /= (fromJust noChangeValue, fromJust changeValue)
                                                                                                                then do
                                                                                                                    logWith LogInfo ("bit cost 5 state set to " <> show (fromJust noChangeValue, fromJust changeValue) <> "\n")
                                                                                                                    pure (globalSettings{bc5 = (fromJust noChangeValue, fromJust changeValue)}, processedData, inSeedList)
                                                                                                                else pure (globalSettings{bc5 = (fromJust noChangeValue, fromJust changeValue)}, processedData, inSeedList)
                                                                            else
                                                                                if head commandList == "bc8"
                                                                                    then
                                                                                        let noChangeString = takeWhile (/= ',') $ filter (`notElem` ['(', ')']) $ head optionList
                                                                                            noChangeValue = readMaybe noChangeString ∷ Maybe Double
                                                                                            changeString = tail $ dropWhile (/= ',') $ filter (`notElem` ['(', ')']) $ head optionList
                                                                                            changeValue = readMaybe changeString ∷ Maybe Double
                                                                                        in  if (null . head) optionList
                                                                                                then do
                                                                                                    failWithPhase
                                                                                                        Parsing
                                                                                                        "Set option 'bc8' must be set to a pair of double values in parens, separated by a comma (e.g. bc8:(0.1, 1.1): no values found\n"
                                                                                                else
                                                                                                    if ',' `notElem` head optionList
                                                                                                        then do
                                                                                                            failWithPhase
                                                                                                                Parsing
                                                                                                                "Set option 'bc8' must be set to a pair of double values in parens, separated by a comma (e.g. bc8:(0.1, 1.1): no comma found\n"
                                                                                                        else
                                                                                                            if isNothing noChangeValue || isNothing changeValue
                                                                                                                then do
                                                                                                                    failWithPhase
                                                                                                                        Parsing
                                                                                                                        ( "Set option 'bc8' must be set to a pair of double values in parens, separated by a comma (e.g. bc8:(0.1, 1.1): "
                                                                                                                            <> head optionList <> "\n"
                                                                                                                        )
                                                                                                                else
                                                                                                                    if bc8 globalSettings /= (fromJust noChangeValue, fromJust changeValue)
                                                                                                                        then do
                                                                                                                            logWith LogInfo ("bit cost 8 state set to " <> show (fromJust noChangeValue, fromJust changeValue) <> "\n")
                                                                                                                            pure (globalSettings{bc8 = (fromJust noChangeValue, fromJust changeValue)}, processedData, inSeedList)
                                                                                                                        else pure (globalSettings{bc8 = (fromJust noChangeValue, fromJust changeValue)}, processedData, inSeedList)
                                                                                    else
                                                                                        if head commandList == "bc64"
                                                                                            then
                                                                                                let noChangeString = takeWhile (/= ',') $ filter (`notElem` ['(', ')']) $ head optionList
                                                                                                    noChangeValue = readMaybe noChangeString ∷ Maybe Double
                                                                                                    changeString = tail $ dropWhile (/= ',') $ filter (`notElem` ['(', ')']) $ head optionList
                                                                                                    changeValue = readMaybe changeString ∷ Maybe Double
                                                                                                in  if (null . head) optionList
                                                                                                        then do
                                                                                                            failWithPhase
                                                                                                                Parsing
                                                                                                                "Set option 'bc64' must be set to a pair of double values in parens, separated by a comma (e.g. bc64:(0.1, 1.1): no values found\n"
                                                                                                        else
                                                                                                            if ',' `notElem` head optionList
                                                                                                                then do
                                                                                                                    failWithPhase
                                                                                                                        Parsing
                                                                                                                        "Set option 'bc64' must be set to a pair of double values in parens, separated by a comma (e.g. bc64:(0.1, 1.1): no comma foun\n"
                                                                                                                else
                                                                                                                    if isNothing noChangeValue || isNothing changeValue
                                                                                                                        then do
                                                                                                                            failWithPhase
                                                                                                                                Parsing
                                                                                                                                ( "Set option 'bc64' must be set to a pair of double values in parens, separated by a comma (e.g. bc64:(0.1, 1.1): "
                                                                                                                                    <> head optionList <> "\n"
                                                                                                                                )
                                                                                                                        else
                                                                                                                            if bc64 globalSettings /= (fromJust noChangeValue, fromJust changeValue)
                                                                                                                                then do
                                                                                                                                    logWith LogInfo ("bit cost 64 state set to " <> show (fromJust noChangeValue, fromJust changeValue) <> "\n")
                                                                                                                                    pure (globalSettings{bc64 = (fromJust noChangeValue, fromJust changeValue)}, processedData, inSeedList)
                                                                                                                                else pure (globalSettings{bc64 = (fromJust noChangeValue, fromJust changeValue)}, processedData, inSeedList)
                                                                                            else
                                                                                                if head commandList == "bcgt64"
                                                                                                    then
                                                                                                        let noChangeString = takeWhile (/= ',') $ filter (`notElem` ['(', ')']) $ head optionList
                                                                                                            noChangeValue = readMaybe noChangeString ∷ Maybe Double
                                                                                                            changeString = tail $ dropWhile (/= ',') $ filter (`notElem` ['(', ')']) $ head optionList
                                                                                                            changeValue = readMaybe changeString ∷ Maybe Double
                                                                                                        in  if (null . head) optionList
                                                                                                                then do
                                                                                                                    failWithPhase
                                                                                                                        Parsing
                                                                                                                        "Set option 'bcgt64' must be set to a pair of double values in parens, separated by a comma (e.g. bcgt64:(0.1, 1.1): no values found\n"
                                                                                                                else
                                                                                                                    if ',' `notElem` head optionList
                                                                                                                        then do
                                                                                                                            failWithPhase
                                                                                                                                Parsing
                                                                                                                                "Set option 'bcgt64' must be set to a pair of double values in parens, separated by a comma (e.g. bcgt64:(0.1, 1.1): no comma found\n"
                                                                                                                        else
                                                                                                                            if isNothing noChangeValue || isNothing changeValue
                                                                                                                                then do
                                                                                                                                    failWithPhase
                                                                                                                                        Parsing
                                                                                                                                        ( "Set option 'bcgt64' must be set to a pair of double values in parens, separated by a comma (e.g. bcgt64:(0.1, 1.1):\n"
                                                                                                                                            <> head optionList
                                                                                                                                        )
                                                                                                                                else
                                                                                                                                    if bcgt64 globalSettings /= (fromJust noChangeValue, fromJust changeValue)
                                                                                                                                        then do
                                                                                                                                            logWith LogInfo ("bit cost > 64 state set to " <> show (fromJust noChangeValue, fromJust changeValue) <> "\n")
                                                                                                                                            pure (globalSettings{bcgt64 = (fromJust noChangeValue, fromJust changeValue)}, processedData, inSeedList)
                                                                                                                                        else do pure (globalSettings{bcgt64 = (fromJust noChangeValue, fromJust changeValue)}, processedData, inSeedList)
                                                                                                    else -- partition character to reset
                                                                                                    do
                                                                                                        -- trace ("PartitionCharacter set to '" <> (partitionCharacter globalSettings) <> "'")
                                                                                                        pure (globalSettings, processedData, inSeedList)
                            else -- regular command stuff not initial at start

                                if head commandList == "bc2"
                                    then
                                        let noChangeString = takeWhile (/= ',') $ filter (`notElem` ['(', ')']) $ head optionList
                                            noChangeValue = readMaybe noChangeString ∷ Maybe Double
                                            changeString = tail $ dropWhile (/= ',') $ filter (`notElem` ['(', ')']) $ head optionList
                                            changeValue = readMaybe changeString ∷ Maybe Double
                                        in  if length commandList /= length optionList
                                                then do
                                                    failWithPhase Parsing ("Set option error: number of values and options do not match: " <> show (commandList, optionList) <> "\n")
                                                else
                                                    if (null . head) optionList
                                                        then
                                                            failWithPhase
                                                                Parsing
                                                                "Set option 'bc2' must be set to a pair of double values in parens, separated by a comma (e.g. bc2:(0.1, 1.1): no values found\n"
                                                        else
                                                            if ',' `notElem` head optionList
                                                                then do
                                                                    failWithPhase
                                                                        Parsing
                                                                        "Set option 'bc2' must be set to a pair of double values in parens, separated by a comma (e.g. bc2:(0.1, 1.1): no comma found\n"
                                                                else
                                                                    if isNothing noChangeValue || isNothing changeValue
                                                                        then do
                                                                            failWithPhase
                                                                                Parsing
                                                                                ( "Set option 'bc2' must be set to a pair of double values in parens, separated by a comma (e.g. bc2:(0.1, 1.1): "
                                                                                    <> head optionList <> "\n"
                                                                                )
                                                                        else
                                                                            if bc2 globalSettings /= (fromJust noChangeValue, fromJust changeValue)
                                                                                then do
                                                                                    logWith LogInfo ("bit cost 2 state set to " <> show (fromJust noChangeValue, fromJust changeValue) <> "\n")
                                                                                    pure (globalSettings{bc2 = (fromJust noChangeValue, fromJust changeValue)}, processedData, inSeedList)
                                                                                else pure (globalSettings{bc2 = (fromJust noChangeValue, fromJust changeValue)}, processedData, inSeedList)
                                    else
                                        if head commandList == "bc4"
                                            then
                                                let noChangeString = takeWhile (/= ',') $ filter (`notElem` ['(', ')']) $ head optionList
                                                    noChangeValue = readMaybe noChangeString ∷ Maybe Double
                                                    changeString = tail $ dropWhile (/= ',') $ filter (`notElem` ['(', ')']) $ head optionList
                                                    changeValue = readMaybe changeString ∷ Maybe Double
                                                in  if (null . head) optionList
                                                        then do
                                                            failWithPhase
                                                                Parsing
                                                                "Set option 'bc4' must be set to a pair of double values in parens, separated by a comma (e.g. bc4:(0.1, 1.1): no values found\n"
                                                        else
                                                            if ',' `notElem` head optionList
                                                                then do
                                                                    failWithPhase
                                                                        Parsing
                                                                        "Set option 'bc4' must be set to a pair of double values in parens, separated by a comma (e.g. bc4:(0.1, 1.1): no comma found\n"
                                                                else
                                                                    if isNothing noChangeValue || isNothing changeValue
                                                                        then do
                                                                            failWithPhase
                                                                                Parsing
                                                                                ( "Set option 'bc4' must be set to a pair of double values in parens, separated by a comma (e.g. bc4:(0.1, 1.1): "
                                                                                    <> head optionList <> "\n"
                                                                                )
                                                                        else
                                                                            if bc4 globalSettings /= (fromJust noChangeValue, fromJust changeValue)
                                                                                then do
                                                                                    logWith LogInfo ("bit cost 4 state set to " <> show (fromJust noChangeValue, fromJust changeValue) <> "\n")
                                                                                    pure (globalSettings{bc4 = (fromJust noChangeValue, fromJust changeValue)}, processedData, inSeedList)
                                                                                else pure (globalSettings{bc4 = (fromJust noChangeValue, fromJust changeValue)}, processedData, inSeedList)
                                            else
                                                if head commandList == "bc5"
                                                    then
                                                        let noChangeString = takeWhile (/= ',') $ filter (`notElem` ['(', ')']) $ head optionList
                                                            noChangeValue = readMaybe noChangeString ∷ Maybe Double
                                                            changeString = tail $ dropWhile (/= ',') $ filter (`notElem` ['(', ')']) $ head optionList
                                                            changeValue = readMaybe changeString ∷ Maybe Double
                                                        in  if (null . head) optionList
                                                                then do
                                                                    failWithPhase
                                                                        Parsing
                                                                        "Set option 'bc5' must be set to a pair of double values in parens, separated by a comma (e.g. bc5:(0.1, 1.1): no values found\n"
                                                                else
                                                                    if ',' `notElem` head optionList
                                                                        then do
                                                                            failWithPhase
                                                                                Parsing
                                                                                "Set option 'bc5' must be set to a pair of double values in parens, separated by a comma (e.g. bc5:(0.1, 1.1): no comma found\n"
                                                                        else
                                                                            if isNothing noChangeValue || isNothing changeValue
                                                                                then do
                                                                                    failWithPhase
                                                                                        Parsing
                                                                                        ( "Set option 'bc5' must be set to a pair of double values in parens, separated by a comma (e.g. bc5:(0.1, 1.1): "
                                                                                            <> head optionList <> "\n"
                                                                                        )
                                                                                else
                                                                                    if bc5 globalSettings /= (fromJust noChangeValue, fromJust changeValue)
                                                                                        then do
                                                                                            logWith LogInfo ("bit cost 5 state set to " <> show (fromJust noChangeValue, fromJust changeValue) <> "\n")
                                                                                            pure (globalSettings{bc5 = (fromJust noChangeValue, fromJust changeValue)}, processedData, inSeedList)
                                                                                        else pure (globalSettings{bc5 = (fromJust noChangeValue, fromJust changeValue)}, processedData, inSeedList)
                                                    else
                                                        if head commandList == "bc8"
                                                            then
                                                                let noChangeString = takeWhile (/= ',') $ filter (`notElem` ['(', ')']) $ head optionList
                                                                    noChangeValue = readMaybe noChangeString ∷ Maybe Double
                                                                    changeString = tail $ dropWhile (/= ',') $ filter (`notElem` ['(', ')']) $ head optionList
                                                                    changeValue = readMaybe changeString ∷ Maybe Double
                                                                in  if (null . head) optionList
                                                                        then do
                                                                            failWithPhase
                                                                                Parsing
                                                                                "Set option 'bc8' must be set to a pair of double values in parens, separated by a comma (e.g. bc8:(0.1, 1.1): no values found\n"
                                                                        else
                                                                            if ',' `notElem` head optionList
                                                                                then do
                                                                                    failWithPhase
                                                                                        Parsing
                                                                                        "Set option 'bc8' must be set to a pair of double values in parens, separated by a comma (e.g. bc8:(0.1, 1.1): no comma found\n"
                                                                                else
                                                                                    if isNothing noChangeValue || isNothing changeValue
                                                                                        then do
                                                                                            failWithPhase
                                                                                                Parsing
                                                                                                ( "Set option 'bc8' must be set to a pair of double values in parens, separated by a comma (e.g. bc8:(0.1, 1.1): "
                                                                                                    <> head optionList <> "\n"
                                                                                                )
                                                                                        else
                                                                                            if bc8 globalSettings /= (fromJust noChangeValue, fromJust changeValue)
                                                                                                then do
                                                                                                    logWith LogInfo ("bit cost 8 state set to " <> show (fromJust noChangeValue, fromJust changeValue) <> "\n")
                                                                                                    pure (globalSettings{bc8 = (fromJust noChangeValue, fromJust changeValue)}, processedData, inSeedList)
                                                                                                else pure (globalSettings{bc8 = (fromJust noChangeValue, fromJust changeValue)}, processedData, inSeedList)
                                                            else
                                                                if head commandList == "bc64"
                                                                    then
                                                                        let noChangeString = takeWhile (/= ',') $ filter (`notElem` ['(', ')']) $ head optionList
                                                                            noChangeValue = readMaybe noChangeString ∷ Maybe Double
                                                                            changeString = tail $ dropWhile (/= ',') $ filter (`notElem` ['(', ')']) $ head optionList
                                                                            changeValue = readMaybe changeString ∷ Maybe Double
                                                                        in  if (null . head) optionList
                                                                                then do
                                                                                    failWithPhase
                                                                                        Parsing
                                                                                        "Set option 'bc64' must be set to a pair of double values in parens, separated by a comma (e.g. bc64:(0.1, 1.1): no values found\n"
                                                                                else
                                                                                    if ',' `notElem` head optionList
                                                                                        then do
                                                                                            failWithPhase
                                                                                                Parsing
                                                                                                "Set option 'bc64' must be set to a pair of double values in parens, separated by a comma (e.g. bc64:(0.1, 1.1): no comma found\n"
                                                                                        else
                                                                                            if isNothing noChangeValue || isNothing changeValue
                                                                                                then do
                                                                                                    failWithPhase
                                                                                                        Parsing
                                                                                                        ( "Set option 'bc64' must be set to a pair of double values in parens, separated by a comma (e.g. bc64:(0.1, 1.1): "
                                                                                                            <> head optionList <> "\n"
                                                                                                        )
                                                                                                else
                                                                                                    if bc64 globalSettings /= (fromJust noChangeValue, fromJust changeValue)
                                                                                                        then do
                                                                                                            logWith LogInfo ("bit cost 64 state set to " <> show (fromJust noChangeValue, fromJust changeValue) <> "\n")
                                                                                                            pure (globalSettings{bc64 = (fromJust noChangeValue, fromJust changeValue)}, processedData, inSeedList)
                                                                                                        else pure (globalSettings{bc64 = (fromJust noChangeValue, fromJust changeValue)}, processedData, inSeedList)
                                                                    else
                                                                        if head commandList == "bcgt64"
                                                                            then
                                                                                let noChangeString = takeWhile (/= ',') $ filter (`notElem` ['(', ')']) $ head optionList
                                                                                    noChangeValue = readMaybe noChangeString ∷ Maybe Double
                                                                                    changeString = tail $ dropWhile (/= ',') $ filter (`notElem` ['(', ')']) $ head optionList
                                                                                    changeValue = readMaybe changeString ∷ Maybe Double
                                                                                in  if (null . head) optionList
                                                                                        then do
                                                                                            failWithPhase
                                                                                                Parsing
                                                                                                "Set option 'bcgt64' must be set to a pair of double values in parens, separated by a comma (e.g. bcgt64:(0.1, 1.1): no values found\n"
                                                                                        else
                                                                                            if ',' `notElem` head optionList
                                                                                                then do
                                                                                                    failWithPhase
                                                                                                        Parsing
                                                                                                        "Set option 'bcgt64' must be set to a pair of double values in parens, separated by a comma (e.g. bcgt64:(0.1, 1.1): no comma found\n"
                                                                                                else
                                                                                                    if isNothing noChangeValue || isNothing changeValue
                                                                                                        then do
                                                                                                            failWithPhase
                                                                                                                Parsing
                                                                                                                ( "Set option 'bcgt64' must be set to a pair of double values in parens, separated by a comma (e.g. bcgt64:(0.1, 1.1):"
                                                                                                                    <> head optionList <> "\n"
                                                                                                                )
                                                                                                        else
                                                                                                            if bcgt64 globalSettings /= (fromJust noChangeValue, fromJust changeValue)
                                                                                                                then do
                                                                                                                    logWith LogInfo ("bit cost > 64 state set to " <> show (fromJust noChangeValue, fromJust changeValue) <> "\n")
                                                                                                                    pure (globalSettings{bcgt64 = (fromJust noChangeValue, fromJust changeValue)}, processedData, inSeedList)
                                                                                                                else pure (globalSettings{bcgt64 = (fromJust noChangeValue, fromJust changeValue)}, processedData, inSeedList)
                                                                            else -- processed above, but need here since put in different value

                                                                                if head commandList == "criterion" -- (globalSettings, processedData, inSeedList)
                                                                                -- {-
                                                                                -- trace ("In Set: " <> (show optionList)) $
                                                                                    then
                                                                                        let localCriterion
                                                                                                | (head optionList == "parsimony") = Just Parsimony
                                                                                                | (head optionList == "pmdl") = Just PMDL
                                                                                                | (head optionList == "si") = Just SI
                                                                                                | (head optionList == "mapa") = Just MAPA
                                                                                                | (head optionList == "ncm") = Just NCM
                                                                                                | otherwise = Nothing

                                                                                            -- create lazy list of graph complexity indexed by number of network nodes--need leaf number for base tree complexity
                                                                                            lGraphComplexityList
                                                                                                | localCriterion `elem` [Just Parsimony, Just NCM] = Just $ IL.repeat (0.0, 0.0)
                                                                                                | localCriterion `elem` [Just PMDL, Just SI, Just MAPA] = Just $ U.calculateGraphComplexity processedData
                                                                                                | otherwise = Nothing

                                                                                            lRootComplexity
                                                                                                | localCriterion == Just Parsimony = Just 0.0
                                                                                                | localCriterion `elem` [Just PMDL, Just SI, Just MAPA] = Just $ U.calculateW15RootCost processedData
                                                                                                | localCriterion == Just NCM =
                                                                                                    if origProcessedData /= emptyProcessedData
                                                                                                        then Just $ U.calculateNCMRootCost origProcessedData
                                                                                                        else Just $ U.calculateNCMRootCost processedData
                                                                                                | otherwise = Nothing

                                                                                            lGraphFactor =
                                                                                                if localCriterion `elem` [Just PMDL, Just SI, Just MAPA]
                                                                                                    then PMDLGraph
                                                                                                    else graphFactor globalSettings
                                                                                        in  if isNothing localCriterion
                                                                                                then do
                                                                                                    failWithPhase Parsing ("Error in 'set' command. Criterion '" <> head optionList <> "' is not 'parsimony', 'ml', or 'pmdl'")
                                                                                                else
                                                                                                    if isNothing lGraphComplexityList
                                                                                                        then do
                                                                                                            failWithPhase Parsing ("Optimality criterion not recognized: " <> show localCriterion)
                                                                                                        else
                                                                                                            if isNothing lRootComplexity
                                                                                                                then do
                                                                                                                    failWithPhase Parsing ("Optimality criterion not recognized: " <> show localCriterion)
                                                                                                                else
                                                                                                                    pure
                                                                                                                        ( globalSettings
                                                                                                                            { optimalityCriterion = fromJust localCriterion
                                                                                                                            , graphComplexityList = fromJust lGraphComplexityList
                                                                                                                            , rootComplexity = fromJust lRootComplexity
                                                                                                                            , graphFactor = lGraphFactor
                                                                                                                            }
                                                                                                                        , processedData
                                                                                                                        , inSeedList
                                                                                                                        )
                                                                                    else -- }

                                                                                    -- modify the behavior of resolutionCache softwired optimization

                                                                                        if head commandList == "compressresolutions"
                                                                                            then
                                                                                                let localCriterion
                                                                                                        | (head optionList == "true") = Just True
                                                                                                        | (head optionList == "false") = Just False
                                                                                                        | otherwise = Nothing
                                                                                                in  if isNothing localCriterion
                                                                                                        then do
                                                                                                            failWithPhase Parsing ("Error in 'set' command. CompressResolutions '" <> head optionList <> "' is not 'true' or 'false'" <> "\n")
                                                                                                        else do
                                                                                                            logWith LogInfo ("CompressResolutions set to " <> head optionList <> "\n")
                                                                                                            pure (globalSettings{compressResolutions = fromJust localCriterion}, processedData, inSeedList)
                                                                                            else -- this not intended to be for users

                                                                                                if head commandList == "dynamicepsilon"
                                                                                                    then
                                                                                                        let localValue = readMaybe (head optionList) ∷ Maybe Double
                                                                                                        in  if isNothing localValue
                                                                                                                then error ("Set option 'dynamicEpsilon' must be set to an double value >= 0.0 (e.g. dynamicepsilon:0.02): " <> head optionList)
                                                                                                                else
                                                                                                                    if fromJust localValue < 0.0
                                                                                                                        then
                                                                                                                            errorWithoutStackTrace
                                                                                                                                ("Set option 'dynamicEpsilon' must be set to a double value >= 0.0 (e.g. dynamicepsilon:0.02): " <> head optionList)
                                                                                                                        else do
                                                                                                                            logWith LogInfo ("Dynamic Epsilon factor set to " <> head optionList <> "\n")
                                                                                                                            pure
                                                                                                                                (globalSettings{dynamicEpsilon = 1.0 + (fromJust localValue * fractionDynamic globalSettings)}, processedData, inSeedList)
                                                                                                    else
                                                                                                        if head commandList == "finalassignment"
                                                                                                            then
                                                                                                                let localMethod
                                                                                                                        | ((head optionList == "do") || (head optionList == "directoptimization")) = Just DirectOptimization
                                                                                                                        | ((head optionList == "ia") || (head optionList == "impliedalignment")) = Just ImpliedAlignment
                                                                                                                        | otherwise = Nothing
                                                                                                                in  if isNothing localMethod
                                                                                                                        then do
                                                                                                                            failWithPhase
                                                                                                                                Parsing
                                                                                                                                ( "Error in 'set' command. FinalAssignment  '"
                                                                                                                                    <> head optionList
                                                                                                                                    <> "' is not 'DirectOptimization (DO)' or 'ImpliedAlignment (IA)'"
                                                                                                                                    <> "\n"
                                                                                                                                )
                                                                                                                        else
                                                                                                                            if graphType globalSettings == Tree
                                                                                                                                then do
                                                                                                                                    logWith LogInfo ("FinalAssignment set to " <> head optionList <> "\n")
                                                                                                                                    pure (globalSettings{finalAssignment = fromJust localMethod}, processedData, inSeedList)
                                                                                                                                else
                                                                                                                                    if localMethod == Just DirectOptimization
                                                                                                                                        then do
                                                                                                                                            pure (globalSettings{finalAssignment = fromJust localMethod}, processedData, inSeedList)
                                                                                                                                        else do
                                                                                                                                            logWith LogInfo ("FinalAssignment set to DO (ignoring IA option) for non-Tree graphs"  <> "\n")
                                                                                                                                            pure (globalSettings{finalAssignment = DirectOptimization}, processedData, inSeedList)
                                                                                                            else
                                                                                                                if head commandList == "graphfactor"
                                                                                                                    then
                                                                                                                        let localMethod
                                                                                                                                | (head optionList == "nopenalty") = Just NoNetworkPenalty
                                                                                                                                | (head optionList == "w15") = Just Wheeler2015Network
                                                                                                                                | (head optionList == "w23") = Just Wheeler2023Network
                                                                                                                                | (head optionList == "pmdl") = Just PMDLGraph
                                                                                                                                | otherwise = Nothing
                                                                                                                        in  if isNothing localMethod
                                                                                                                                then do
                                                                                                                                    failWithPhase
                                                                                                                                        Parsing
                                                                                                                                        ("Error in 'set' command. GraphFactor  '" <> head optionList <> "' is not 'NoPenalty', 'W15', 'W23', or 'PMDL'" <> "\n")
                                                                                                                                else do
                                                                                                                                    logWith LogInfo ("GraphFactor set to " <> show localMethod <> "\n")
                                                                                                                                    pure (globalSettings{graphFactor = fromJust localMethod}, processedData, inSeedList)
                                                                                                                    else
                                                                                                                        if head commandList == "graphssteepest"
                                                                                                                            then
                                                                                                                                let localValue = readMaybe (head optionList) ∷ Maybe Int
                                                                                                                                in  if isNothing localValue
                                                                                                                                        then do
                                                                                                                                            failWithPhase
                                                                                                                                                Parsing
                                                                                                                                                ("Set option 'graphsSteepest' must be set to an integer value (e.g. graphsSteepest:5): " <> head optionList <> "\n")
                                                                                                                                        else do
                                                                                                                                            logWith LogInfo ("GraphsStreepest set to " <> head optionList <> "\n")
                                                                                                                                            pure (globalSettings{graphsSteepest = fromJust localValue}, processedData, inSeedList)
                                                                                                                            else
                                                                                                                                if head commandList == "graphtype"
                                                                                                                                    then
                                                                                                                                        let localGraphType
                                                                                                                                                | (head optionList == "tree") = Just Tree
                                                                                                                                                | (head optionList == "softwired") = Just SoftWired
                                                                                                                                                | (head optionList == "hardwired") = Just HardWired
                                                                                                                                                | otherwise = Nothing
                                                                                                                                        in  if isNothing localGraphType
                                                                                                                                                then do
                                                                                                                                                    failWithPhase
                                                                                                                                                        Parsing
                                                                                                                                                        ("Error in 'set' command. Graphtype '" <> head optionList <> "' is not 'tree', 'hardwired', or 'softwired'" <> "\n")
                                                                                                                                                else
                                                                                                                                                    if localGraphType /= Just Tree
                                                                                                                                                        then do
                                                                                                                                                            let netPenalty =
                                                                                                                                                                    if localGraphType == Just HardWired
                                                                                                                                                                        then NoNetworkPenalty
                                                                                                                                                                        else graphFactor globalSettings

                                                                                                                                                            logWith LogInfo ("Graphtype set to " <> head optionList <> " with graph factor NoPenalty and final assignment to DO" <> "\n")
                                                                                                                                                            pure
                                                                                                                                                                ( globalSettings{graphType = fromJust localGraphType, finalAssignment = DirectOptimization, graphFactor = netPenalty}
                                                                                                                                                                , processedData
                                                                                                                                                                , inSeedList
                                                                                                                                                                )
                                                                                                                                                        else do
                                                                                                                                                            logWith LogInfo ("Graphtype set to " <> head optionList <> "\n")
                                                                                                                                                            pure (globalSettings{graphType = fromJust localGraphType}, processedData, inSeedList)
                                                                                                                                    else -- In first to do stuff above also

                                                                                                                                        if head commandList == "missingthreshold"
                                                                                                                                            then
                                                                                                                                                let localValue = readMaybe (head optionList) ∷ Maybe Int
                                                                                                                                                in  if isNothing localValue
                                                                                                                                                        then error ("Set option 'missingThreshold' must be set to an integer value (e.g. missingThreshold:50): " <> head optionList)
                                                                                                                                                        else
                                                                                                                                                            if fromJust localValue == missingThreshold globalSettings
                                                                                                                                                                then pure (globalSettings, processedData, inSeedList)
                                                                                                                                                                else do
                                                                                                                                                                    logWith LogInfo ("MissingThreshold set to " <> head optionList <> "\n")
                                                                                                                                                                    pure (globalSettings{missingThreshold = fromJust localValue}, processedData, inSeedList)
                                                                                                                                            else
                                                                                                                                                if head commandList == "modelcomplexity"
                                                                                                                                                    then
                                                                                                                                                        let localValue = readMaybe (head optionList) ∷ Maybe Double
                                                                                                                                                        in  if isNothing localValue
                                                                                                                                                                then error ("Set option 'modelComplexity' must be set to a double value (e.g. modelComplexity:123.456): " <> head optionList)
                                                                                                                                                                else do
                                                                                                                                                                    logWith LogInfo ("Model Complexity set to " <> head optionList <> "\n")
                                                                                                                                                                    pure (globalSettings{modelComplexity = fromJust localValue}, processedData, inSeedList)
                                                                                                                                                    else -- modify the behavior of rerooting character trees for all graph types

                                                                                                                                                        if head commandList == "multitraverse"
                                                                                                                                                            then do
                                                                                                                                                                let localCriterion
                                                                                                                                                                        | (head optionList == "true") = Just True
                                                                                                                                                                        | (head optionList == "false") = Just False
                                                                                                                                                                        | otherwise = Nothing

                                                                                                                                                                if isNothing localCriterion
                                                                                                                                                                    then do failWithPhase Parsing ("Error in 'set' command. MultiTraverse '" <> head optionList <> "' is not 'true' or 'false'")
                                                                                                                                                                    else do
                                                                                                                                                                        logWith LogInfo ("MultiTraverse set to " <> head optionList <> "\n")
                                                                                                                                                                        pure (globalSettings{multiTraverseCharacters = fromJust localCriterion}, processedData, inSeedList)
                                                                                                                                                            else
                                                                                                                                                                if head commandList == "outgroup"
                                                                                                                                                                    then
                                                                                                                                                                        let outTaxonName = T.pack $ filter (/= '"') $ head $ filter (/= "") $ fmap snd argList
                                                                                                                                                                            outTaxonIndex = V.elemIndex outTaxonName leafNameVect
                                                                                                                                                                        in  if isNothing outTaxonIndex
                                                                                                                                                                                then do
                                                                                                                                                                                    failWithPhase
                                                                                                                                                                                        Parsing
                                                                                                                                                                                        ( "Error in 'set' command. Out-taxon "
                                                                                                                                                                                            <> T.unpack outTaxonName
                                                                                                                                                                                            <> " not found in input leaf list"
                                                                                                                                                                                            <> show (fmap T.unpack leafNameVect)
                                                                                                                                                                                        )
                                                                                                                                                                                else do
                                                                                                                                                                                    logWith LogInfo ("Outgroup set to " <> T.unpack outTaxonName <> "\n")
                                                                                                                                                                                    pure (globalSettings{outgroupIndex = fromJust outTaxonIndex, outGroupName = outTaxonName}, processedData, inSeedList)
                                                                                                                                                                    else
                                                                                                                                                                        if head commandList == "partitioncharacter"
                                                                                                                                                                            then
                                                                                                                                                                                let localPartitionChar = head optionList
                                                                                                                                                                                in  if length localPartitionChar /= 1
                                                                                                                                                                                        then
                                                                                                                                                                                            errorWithoutStackTrace
                                                                                                                                                                                                ("Error in 'set' command. Partitioncharacter '" <> show localPartitionChar <> "' must be a single character")
                                                                                                                                                                                        else
                                                                                                                                                                                            if localPartitionChar /= partitionCharacter globalSettings
                                                                                                                                                                                                then do
                                                                                                                                                                                                    logWith LogInfo ("PartitionCharacter set to '" <> head optionList <> "'" <> "\n")
                                                                                                                                                                                                    pure (globalSettings{partitionCharacter = localPartitionChar}, processedData, inSeedList)
                                                                                                                                                                                                else pure (globalSettings, processedData, inSeedList)
                                                                                                                                                                            else
                                                                                                                                                                                if head commandList == "reportnaivedata"
                                                                                                                                                                                    then do
                                                                                                                                                                                        let localMethod
                                                                                                                                                                                                | (head optionList == "true") = True
                                                                                                                                                                                                | (head optionList == "false") = False
                                                                                                                                                                                                | otherwise =
                                                                                                                                                                                                    errorWithoutStackTrace ("Error in 'set' command. NeportNaive  '" <> head optionList <> "' is not 'True' or 'False'")

                                                                                                                                                                                        logWith LogInfo ("ReportNaiveData set to " <> show localMethod <> "\n")
                                                                                                                                                                                        pure (globalSettings{reportNaiveData = localMethod}, processedData, inSeedList)
                                                                                                                                                                                    else
                                                                                                                                                                                        if head commandList == "rootcost"
                                                                                                                                                                                            then do
                                                                                                                                                                                                let localMethod
                                                                                                                                                                                                        | (head optionList == "norootcost") = NoRootCost
                                                                                                                                                                                                        | (head optionList == "w15") = Wheeler2015Root
                                                                                                                                                                                                        | (head optionList == "pmdl") = PMDLRoot
                                                                                                                                                                                                        | (head optionList == "ml") = MLRoot
                                                                                                                                                                                                        | otherwise =
                                                                                                                                                                                                            errorWithoutStackTrace ("Error in 'set' command. RootCost  '" <> head optionList <> "' is not 'NoRootCost', 'W15', or 'PMDL'")

                                                                                                                                                                                                let lRootComplexity
                                                                                                                                                                                                        | localMethod == NoRootCost = 0.0
                                                                                                                                                                                                        | localMethod `elem` [Wheeler2015Root, PMDLRoot, MLRoot] = U.calculateW15RootCost processedData
                                                                                                                                                                                                        | otherwise = error ("Root cost method not recognized: " <> show localMethod)

                                                                                                                                                                                                logWith LogInfo ("RootCost set to " <> show localMethod <> " " <> show lRootComplexity <> " bits" <> "\n")
                                                                                                                                                                                                pure (globalSettings{rootCost = localMethod, rootComplexity = lRootComplexity}, processedData, inSeedList)
                                                                                                                                                                                            else
                                                                                                                                                                                                if head commandList == "seed"
                                                                                                                                                                                                    then
                                                                                                                                                                                                        let localValue = readMaybe (head optionList) ∷ Maybe Int
                                                                                                                                                                                                        in  if isNothing localValue
                                                                                                                                                                                                                then error ("Set option 'seed' must be set to an integer value (e.g. seed:123): " <> head optionList)
                                                                                                                                                                                                                else do
                                                                                                                                                                                                                    logWith LogInfo ("Random Seed set to " <> head optionList <> "\n")
                                                                                                                                                                                                                    pure (globalSettings{seed = fromJust localValue}, processedData, randomIntList (fromJust localValue))
                                                                                                                                                                                                    else
                                                                                                                                                                                                        if head commandList == "softwiredmethod"
                                                                                                                                                                                                            then do
                                                                                                                                                                                                                let localMethod
                                                                                                                                                                                                                        | (head optionList == "naive") = Naive
                                                                                                                                                                                                                        | (head optionList == "exhaustive") = Naive
                                                                                                                                                                                                                        | (head optionList == "resolutioncache") = ResolutionCache
                                                                                                                                                                                                                        | otherwise =
                                                                                                                                                                                                                            errorWithoutStackTrace
                                                                                                                                                                                                                                ("Error in 'set' command. SoftwiredMethod  '" <> head optionList <> "' is not 'Exhaustive' or 'ResolutionCache'")

                                                                                                                                                                                                                logWith LogInfo ("SoftwiredMethod " <> show localMethod <> "\n")
                                                                                                                                                                                                                pure (globalSettings{softWiredMethod = localMethod}, processedData, inSeedList)
                                                                                                                                                                                                            else -- modify the use of Network Add heurisitcs in network optimization

                                                                                                                                                                                                                if head commandList == "usenetaddheuristic"
                                                                                                                                                                                                                    then do
                                                                                                                                                                                                                        let localCriterion
                                                                                                                                                                                                                                | (head optionList == "true") = True
                                                                                                                                                                                                                                | (head optionList == "false") = False
                                                                                                                                                                                                                                | otherwise =
                                                                                                                                                                                                                                    errorWithoutStackTrace ("Error in 'set' command. UseNetAddHeuristic '" <> head optionList <> "' is not 'true' or 'false'")

                                                                                                                                                                                                                        logWith LogInfo ("UseNetAddHeuristic set to " <> head optionList <> "\n")
                                                                                                                                                                                                                        pure (globalSettings{useNetAddHeuristic = localCriterion}, processedData, inSeedList)
                                                                                                                                                                                                                    else -- these not intended for users

                                                                                                                                                                                                                        if head commandList == "jointhreshold"
                                                                                                                                                                                                                            then
                                                                                                                                                                                                                                let localValue = readMaybe (head optionList) ∷ Maybe Double
                                                                                                                                                                                                                                in  if isNothing localValue
                                                                                                                                                                                                                                        then error ("Set option 'joinThreshold' must be set to an double value >= 1.0 (e.g. joinThreshold:1.17): " <> head optionList)
                                                                                                                                                                                                                                        else
                                                                                                                                                                                                                                            if fromJust localValue < 1.0
                                                                                                                                                                                                                                                then
                                                                                                                                                                                                                                                    errorWithoutStackTrace
                                                                                                                                                                                                                                                        ("Set option 'joinThreshold' must be set to a double value >= 1.0 (e.g. joinThreshold:1.17): " <> head optionList)
                                                                                                                                                                                                                                                else do
                                                                                                                                                                                                                                                    logWith LogInfo ("JoinThreshold set to " <> head optionList <> "\n")
                                                                                                                                                                                                                                                    pure (globalSettings{unionThreshold = fromJust localValue}, processedData, inSeedList)
                                                                                                                                                                                                                            else -- parallel strategy settings options

                                                                                                                                                                                                                                if head commandList == "defparstrat"
                                                                                                                                                                                                                                    then do
                                                                                                                                                                                                                                        let localMethod
                                                                                                                                                                                                                                                | (head optionList == "r0") = R0
                                                                                                                                                                                                                                                | (head optionList == "rpar") = RPar
                                                                                                                                                                                                                                                | (head optionList == "rseq") = RSeq
                                                                                                                                                                                                                                                | (head optionList == "rdeepseq") = RDeepSeq
                                                                                                                                                                                                                                                | otherwise =
                                                                                                                                                                                                                                                    errorWithoutStackTrace
                                                                                                                                                                                                                                                        ("Error in 'set' command. DefParStrat  '" <> head optionList <> "' is not 'r0', 'WrPar', 'rSeq', or 'rDeepSeq'" <> "\n")

                                                                                                                                                                                                                                        logWith LogInfo ("DefParStrat set to " <> show localMethod <> "\n")
                                                                                                                                                                                                                                        pure (globalSettings{defaultParStrat = localMethod}, processedData, inSeedList)
                                                                                                                                                                                                                                    else
                                                                                                                                                                                                                                        if head commandList == "lazyparstrat"
                                                                                                                                                                                                                                            then do
                                                                                                                                                                                                                                                let localMethod
                                                                                                                                                                                                                                                        | (head optionList == "r0") = R0
                                                                                                                                                                                                                                                        | (head optionList == "rpar") = RPar
                                                                                                                                                                                                                                                        | (head optionList == "rseq") = RSeq
                                                                                                                                                                                                                                                        | (head optionList == "rdeepseq") = RDeepSeq
                                                                                                                                                                                                                                                        | otherwise =
                                                                                                                                                                                                                                                            errorWithoutStackTrace
                                                                                                                                                                                                                                                                ("Error in 'set' command. LazyParStrat  '" <> head optionList <> "' is not 'r0', 'WrPar', 'rSeq', or 'rDeepSeq'" <> "\n")

                                                                                                                                                                                                                                                logWith LogInfo ("LazyParStrat set to " <> show localMethod <> "\n")
                                                                                                                                                                                                                                                pure (globalSettings{lazyParStrat = localMethod}, processedData, inSeedList)
                                                                                                                                                                                                                                            else
                                                                                                                                                                                                                                                if head commandList == "strictparstrat"
                                                                                                                                                                                                                                                    then do
                                                                                                                                                                                                                                                        let localMethod
                                                                                                                                                                                                                                                                | (head optionList == "r0") = R0
                                                                                                                                                                                                                                                                | (head optionList == "rpar") = RPar
                                                                                                                                                                                                                                                                | (head optionList == "rseq") = RSeq
                                                                                                                                                                                                                                                                | (head optionList == "rdeepseq") = RDeepSeq
                                                                                                                                                                                                                                                                | otherwise =
                                                                                                                                                                                                                                                                    errorWithoutStackTrace
                                                                                                                                                                                                                                                                        ("Error in 'set' command. StrictParStrat  '" <> head optionList <> "' is not 'r0', 'WrPar', 'rSeq', or 'rDeepSeq'" <> "\n")

                                                                                                                                                                                                                                                        logWith LogInfo ("StrictParStrat set to " <> show localMethod <> "\n")
                                                                                                                                                                                                                                                        pure (globalSettings{strictParStrat = localMethod}, processedData, inSeedList)
                                                                                                                                                                                                                                                    else -- modify the use of implied alkignemnt in heuristics

                                                                                                                                                                                                                                                        if head commandList == "useia"
                                                                                                                                                                                                                                                            then do
                                                                                                                                                                                                                                                                let localCriterion
                                                                                                                                                                                                                                                                        | (head optionList == "true") = True
                                                                                                                                                                                                                                                                        | (head optionList == "false") = False
                                                                                                                                                                                                                                                                        | otherwise = errorWithoutStackTrace ("Error in 'set' command. UseIA '" <> head optionList <> "' is not 'true' or 'false'")

                                                                                                                                                                                                                                                                logWith LogInfo ("UseIA set to " <> head optionList <> "\n")
                                                                                                                                                                                                                                                                pure (globalSettings{useIA = localCriterion}, processedData, inSeedList)
                                                                                                                                                                                                                                                            else do
                                                                                                                                                                                                                                                                logWith LogInfo ("Warning: Unrecognized/missing 'set' option in " <> show argList <> "\n")
                                                                                                                                                                                                                                                                pure (globalSettings, processedData, inSeedList)


{- | reportCommand takes report options, current data and graphs and returns a
(potentially large) String to print and the channel to print it to
and write mode overwrite/append
if global settings reportNaiveData is True then need to rediagnose graph with processed data since
naiveData was sent to command and will not match what is in the optimized graphs
-}
reportCommand
    ∷ GlobalSettings
    → [Argument]
    → ([NameText], [(NameText, NameText)])
    → Int
    → String
    → ProcessedData
    → [ReducedPhylogeneticGraph]
    → [ReducedPhylogeneticGraph]
    → [[VertexCost]]
    → PhyG (String, String, String)
reportCommand globalSettings argList excludeRename numInputFiles crossReferenceString processedData curGraphs supportGraphs pairwiseDistanceMatrix =
    let argListWithoutReconcileCommands = filter ((`notElem` VER.reconcileArgList) . fst) argList
        -- check for balances double quotes and only one pair
        outFileNameList = filter (/= "") $ fmap snd argListWithoutReconcileCommands -- argList
        commandList = fmap (fmap C.toLower) $ filter (/= "") $ fmap fst argListWithoutReconcileCommands
<<<<<<< HEAD
    in  -- reconcileList = filter (/= "") $ fmap fst argList
=======
        -- reconcileList = filter (/= "") $ fmap fst argList
    in
    if length outFileNameList > 1 then errorWithoutStackTrace ("Report can only have one file name: " <> show outFileNameList <> " " <> show argList)
    else
        let checkCommandList = checkCommandArgs "report" commandList VER.reportArgList
            outfileName = if null outFileNameList then "stderr"
                          else tail $ L.init $ head outFileNameList
            writeMode = if "overwrite" `elem` commandList then "overwrite"
                        else "append"

        in
        -- error too harsh, lose everything else
        --if (null $ filter (/= "overwrite") $ filter (/= "append") commandList) then errorWithoutStackTrace ("Error: Missing 'report' option in " <> show commandList)
        --else
        if not checkCommandList then errorWithoutStackTrace ("Unrecognized command in report: " <> show argList)
        else
            -- This for reconciled data
            if "crossrefs" `elem` commandList then
                let dataString = crossReferenceString
                in
                (dataString, outfileName, writeMode)

            else if "data" `elem` commandList then
                let blocks = thd3 processedData
                    numChars = V.sum $ fmap (V.length . thd3) blocks
                    dataString = phyloDataToString 0 $ thd3 processedData
                    baseData = [["Input data contained:"], ["", show (length $ fst3 processedData) <> " terminal taxa"], ["", show numInputFiles <> " input data files"], ["", show (length blocks) <> " character blocks"],  ["", show numChars <> " total characters"]]
                    leafNames = V.toList (T.unpack <$> fst3 processedData)
                    leafField = ["Terminal taxa:"] : fmap (" " :) (SL.chunksOf 10 leafNames)
                    excludedTaxa = if (not . null . fst) excludeRename then T.unpack <$> fst excludeRename
                                   else ["None"]
                    excludedField = ["Excluded taxa:"] : fmap (" " :) (SL.chunksOf 10 excludedTaxa)
                    renameFirstList = fmap (((: []) . T.unpack) . fst) (snd excludeRename)
                    renameSecondList = fmap (((: []) . T.unpack) . snd) (snd excludeRename)
                    renamePairList = if (not . null . snd) excludeRename then (" " :) <$> zipWith (<>)  renameFirstList renameSecondList
                                     else [[" ", "None", "None"]]
                    renameField = ["Renamed taxa:", "New Name", "Original Name"] : renamePairList
                    charInfoFields = ["Index", "Block", "Name", "Type", "Activity", "Weight", "Prealigned", "Alphabet", "TCM"]
                in
                (CSV.genCsvFile (baseData <> [[""]] <> leafField <> [[""]] <> excludedField <> [[""]] <> renameField <> [[""]] <> (charInfoFields : dataString)), outfileName, writeMode)

            else if "diagnosis" `elem` commandList then
                -- need to rediagnose if reportNaiveData
                let curGraphs' = if not (reportNaiveData globalSettings) then curGraphs
                                 else PU.seqParMap (parStrategy $ strictParStrat globalSettings) (TRAV.multiTraverseFullyLabelGraphReduced globalSettings processedData False False Nothing) (fmap fst5 curGraphs)
                    dataString = CSV.genCsvFile $ concatMap (getGraphDiagnosis globalSettings processedData) (zip curGraphs' [0.. (length curGraphs' - 1)])
                in
                if null curGraphs then
                    trace "No graphs to diagnose"
                    ("No graphs to diagnose", outfileName, writeMode)
                else
                    trace ("Diagnosing " <> show (length curGraphs) <> " graphs at minimum cost " <> show (minimum $ fmap snd5 curGraphs))
                    (dataString, outfileName, writeMode)

            else if "displaytrees" `elem` commandList then
                -- need to specify -O option for multiple graphs
                let rediagnodesGraphs =  fmap (TRAV.multiTraverseFullyLabelGraph globalSettings processedData False False Nothing) (fmap fst5 curGraphs)
                    inputDisplayVVList = fmap fth6 rediagnodesGraphs
                    costList = fmap snd5 curGraphs
                    displayCostListList = fmap GO.getDisplayTreeCostList rediagnodesGraphs
                    displayInfoString = if ("dot" `elem` commandList) ||  ("dotpdf" `elem` commandList)
                        then
                            ("//DisplayTree costs : " <> show (fmap (sum . fst) displayCostListList, displayCostListList))
                        else -- newick    
                            let middle =  fmap bracketToCurly $ show (fmap (sum . fst) displayCostListList, displayCostListList)

                            in 
                            ("[DisplayTree costs : " <> middle <> "]")

                    treeIndexStringList = if ("dot" `elem` commandList) ||  ("dotpdf" `elem` commandList)
                        then
                            fmap (((<> "\n") . ("//Canonical Tree " <>)) . show) [0..(length inputDisplayVVList - 1)]
                        else -- newick
                            fmap (((<> "]\n") . ("[Canonical Tree " <>)) . show) [0..(length inputDisplayVVList - 1)]
                    canonicalGraphPairList = zip treeIndexStringList inputDisplayVVList
                    blockStringList = unlines (fmap (outputBlockTrees commandList costList (outgroupIndex globalSettings)) canonicalGraphPairList)
                    -- graphString = outputGraphString commandList (outgroupIndex globalSettings) (fmap thd6 curGraphs) (fmap snd6 curGraphs)
                in
                if null curGraphs || graphType globalSettings /= SoftWired then
                    trace "No soft-wired graphs to report display trees"
                    ("No soft-wired graphs to report display trees", outfileName, writeMode)
                else
                    (displayInfoString <> "\n" <> blockStringList, outfileName, writeMode)

            -- the not reconcile so if specify reconcile--get that output as oposed to plane graphs 
            else if ("graphs" `elem` commandList) && ("reconcile" `notElem` commandList) then
            --else if (not .null) (L.intersect ["graphs", "newick", "dot", "dotpdf"] commandList) then
                let
                    graphString = outputGraphString commandList (outgroupIndex globalSettings) (fmap thd5 curGraphs) (fmap snd5 curGraphs)
                in
                if null curGraphs then
                    trace "No graphs to report"
                    ("No graphs to report", outfileName, writeMode)
                else
                    trace ("Reporting " <> show (length curGraphs) <> " graph(s) at minimum cost " <> show (minimum $ fmap snd5 curGraphs))
                    (graphString, outfileName, writeMode)

            else if "ia" `elem` commandList || "impliedalignment" `elem` commandList then
                if null curGraphs then
                    trace "No graphs to create implied alignments"
                    ("No impliedAlgnments to report", outfileName, writeMode)
                else
                    let includeMissing = elem "includemissing" commandList
                        concatSeqs = elem "concatenate" commandList
                        iaContentList = zipWith (getImpliedAlignmentString globalSettings (includeMissing || concatSeqs) concatSeqs processedData) curGraphs [0.. (length curGraphs - 1)]
                    in
                    trace "\tWarning: Prealigned sequence data with non-additive type costs (all change values equal) have been recoded to non-additive characters and will not appear in implied alignment output."
                    (concat iaContentList, outfileName, writeMode)

            else if "pairdist" `elem` commandList then
                let nameData = L.intercalate "," (V.toList (T.unpack <$> fst3 processedData)) <> "\n"
                    dataString = CSV.genCsvFile $ fmap (fmap show) pairwiseDistanceMatrix
                in
                (nameData <> dataString, outfileName, writeMode)

            else if "reconcile" `elem` commandList then
                let (_, reconcileGraph) = R.makeReconcileGraph VER.reconcileArgList argList (fmap fst5 curGraphs)
                    reconcileString = outputGraphString commandList (outgroupIndex globalSettings) [GO.convertSimpleToDecoratedGraph reconcileGraph] [0]
                in
                if null curGraphs then
                    trace "No graphs to reconcile"
                    ([], outfileName, writeMode)
                else
                    (reconcileString, outfileName, writeMode)

            else if "search" `elem` commandList then
                let dataString' = fmap showSearchFields $ reverse $ searchData globalSettings
                    -- reformat the "search" command fields a bit
                    dataString = processSearchFields dataString'
                    sysInfoData = "System Info, OS: " <> SI.os <> ", Chip Arch: " <> SI.arch <> ", Compiler: " <> SI.compilerName <> " " <> DV.showVersion SI.compilerVersion <> ", Compile Date: " <> (__DATE__ <> " " <> __TIME__)
                    cpuInfoString = if SI.os /= "linux" then "CPU Info, No /proc/cpuinfo on darwin"
                                    else
                                        let cpuInfoM = SIOU.unsafePerformIO SC.tryGetCPUs
                                        in
                                        if isNothing cpuInfoM then "CPU Info, Couldn't parse CPU Info"
                                        else "CPU Info, Physical Processors: " <> show (SC.physicalProcessors (fromJust cpuInfoM)) <> ", Physical Cores: " <> show (SC.physicalCores (fromJust cpuInfoM)) <> ", Logical Cores: " <> show (SC.logicalCores (fromJust cpuInfoM))
                    baseData = sysInfoData <> "\n" <> cpuInfoString <> "\nSearchData\nRandom seed, " <> show (seed globalSettings) <> "\n"
                    charInfoFields = ["Command", "Arguments", "Min cost in", "Max cost in", "Num graphs in", "Min cost out", "Max cost out", "Num graphs out", "CPU time (secs)", "Comment"]
                in
                (baseData <> CSV.genCsvFile (charInfoFields : dataString), outfileName, writeMode)

            else if "support" `elem` commandList then
                let graphString = outputGraphStringSimple commandList (outgroupIndex globalSettings) (fmap fst5 supportGraphs) (fmap snd5 supportGraphs)
                in
                -- trace ("Rep Sup: " <> (LG.prettify $ fst5 $ head supportGraphs)) (
                if null supportGraphs then
                    trace "\tNo support graphs to report"
                    ([], outfileName, writeMode)
                else
                trace ("Reporting " <> show (length curGraphs) <> " support graph(s)")
                (graphString, outfileName, writeMode)
                -- )

            else if "tnt" `elem` commandList then
                if null curGraphs then
                    trace "No graphs to create implied alignments for TNT output"
                    ("No impliedAlgnments for TNT to report", outfileName, writeMode)
                else
                    let curGraphs' = if not (reportNaiveData globalSettings) then (fmap GO.convertReduced2PhylogeneticGraph curGraphs)
                                     else PU.seqParMap (parStrategy $ strictParStrat globalSettings) (TRAV.multiTraverseFullyLabelGraph globalSettings processedData False False Nothing) (fmap fst5 curGraphs)
                        tntContentList = concat $ zipWith (getTNTString globalSettings processedData) curGraphs' [0.. (length curGraphs' - 1)]
                    in
                    (tntContentList, outfileName, writeMode)
>>>>>>> 7aac853a

        if length outFileNameList > 1
            then do failWithPhase Outputting ("Report can only have one file name: " <> show outFileNameList <> " " <> show argList)
            else
                let checkCommandList = checkCommandArgs "report" commandList VER.reportArgList
                    outfileName =
                        if null outFileNameList
                            then "stderr"
                            else tail $ L.init $ head outFileNameList
                    writeMode =
                        if "overwrite" `elem` commandList
                            then "overwrite"
                            else "append"
                in  -- error too harsh, lose everything else
                    -- if (null $ filter (/= "overwrite") $ filter (/= "append") commandList) then errorWithoutStackTrace ("Error: Missing 'report' option in " <> show commandList)
                    -- else
                    if not checkCommandList
                        then errorWithoutStackTrace ("Unrecognized command in report: " <> show argList)
                        else -- This for reconciled data

                            if "crossrefs" `elem` commandList
                                then
                                    let dataString = crossReferenceString
                                    in  pure (dataString, outfileName, writeMode)
                                else
                                    if "data" `elem` commandList
                                        then
                                            let blocks = thd3 processedData
                                                numChars = V.sum $ fmap (V.length . thd3) blocks
                                                dataString = phyloDataToString 0 $ thd3 processedData
                                                baseData =
                                                    [ ["Input data contained:"]
                                                    , ["", show (length $ fst3 processedData) <> " terminal taxa"]
                                                    , ["", show numInputFiles <> " input data files"]
                                                    , ["", show (length blocks) <> " character blocks"]
                                                    , ["", show numChars <> " total characters"]
                                                    ]
                                                leafNames = V.toList (T.unpack <$> fst3 processedData)
                                                leafField = ["Terminal taxa:"] : fmap (" " :) (SL.chunksOf 10 leafNames)
                                                excludedTaxa =
                                                    if (not . null . fst) excludeRename
                                                        then T.unpack <$> fst excludeRename
                                                        else ["None"]
                                                excludedField = ["Excluded taxa:"] : fmap (" " :) (SL.chunksOf 10 excludedTaxa)
                                                renameFirstList = fmap (((: []) . T.unpack) . fst) (snd excludeRename)
                                                renameSecondList = fmap (((: []) . T.unpack) . snd) (snd excludeRename)
                                                renamePairList =
                                                    if (not . null . snd) excludeRename
                                                        then (" " :) <$> zipWith (<>) renameFirstList renameSecondList
                                                        else [[" ", "None", "None"]]
                                                renameField = ["Renamed taxa:", "New Name", "Original Name"] : renamePairList
                                                charInfoFields = ["Index", "Block", "Name", "Type", "Activity", "Weight", "Prealigned", "Alphabet", "TCM"]
                                            in  pure
                                                    ( CSV.genCsvFile
                                                        (baseData <> [[""]] <> leafField <> [[""]] <> excludedField <> [[""]] <> renameField <> [[""]] <> (charInfoFields : dataString))
                                                    , outfileName
                                                    , writeMode
                                                    )
                                        else
                                            if "diagnosis" `elem` commandList
                                                then do 
                                                        -- action :: SimpleGraph -> PhyG ReducedPhylogeneticGraph
                                                        let action = TRAV.multiTraverseFullyLabelGraphReduced globalSettings processedData False False Nothing
                                                        pTraverse <- getParallelChunkTraverse
                                                        rediagnosedGraph <- pTraverse action (fmap fst5 curGraphs)

                                                        let curGraphs' = 
                                                                if not (reportNaiveData globalSettings) then curGraphs
                                                                else rediagnosedGraph
                                                            -- else PU.seqParMap (parStrategy $ strictParStrat globalSettings) (TRAV.multiTraverseFullyLabelGraphReduced globalSettings processedData False False Nothing) (fmap fst5 curGraphs)
                                                        

                                                        let dataString = CSV.genCsvFile $ concatMap (getGraphDiagnosis globalSettings processedData) (zip curGraphs' [0 .. (length curGraphs' - 1)])
                                                        if null curGraphs
                                                                then do
                                                                    logWith LogInfo "No graphs to diagnose\n"
                                                                    pure ("No graphs to diagnose", outfileName, writeMode)
                                                                else do
                                                                    logWith
                                                                        LogInfo
                                                                        ("Diagnosing " <> show (length curGraphs) <> " graphs at minimum cost " <> show (minimum $ fmap snd5 curGraphs) <> "\n")
                                                                    pure (dataString, outfileName, writeMode)
                                            else
                                                    if "displaytrees" `elem` commandList
                                                        then -- need to specify -O option for multiple graphs
                                                            do
                                                                rediagnodesGraphs <- mapM (TRAV.multiTraverseFullyLabelGraph globalSettings processedData False False Nothing) (fmap fst5 curGraphs)
                                                                let inputDisplayVVList = fmap fth6 rediagnodesGraphs
                                                                let costList = fmap snd5 curGraphs
                                                                let displayCostListList = fmap GO.getDisplayTreeCostList rediagnodesGraphs
                                                                let displayInfoString =
                                                                        if ("dot" `elem` commandList) || ("dotpdf" `elem` commandList)
                                                                            then ("//DisplayTree costs : " <> show (fmap (sum . fst) displayCostListList, displayCostListList))
                                                                        else -- newick

                                                                                let middle = fmap bracketToCurly $ show (fmap (sum . fst) displayCostListList, displayCostListList)
                                                                                in  ("[DisplayTree costs : " <> middle <> "]")

                                                                let treeIndexStringList =
                                                                        if ("dot" `elem` commandList) || ("dotpdf" `elem` commandList)
                                                                            then fmap (((<> "\n") . ("//Canonical Tree " <>)) . show) [0 .. (length inputDisplayVVList - 1)]
                                                                            else -- newick
                                                                                fmap (((<> "]\n") . ("[Canonical Tree " <>)) . show) [0 .. (length inputDisplayVVList - 1)]
                                                                let canonicalGraphPairList = zip treeIndexStringList inputDisplayVVList
                                                                let blockStringList = unlines (fmap (outputBlockTrees commandList costList (outgroupIndex globalSettings)) canonicalGraphPairList)

                                                                if null curGraphs || graphType globalSettings /= SoftWired
                                                                    then do
                                                                        logWith LogInfo "No soft-wired graphs to report display trees\n"
                                                                        pure ("No soft-wired graphs to report display trees", outfileName, writeMode)
                                                                    else pure (displayInfoString <> "\n" <> blockStringList, outfileName, writeMode)
                                                        else
                                                            if "graphs" `elem` commandList
                                                                then -- else if (not .null) (L.intersect ["graphs", "newick", "dot", "dotpdf"] commandList) then

                                                                    let graphString = outputGraphString commandList (outgroupIndex globalSettings) (fmap thd5 curGraphs) (fmap snd5 curGraphs)
                                                                    in  if null curGraphs
                                                                            then do
                                                                                logWith LogInfo "No graphs to report\n"
                                                                                pure ("No graphs to report", outfileName, writeMode)
                                                                            else do
                                                                                logWith
                                                                                    LogInfo
                                                                                    ("Reporting " <> show (length curGraphs) <> " graph(s) at minimum cost " <> show (minimum $ fmap snd5 curGraphs) <> "\n")
                                                                                pure (graphString, outfileName, writeMode)
                                                                else
                                                                    if "ia" `elem` commandList || "impliedalignment" `elem` commandList
                                                                        then
                                                                            if null curGraphs
                                                                                then do
                                                                                    logWith LogInfo "No graphs to create implied alignments\n"
                                                                                    pure ("No impliedAlgnments to report", outfileName, writeMode)
                                                                                else
                                                                                    let includeMissing = elem "includemissing" commandList
                                                                                        concatSeqs = elem "concatenate" commandList
                                                                                        
                                                                                    in  do
                                                                                        iaContentList <- mapM (getImpliedAlignmentString globalSettings (includeMissing || concatSeqs) concatSeqs processedData) (zip curGraphs [0 .. (length curGraphs - 1)])
                                                                                        logWith
                                                                                                LogInfo
                                                                                                "\tWarning: Prealigned sequence data with non-additive type costs (all change values equal) have been recoded to non-additive characters and will not appear in implied alignment output.\n"
                                                                                        pure (concat iaContentList, outfileName, writeMode)
                                                                        else
                                                                            if "pairdist" `elem` commandList
                                                                                then
                                                                                    let nameData = L.intercalate "," (V.toList (T.unpack <$> fst3 processedData)) <> "\n"
                                                                                        dataString = CSV.genCsvFile $ fmap (fmap show) pairwiseDistanceMatrix
                                                                                    in  pure (nameData <> dataString, outfileName, writeMode)
                                                                                else
                                                                                    if "reconcile" `elem` commandList
                                                                                        then do
                                                                                            recResult <- R.makeReconcileGraph VER.reconcileArgList argList (fmap fst5 curGraphs)
                                                                                            let (reconcileString, _) = recResult
                                                                                            if null curGraphs
                                                                                                    then do
                                                                                                        logWith LogInfo "No graphs to reconcile\n"
                                                                                                        pure ([], outfileName, writeMode)
                                                                                                    else pure (reconcileString, outfileName, writeMode)
                                                                                        else
                                                                                            if "search" `elem` commandList
                                                                                                then
                                                                                                    let dataString' = fmap showSearchFields $ reverse $ searchData globalSettings
                                                                                                        -- reformat the "search" command fields a bit
                                                                                                        dataString = processSearchFields dataString'
                                                                                                        sysInfoData =
                                                                                                            "System Info, OS: "
                                                                                                                <> SI.os
                                                                                                                <> ", Chip Arch: "
                                                                                                                <> SI.arch
                                                                                                                <> ", Compiler: "
                                                                                                                <> SI.compilerName
                                                                                                                <> " "
                                                                                                                <> DV.showVersion SI.compilerVersion
                                                                                                                <> ", Compile Date: "
                                                                                                                <> (__DATE__ <> " " <> __TIME__)
                                                                                                        cpuInfoString =
                                                                                                            if SI.os /= "linux"
                                                                                                                then "CPU Info, No /proc/cpuinfo on darwin"
                                                                                                                else
                                                                                                                    let cpuInfoM = SIOU.unsafePerformIO SC.tryGetCPUs
                                                                                                                    in  if isNothing cpuInfoM
                                                                                                                            then "CPU Info, Couldn't parse CPU Info"
                                                                                                                            else
                                                                                                                                "CPU Info, Physical Processors: "
                                                                                                                                    <> show (SC.physicalProcessors (fromJust cpuInfoM))
                                                                                                                                    <> ", Physical Cores: "
                                                                                                                                    <> show (SC.physicalCores (fromJust cpuInfoM))
                                                                                                                                    <> ", Logical Cores: "
                                                                                                                                    <> show (SC.logicalCores (fromJust cpuInfoM))
                                                                                                        baseData = sysInfoData <> "\n" <> cpuInfoString <> "\nSearchData\nRandom seed, " <> show (seed globalSettings) <> "\n"
                                                                                                        charInfoFields =
                                                                                                            [ "Command"
                                                                                                            , "Arguments"
                                                                                                            , "Min cost in"
                                                                                                            , "Max cost in"
                                                                                                            , "Num graphs in"
                                                                                                            , "Min cost out"
                                                                                                            , "Max cost out"
                                                                                                            , "Num graphs out"
                                                                                                            , "CPU time (secs)"
                                                                                                            , "Comment"
                                                                                                            ]
                                                                                                    in  pure (baseData <> CSV.genCsvFile (charInfoFields : dataString), outfileName, writeMode)
                                                                                                else
                                                                                                    if "support" `elem` commandList
                                                                                                        then
                                                                                                            let graphString = outputGraphStringSimple commandList (outgroupIndex globalSettings) (fmap fst5 supportGraphs) (fmap snd5 supportGraphs)
                                                                                                            in  -- trace ("Rep Sup: " <> (LG.prettify $ fst5 $ head supportGraphs)) (
                                                                                                                if null supportGraphs
                                                                                                                    then do
                                                                                                                        logWith LogInfo "\tNo support graphs to report\n"
                                                                                                                        pure ([], outfileName, writeMode)
                                                                                                                    else do
                                                                                                                        logWith LogInfo ("Reporting " <> show (length curGraphs) <> " support graph(s)" <> "\n")
                                                                                                                        pure (graphString, outfileName, writeMode)
                                                                                                        else -- )

                                                                                                            if "tnt" `elem` commandList
                                                                                                                then
                                                                                                                    if null curGraphs
                                                                                                                        then do
                                                                                                                            logWith LogInfo "No graphs to create implied alignments for TNT output\n"
                                                                                                                            pure ("No impliedAlgnments for TNT to report", outfileName, writeMode)
                                                                                                                        else do
                                                                                                                            -- action :: SinmpleGraph -> PhyG ReducedPhylogeneticGraph
                                                                                                                            let action = TRAV.multiTraverseFullyLabelGraph globalSettings processedData False False Nothing
                                                                                                                            pTraverse <- getParallelChunkTraverse
                                                                                                                            reoptimizedGraphs <- pTraverse action  (fmap fst5 curGraphs)
                                                                                                                            let curGraphs' =
                                                                                                                                    if not (reportNaiveData globalSettings)
                                                                                                                                        then (fmap GO.convertReduced2PhylogeneticGraph curGraphs)
                                                                                                                                        else reoptimizedGraphs
                                                                                                                                           -- PU.seqParMap
                                                                                                                                           --     (parStrategy $ strictParStrat globalSettings)
                                                                                                                                           --     (TRAV.multiTraverseFullyLabelGraph globalSettings processedData False False Nothing)
                                                                                                                                           --     (fmap fst5 curGraphs)
                                                                                                                            
                                                                                                                            tntContentList' <- mapM (getTNTString globalSettings processedData) (zip curGraphs' [0 .. (length curGraphs' - 1)])
                                                                                                                            let tntContentList = concat tntContentList'
                                                                                                                            pure (tntContentList, outfileName, writeMode)
                                                                                                                else do
                                                                                                                    logWith LogWarn ("\nUnrecognized/missing report option in " <> show commandList <> " defaulting to 'graphs'" <> "\n")
                                                                                                                    let graphString = outputGraphString commandList (outgroupIndex globalSettings) (fmap thd5 curGraphs) (fmap snd5 curGraphs)
                                                                                                                    if null curGraphs
                                                                                                                        then do
                                                                                                                            logWith LogInfo "No graphs to report\n"
                                                                                                                            pure ("No graphs to report", outfileName, writeMode)
                                                                                                                        else do
                                                                                                                            logWith
                                                                                                                                LogInfo
                                                                                                                                ("Reporting " <> show (length curGraphs) <> " graph(s) at minimum cost " <> show (minimum $ fmap snd5 curGraphs) <> "\n")
                                                                                                                            pure (graphString, outfileName, writeMode)
    where
        bracketToCurly a =
            if a == '('
                then '{'
                else
                    if a == ')'
                        then '}'
                        else a<|MERGE_RESOLUTION|>--- conflicted
+++ resolved
@@ -95,7 +95,6 @@
     → [Command]
     → PhyG ([ReducedPhylogeneticGraph], GlobalSettings, [Int], [ReducedPhylogeneticGraph])
 executeCommands globalSettings excludeRename numInputFiles crossReferenceString origProcessedData processedData reportingData curGraphs pairwiseDist seedList supportGraphList commandList = do
-<<<<<<< HEAD
     if null commandList
         then pure (curGraphs, globalSettings, seedList, supportGraphList)
         else do
@@ -188,12 +187,14 @@
                                                                             let doDotPDF = elem "dotpdf" $ fmap (fmap toLower . fst) firstArgs
                                                                             let collapse' = elem "collapse" $ fmap (fmap toLower . fst) firstArgs
                                                                             let noCollapse' = elem "nocollapse" $ fmap (fmap toLower . fst) firstArgs
+                                                                            let reconcile =  any ((== "reconcile") . fst) firstArgs
 
                                                                             -- set default collapse for dotPDF to True, False otherwise
-                                                                            let collapse
+                                                                            let collapse -- this will casue problems with reconcile
                                                                                     | collapse' = True
                                                                                     | noCollapse' = False
-                                                                                    | doDotPDF = True
+                                                                                    | reconcile = False
+                                                                                    -- | doDotPDF = True
                                                                                     | otherwise = False
 
                                                                             let curGraphs' =
@@ -440,140 +441,6 @@
                                                                                                                                 supportGraphList
                                                                                                                                 (tail commandList)
                                                                                                                         else error ("Command " <> show firstOption <> " not recognized/implemented")
-=======
-    if null commandList then return (curGraphs, globalSettings, seedList, supportGraphList)
-    else do
-        let (firstOption, firstArgs) = head commandList
-
-        -- skip "Read" and "Rename "commands already processed
-        if firstOption == Read then error ("Read command should already have been processed: " <> show (firstOption, firstArgs))
-        else if firstOption == Rename then error ("Rename command should already have been processed: " <> show (firstOption, firstArgs))
-        else if firstOption == Reblock then error ("Reblock command should already have been processed: " <> show (firstOption, firstArgs))
-        else if firstOption == Run then error ("Run command should already have been processed: " <> show (firstOption, firstArgs))
-
-        -- other commands
-        else if firstOption == Build then do
-            (elapsedSeconds, newGraphList) <- timeOp $ pure $ B.buildGraph firstArgs globalSettings processedData pairwiseDist (head seedList)
-
-            let searchInfo = makeSearchRecord firstOption firstArgs curGraphs newGraphList (fromIntegral $ toMilliseconds elapsedSeconds) "No Comment"
-            let newSearchData = searchInfo : searchData globalSettings
-
-            executeCommands (globalSettings {searchData = newSearchData}) excludeRename numInputFiles crossReferenceString origProcessedData processedData reportingData (curGraphs <> newGraphList) pairwiseDist (tail seedList) supportGraphList (tail commandList)
-
-        else if firstOption == Refine then do
-            (elapsedSeconds, newGraphList) <- timeOp $ pure $ REF.refineGraph firstArgs globalSettings processedData (head seedList) curGraphs
-
-            let searchInfo = makeSearchRecord firstOption firstArgs curGraphs newGraphList (fromIntegral $ toMilliseconds elapsedSeconds) "No Comment"
-            let newSearchData = searchInfo : searchData globalSettings
-
-            executeCommands (globalSettings {searchData = newSearchData}) excludeRename numInputFiles crossReferenceString origProcessedData processedData reportingData newGraphList pairwiseDist (tail seedList) supportGraphList (tail commandList)
-
-        else if firstOption == Fuse then do
-            (elapsedSeconds, newGraphList) <- timeOp $ pure $ REF.fuseGraphs firstArgs globalSettings processedData (head seedList) curGraphs
-
-            let searchInfo = makeSearchRecord firstOption firstArgs curGraphs newGraphList (fromIntegral $ toMilliseconds elapsedSeconds) "No Comment"
-            let newSearchData = searchInfo : searchData globalSettings
-
-            executeCommands (globalSettings {searchData = newSearchData}) excludeRename numInputFiles crossReferenceString origProcessedData processedData reportingData newGraphList pairwiseDist (tail seedList) supportGraphList (tail commandList)
-
-        else if firstOption == Report then do
-
-            let doDotPDF = elem "dotpdf" $ fmap (fmap toLower . fst) firstArgs
-            let collapse' = elem "collapse" $ fmap (fmap toLower . fst) firstArgs
-            let noCollapse' = elem "nocollapse" $ fmap (fmap toLower . fst) firstArgs
-            let reconcile =  any ((== "reconcile") . fst) firstArgs
-
-            -- set default collapse for dotPDF to True, False otherwise
-            let collapse -- this will casue problems with reconcile--
-                  | collapse' = True
-                  | noCollapse' = False
-                  | reconcile = False
-                  -- | doDotPDF = True 
-                  | otherwise = False
-
-            let curGraphs' = if not collapse then curGraphs
-                             else fmap U.collapseReducedGraph curGraphs
-
-            -- use 'temp' updated graphs s don't repeatedly add model and root complexityies
-            -- reporting collapsed
-            -- reverse sorting graphs by cost
-            let rediagnoseWithReportingData = optimalityCriterion globalSettings == NCM && U.has4864PackedChars (thd3 processedData)
-                graphsWithUpdatedCosts = L.sortOn (Data.Ord.Down . snd5) (TRAV.updateGraphCostsComplexities globalSettings reportingData processedData rediagnoseWithReportingData curGraphs')
-                reportStuff@(reportString, outFile, writeMode) = reportCommand globalSettings firstArgs excludeRename numInputFiles crossReferenceString reportingData graphsWithUpdatedCosts supportGraphList pairwiseDist
-
-            if null reportString then do
-                executeCommands globalSettings excludeRename numInputFiles crossReferenceString origProcessedData processedData reportingData curGraphs pairwiseDist seedList supportGraphList (tail commandList)
-            else  do
-                hPutStrLn stderr ("Report writing to " <> outFile)
-
-                if doDotPDF then do
-                    let reportString' = changeDotPreamble "digraph {" "digraph G {\n\trankdir = LR;\tnode [ shape = none];\n" reportString
-                    printGraphVizDot reportString' outFile
-                    executeCommands globalSettings excludeRename numInputFiles crossReferenceString origProcessedData processedData reportingData curGraphs pairwiseDist seedList supportGraphList (tail commandList)
-
-                else do
-                    if outFile == "stderr" then hPutStr stderr reportString
-                    else if outFile == "stdout" then putStr reportString
-                    else if writeMode == "overwrite" then writeFile outFile reportString
-                    else if writeMode == "append" then appendFile outFile reportString
-                    else error ("Error 'read' command not properly formatted" <> show reportStuff)
-                    executeCommands globalSettings excludeRename numInputFiles crossReferenceString origProcessedData processedData reportingData curGraphs pairwiseDist seedList supportGraphList (tail commandList)
-
-        else if firstOption == Search then do
-            (elapsedSeconds, output) <- timeOp $ S.search firstArgs globalSettings processedData pairwiseDist (head seedList) curGraphs
-                --in pure result
-            -- (newGraphList, serchInfoList) <- S.search firstArgs globalSettings origProcessedData processedData reportingDatapairwiseDist (head seedList) curGraphs
-            let searchInfo = makeSearchRecord firstOption firstArgs curGraphs (fst output) (fromIntegral $ toMilliseconds elapsedSeconds) (concatMap (L.intercalate "\n") (snd output))
-            let newSearchData = searchInfo : searchData globalSettings
-            executeCommands (globalSettings {searchData = newSearchData})  excludeRename numInputFiles crossReferenceString origProcessedData processedData reportingData (fst output) pairwiseDist (tail seedList) supportGraphList (tail commandList)
-
-        else if firstOption == Select then do
-            (elapsedSeconds, newGraphList) <- timeOp $ pure $ GO.selectPhylogeneticGraphReduced firstArgs (head seedList) curGraphs
-
-            let searchInfo = makeSearchRecord firstOption firstArgs curGraphs newGraphList (fromIntegral $ toMilliseconds elapsedSeconds) "No Comment"
-            let newSearchData = searchInfo : searchData globalSettings
-
-            let typeSelected = if null firstArgs then "best"
-                               else fmap C.toLower $ fst $ head firstArgs
-
-            hPutStrLn stderr ("Selecting " <> typeSelected <> " graphs")
-            executeCommands (globalSettings {searchData = newSearchData}) excludeRename numInputFiles crossReferenceString origProcessedData processedData reportingData newGraphList pairwiseDist (tail seedList) supportGraphList (tail commandList)
-
-        else if firstOption == Set then
-            -- if set changes graph aspects--may nned to reoptimize
-            let (newGlobalSettings, newProcessedData, seedList') = setCommand firstArgs globalSettings origProcessedData processedData seedList
-                newGraphList = if not (requireReoptimization globalSettings newGlobalSettings) then curGraphs
-                               else trace "Reoptimizing gaphs" fmap (TRAV.multiTraverseFullyLabelGraphReduced newGlobalSettings newProcessedData True True Nothing) (fmap fst5 curGraphs)
-
-                searchInfo = makeSearchRecord firstOption firstArgs curGraphs newGraphList 0 "No Comment"
-                newSearchData = searchInfo : searchData newGlobalSettings
-            in
-
-            executeCommands (newGlobalSettings {searchData = newSearchData}) excludeRename numInputFiles crossReferenceString origProcessedData processedData reportingData newGraphList pairwiseDist seedList' supportGraphList (tail commandList)
-
-        else if firstOption == Swap then do
-            (elapsedSeconds, newGraphList) <- timeOp $ pure $ REF.swapMaster firstArgs globalSettings processedData (head seedList)  curGraphs
-
-            let searchInfo = makeSearchRecord firstOption firstArgs curGraphs newGraphList (fromIntegral $ toMilliseconds elapsedSeconds) "No Comment"
-            let newSearchData = searchInfo : searchData globalSettings
-
-            executeCommands (globalSettings {searchData = newSearchData}) excludeRename numInputFiles crossReferenceString origProcessedData processedData reportingData newGraphList pairwiseDist (tail seedList) supportGraphList (tail commandList)
-        
-        else if firstOption == Support then do
-            (elapsedSeconds, newSupportGraphList) <- timeOp $ pure $ SUP.supportGraph firstArgs globalSettings processedData (head seedList)  curGraphs
-
-            let searchInfo = makeSearchRecord firstOption firstArgs curGraphs newSupportGraphList (fromIntegral $ toMilliseconds elapsedSeconds) "No Comment"
-            let newSearchData = searchInfo : searchData globalSettings
-
-            executeCommands (globalSettings {searchData = newSearchData}) excludeRename numInputFiles crossReferenceString origProcessedData processedData reportingData curGraphs pairwiseDist (tail seedList) (supportGraphList <> newSupportGraphList) (tail commandList)
-
-        
-        else if firstOption == Transform then do
-            (elapsedSeconds, (newGS, newOrigData, newProcessedData, newGraphs)) <- timeOp $ pure $ TRANS.transform firstArgs globalSettings origProcessedData processedData (head seedList) curGraphs
-
-            let searchInfo = makeSearchRecord firstOption firstArgs curGraphs newGraphs (fromIntegral $ toMilliseconds elapsedSeconds) "No Comment"
-            let newSearchData = searchInfo : searchData globalSettings
->>>>>>> 7aac853a
 
 
 -- | makeSearchRecord take sbefore and after data of a commend and returns SearchData record
@@ -1508,173 +1375,7 @@
         -- check for balances double quotes and only one pair
         outFileNameList = filter (/= "") $ fmap snd argListWithoutReconcileCommands -- argList
         commandList = fmap (fmap C.toLower) $ filter (/= "") $ fmap fst argListWithoutReconcileCommands
-<<<<<<< HEAD
     in  -- reconcileList = filter (/= "") $ fmap fst argList
-=======
-        -- reconcileList = filter (/= "") $ fmap fst argList
-    in
-    if length outFileNameList > 1 then errorWithoutStackTrace ("Report can only have one file name: " <> show outFileNameList <> " " <> show argList)
-    else
-        let checkCommandList = checkCommandArgs "report" commandList VER.reportArgList
-            outfileName = if null outFileNameList then "stderr"
-                          else tail $ L.init $ head outFileNameList
-            writeMode = if "overwrite" `elem` commandList then "overwrite"
-                        else "append"
-
-        in
-        -- error too harsh, lose everything else
-        --if (null $ filter (/= "overwrite") $ filter (/= "append") commandList) then errorWithoutStackTrace ("Error: Missing 'report' option in " <> show commandList)
-        --else
-        if not checkCommandList then errorWithoutStackTrace ("Unrecognized command in report: " <> show argList)
-        else
-            -- This for reconciled data
-            if "crossrefs" `elem` commandList then
-                let dataString = crossReferenceString
-                in
-                (dataString, outfileName, writeMode)
-
-            else if "data" `elem` commandList then
-                let blocks = thd3 processedData
-                    numChars = V.sum $ fmap (V.length . thd3) blocks
-                    dataString = phyloDataToString 0 $ thd3 processedData
-                    baseData = [["Input data contained:"], ["", show (length $ fst3 processedData) <> " terminal taxa"], ["", show numInputFiles <> " input data files"], ["", show (length blocks) <> " character blocks"],  ["", show numChars <> " total characters"]]
-                    leafNames = V.toList (T.unpack <$> fst3 processedData)
-                    leafField = ["Terminal taxa:"] : fmap (" " :) (SL.chunksOf 10 leafNames)
-                    excludedTaxa = if (not . null . fst) excludeRename then T.unpack <$> fst excludeRename
-                                   else ["None"]
-                    excludedField = ["Excluded taxa:"] : fmap (" " :) (SL.chunksOf 10 excludedTaxa)
-                    renameFirstList = fmap (((: []) . T.unpack) . fst) (snd excludeRename)
-                    renameSecondList = fmap (((: []) . T.unpack) . snd) (snd excludeRename)
-                    renamePairList = if (not . null . snd) excludeRename then (" " :) <$> zipWith (<>)  renameFirstList renameSecondList
-                                     else [[" ", "None", "None"]]
-                    renameField = ["Renamed taxa:", "New Name", "Original Name"] : renamePairList
-                    charInfoFields = ["Index", "Block", "Name", "Type", "Activity", "Weight", "Prealigned", "Alphabet", "TCM"]
-                in
-                (CSV.genCsvFile (baseData <> [[""]] <> leafField <> [[""]] <> excludedField <> [[""]] <> renameField <> [[""]] <> (charInfoFields : dataString)), outfileName, writeMode)
-
-            else if "diagnosis" `elem` commandList then
-                -- need to rediagnose if reportNaiveData
-                let curGraphs' = if not (reportNaiveData globalSettings) then curGraphs
-                                 else PU.seqParMap (parStrategy $ strictParStrat globalSettings) (TRAV.multiTraverseFullyLabelGraphReduced globalSettings processedData False False Nothing) (fmap fst5 curGraphs)
-                    dataString = CSV.genCsvFile $ concatMap (getGraphDiagnosis globalSettings processedData) (zip curGraphs' [0.. (length curGraphs' - 1)])
-                in
-                if null curGraphs then
-                    trace "No graphs to diagnose"
-                    ("No graphs to diagnose", outfileName, writeMode)
-                else
-                    trace ("Diagnosing " <> show (length curGraphs) <> " graphs at minimum cost " <> show (minimum $ fmap snd5 curGraphs))
-                    (dataString, outfileName, writeMode)
-
-            else if "displaytrees" `elem` commandList then
-                -- need to specify -O option for multiple graphs
-                let rediagnodesGraphs =  fmap (TRAV.multiTraverseFullyLabelGraph globalSettings processedData False False Nothing) (fmap fst5 curGraphs)
-                    inputDisplayVVList = fmap fth6 rediagnodesGraphs
-                    costList = fmap snd5 curGraphs
-                    displayCostListList = fmap GO.getDisplayTreeCostList rediagnodesGraphs
-                    displayInfoString = if ("dot" `elem` commandList) ||  ("dotpdf" `elem` commandList)
-                        then
-                            ("//DisplayTree costs : " <> show (fmap (sum . fst) displayCostListList, displayCostListList))
-                        else -- newick    
-                            let middle =  fmap bracketToCurly $ show (fmap (sum . fst) displayCostListList, displayCostListList)
-
-                            in 
-                            ("[DisplayTree costs : " <> middle <> "]")
-
-                    treeIndexStringList = if ("dot" `elem` commandList) ||  ("dotpdf" `elem` commandList)
-                        then
-                            fmap (((<> "\n") . ("//Canonical Tree " <>)) . show) [0..(length inputDisplayVVList - 1)]
-                        else -- newick
-                            fmap (((<> "]\n") . ("[Canonical Tree " <>)) . show) [0..(length inputDisplayVVList - 1)]
-                    canonicalGraphPairList = zip treeIndexStringList inputDisplayVVList
-                    blockStringList = unlines (fmap (outputBlockTrees commandList costList (outgroupIndex globalSettings)) canonicalGraphPairList)
-                    -- graphString = outputGraphString commandList (outgroupIndex globalSettings) (fmap thd6 curGraphs) (fmap snd6 curGraphs)
-                in
-                if null curGraphs || graphType globalSettings /= SoftWired then
-                    trace "No soft-wired graphs to report display trees"
-                    ("No soft-wired graphs to report display trees", outfileName, writeMode)
-                else
-                    (displayInfoString <> "\n" <> blockStringList, outfileName, writeMode)
-
-            -- the not reconcile so if specify reconcile--get that output as oposed to plane graphs 
-            else if ("graphs" `elem` commandList) && ("reconcile" `notElem` commandList) then
-            --else if (not .null) (L.intersect ["graphs", "newick", "dot", "dotpdf"] commandList) then
-                let
-                    graphString = outputGraphString commandList (outgroupIndex globalSettings) (fmap thd5 curGraphs) (fmap snd5 curGraphs)
-                in
-                if null curGraphs then
-                    trace "No graphs to report"
-                    ("No graphs to report", outfileName, writeMode)
-                else
-                    trace ("Reporting " <> show (length curGraphs) <> " graph(s) at minimum cost " <> show (minimum $ fmap snd5 curGraphs))
-                    (graphString, outfileName, writeMode)
-
-            else if "ia" `elem` commandList || "impliedalignment" `elem` commandList then
-                if null curGraphs then
-                    trace "No graphs to create implied alignments"
-                    ("No impliedAlgnments to report", outfileName, writeMode)
-                else
-                    let includeMissing = elem "includemissing" commandList
-                        concatSeqs = elem "concatenate" commandList
-                        iaContentList = zipWith (getImpliedAlignmentString globalSettings (includeMissing || concatSeqs) concatSeqs processedData) curGraphs [0.. (length curGraphs - 1)]
-                    in
-                    trace "\tWarning: Prealigned sequence data with non-additive type costs (all change values equal) have been recoded to non-additive characters and will not appear in implied alignment output."
-                    (concat iaContentList, outfileName, writeMode)
-
-            else if "pairdist" `elem` commandList then
-                let nameData = L.intercalate "," (V.toList (T.unpack <$> fst3 processedData)) <> "\n"
-                    dataString = CSV.genCsvFile $ fmap (fmap show) pairwiseDistanceMatrix
-                in
-                (nameData <> dataString, outfileName, writeMode)
-
-            else if "reconcile" `elem` commandList then
-                let (_, reconcileGraph) = R.makeReconcileGraph VER.reconcileArgList argList (fmap fst5 curGraphs)
-                    reconcileString = outputGraphString commandList (outgroupIndex globalSettings) [GO.convertSimpleToDecoratedGraph reconcileGraph] [0]
-                in
-                if null curGraphs then
-                    trace "No graphs to reconcile"
-                    ([], outfileName, writeMode)
-                else
-                    (reconcileString, outfileName, writeMode)
-
-            else if "search" `elem` commandList then
-                let dataString' = fmap showSearchFields $ reverse $ searchData globalSettings
-                    -- reformat the "search" command fields a bit
-                    dataString = processSearchFields dataString'
-                    sysInfoData = "System Info, OS: " <> SI.os <> ", Chip Arch: " <> SI.arch <> ", Compiler: " <> SI.compilerName <> " " <> DV.showVersion SI.compilerVersion <> ", Compile Date: " <> (__DATE__ <> " " <> __TIME__)
-                    cpuInfoString = if SI.os /= "linux" then "CPU Info, No /proc/cpuinfo on darwin"
-                                    else
-                                        let cpuInfoM = SIOU.unsafePerformIO SC.tryGetCPUs
-                                        in
-                                        if isNothing cpuInfoM then "CPU Info, Couldn't parse CPU Info"
-                                        else "CPU Info, Physical Processors: " <> show (SC.physicalProcessors (fromJust cpuInfoM)) <> ", Physical Cores: " <> show (SC.physicalCores (fromJust cpuInfoM)) <> ", Logical Cores: " <> show (SC.logicalCores (fromJust cpuInfoM))
-                    baseData = sysInfoData <> "\n" <> cpuInfoString <> "\nSearchData\nRandom seed, " <> show (seed globalSettings) <> "\n"
-                    charInfoFields = ["Command", "Arguments", "Min cost in", "Max cost in", "Num graphs in", "Min cost out", "Max cost out", "Num graphs out", "CPU time (secs)", "Comment"]
-                in
-                (baseData <> CSV.genCsvFile (charInfoFields : dataString), outfileName, writeMode)
-
-            else if "support" `elem` commandList then
-                let graphString = outputGraphStringSimple commandList (outgroupIndex globalSettings) (fmap fst5 supportGraphs) (fmap snd5 supportGraphs)
-                in
-                -- trace ("Rep Sup: " <> (LG.prettify $ fst5 $ head supportGraphs)) (
-                if null supportGraphs then
-                    trace "\tNo support graphs to report"
-                    ([], outfileName, writeMode)
-                else
-                trace ("Reporting " <> show (length curGraphs) <> " support graph(s)")
-                (graphString, outfileName, writeMode)
-                -- )
-
-            else if "tnt" `elem` commandList then
-                if null curGraphs then
-                    trace "No graphs to create implied alignments for TNT output"
-                    ("No impliedAlgnments for TNT to report", outfileName, writeMode)
-                else
-                    let curGraphs' = if not (reportNaiveData globalSettings) then (fmap GO.convertReduced2PhylogeneticGraph curGraphs)
-                                     else PU.seqParMap (parStrategy $ strictParStrat globalSettings) (TRAV.multiTraverseFullyLabelGraph globalSettings processedData False False Nothing) (fmap fst5 curGraphs)
-                        tntContentList = concat $ zipWith (getTNTString globalSettings processedData) curGraphs' [0.. (length curGraphs' - 1)]
-                    in
-                    (tntContentList, outfileName, writeMode)
->>>>>>> 7aac853a
 
         if length outFileNameList > 1
             then do failWithPhase Outputting ("Report can only have one file name: " <> show outFileNameList <> " " <> show argList)
@@ -1736,7 +1437,7 @@
                                         else
                                             if "diagnosis" `elem` commandList
                                                 then do 
-                                                        -- action :: SimpleGraph -> PhyG ReducedPhylogeneticGraph
+                                                        -- action :: SimpleGraph -> ReducedPhylogeneticGraph
                                                         let action = TRAV.multiTraverseFullyLabelGraphReduced globalSettings processedData False False Nothing
                                                         pTraverse <- getParallelChunkTraverse
                                                         rediagnosedGraph <- pTraverse action (fmap fst5 curGraphs)
@@ -1759,35 +1460,36 @@
                                                                     pure (dataString, outfileName, writeMode)
                                             else
                                                     if "displaytrees" `elem` commandList
-                                                        then -- need to specify -O option for multiple graphs
-                                                            do
-                                                                rediagnodesGraphs <- mapM (TRAV.multiTraverseFullyLabelGraph globalSettings processedData False False Nothing) (fmap fst5 curGraphs)
-                                                                let inputDisplayVVList = fmap fth6 rediagnodesGraphs
-                                                                let costList = fmap snd5 curGraphs
-                                                                let displayCostListList = fmap GO.getDisplayTreeCostList rediagnodesGraphs
-                                                                let displayInfoString =
-                                                                        if ("dot" `elem` commandList) || ("dotpdf" `elem` commandList)
-                                                                            then ("//DisplayTree costs : " <> show (fmap (sum . fst) displayCostListList, displayCostListList))
+                                                        then do -- need to specify -O option for multiple graphs
+                                                            -- TODO parallelize
+                                                            rediagnodesGraphs <- mapM (TRAV.multiTraverseFullyLabelGraph globalSettings processedData False False Nothing) (fmap fst5 curGraphs)
+                                                            let inputDisplayVVList = fmap fth6 rediagnodesGraphs
+                                                            let costList = fmap snd5 curGraphs
+                                                            let displayCostListList = fmap GO.getDisplayTreeCostList rediagnodesGraphs
+                                                            let displayInfoString =
+                                                                    if ("dot" `elem` commandList) || ("dotpdf" `elem` commandList)
+                                                                        then ("//DisplayTree costs : " <> show (fmap (sum . fst) displayCostListList, displayCostListList))
                                                                         else -- newick
 
-                                                                                let middle = fmap bracketToCurly $ show (fmap (sum . fst) displayCostListList, displayCostListList)
-                                                                                in  ("[DisplayTree costs : " <> middle <> "]")
-
-                                                                let treeIndexStringList =
-                                                                        if ("dot" `elem` commandList) || ("dotpdf" `elem` commandList)
-                                                                            then fmap (((<> "\n") . ("//Canonical Tree " <>)) . show) [0 .. (length inputDisplayVVList - 1)]
-                                                                            else -- newick
-                                                                                fmap (((<> "]\n") . ("[Canonical Tree " <>)) . show) [0 .. (length inputDisplayVVList - 1)]
-                                                                let canonicalGraphPairList = zip treeIndexStringList inputDisplayVVList
-                                                                let blockStringList = unlines (fmap (outputBlockTrees commandList costList (outgroupIndex globalSettings)) canonicalGraphPairList)
-
-                                                                if null curGraphs || graphType globalSettings /= SoftWired
+                                                                            let middle = fmap bracketToCurly $ show (fmap (sum . fst) displayCostListList, displayCostListList)
+                                                                            in  ("[DisplayTree costs : " <> middle <> "]")
+
+                                                            let treeIndexStringList =
+                                                                    if ("dot" `elem` commandList) || ("dotpdf" `elem` commandList)
+                                                                        then fmap (((<> "\n") . ("//Canonical Tree " <>)) . show) [0 .. (length inputDisplayVVList - 1)]
+                                                                        else -- newick
+                                                                            fmap (((<> "]\n") . ("[Canonical Tree " <>)) . show) [0 .. (length inputDisplayVVList - 1)]
+                                                            let canonicalGraphPairList = zip treeIndexStringList inputDisplayVVList
+                                                            let blockStringList = unlines (fmap (outputBlockTrees commandList costList (outgroupIndex globalSettings)) canonicalGraphPairList)
+                                                              -- graphString = outputGraphString commandList (outgroupIndex globalSettings) (fmap thd6 curGraphs) (fmap snd6 curGraphs)
+
+                                                            if null curGraphs || graphType globalSettings /= SoftWired
                                                                     then do
                                                                         logWith LogInfo "No soft-wired graphs to report display trees\n"
                                                                         pure ("No soft-wired graphs to report display trees", outfileName, writeMode)
                                                                     else pure (displayInfoString <> "\n" <> blockStringList, outfileName, writeMode)
                                                         else
-                                                            if "graphs" `elem` commandList
+                                                            if ("graphs" `elem` commandList) && ("reconcile" `notElem` commandList)
                                                                 then -- else if (not .null) (L.intersect ["graphs", "newick", "dot", "dotpdf"] commandList) then
 
                                                                     let graphString = outputGraphString commandList (outgroupIndex globalSettings) (fmap thd5 curGraphs) (fmap snd5 curGraphs)
@@ -1899,7 +1601,7 @@
                                                                                                                             logWith LogInfo "No graphs to create implied alignments for TNT output\n"
                                                                                                                             pure ("No impliedAlgnments for TNT to report", outfileName, writeMode)
                                                                                                                         else do
-                                                                                                                            -- action :: SinmpleGraph -> PhyG ReducedPhylogeneticGraph
+                                                                                                                            -- action :: SinmpleGraph -> ReducedPhylogeneticGraph
                                                                                                                             let action = TRAV.multiTraverseFullyLabelGraph globalSettings processedData False False Nothing
                                                                                                                             pTraverse <- getParallelChunkTraverse
                                                                                                                             reoptimizedGraphs <- pTraverse action  (fmap fst5 curGraphs)
