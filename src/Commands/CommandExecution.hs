{-# LANGUAGE CPP #-}

{- |
Module to coordinate command execution.
-}
module Commands.CommandExecution (
    executeCommands,
    executeRenameReblockCommands,
    getDataListList,
) where

import Commands.CommandUtilities
import Commands.Transform qualified as TRANS
import Commands.Verify qualified as VER
import Control.Arrow ((&&&))
import Control.Monad (unless, when)
import Control.Monad.IO.Class (MonadIO (..))
import Data.Bifunctor (bimap)
import Data.CSV qualified as CSV
import Data.Char
import Data.Char qualified as C
import Data.Foldable (fold)
import Data.Functor (($>))
import Data.InfList qualified as IL
import Data.List qualified as L
import Data.List.Split qualified as SL
import Data.Maybe
import Data.Ord
import Data.Text.Lazy qualified as T
import Data.Vector qualified as V
import Data.Version qualified as DV
import GeneralUtilities
import GraphOptimization.Traversals qualified as TRAV
import Graphs.GraphOperations qualified as GO
import PHANE.Evaluation
import PHANE.Evaluation.ErrorPhase (ErrorPhase (..))
import PHANE.Evaluation.Logging (LogLevel (..), Logger (..))
import Reconciliation.ReconcileGraphs qualified as R
import Search.Build qualified as B
import Search.Refinement qualified as REF
import Search.Search qualified as S
import Support.Support qualified as SUP
import System.CPU qualified as SC
import System.IO
import System.IO.Unsafe qualified as SIOU
import System.Info qualified as SI
import System.Timing
import Text.Read
import Types.Types
import Utilities.Distances qualified as D
import Utilities.Utilities qualified as U

import Debug.Trace


{- | executeCommands reads input files and returns raw data
need to close files after read
-}
executeCommands
    ∷ GlobalSettings
    → ([NameText], [(NameText, NameText)])
    → Int
    → String
    → ProcessedData
    → ProcessedData
    → ProcessedData
    → [ReducedPhylogeneticGraph]
    → [ReducedPhylogeneticGraph]
    → [Command]
    → Bool
    → PhyG ([ReducedPhylogeneticGraph], GlobalSettings, [ReducedPhylogeneticGraph])
executeCommands globalSettings excludeRename numInputFiles crossReferenceString origProcessedData processedData reportingData curGraphs supportGraphList commandList isFirst = case commandList of
    [] -> pure (curGraphs, globalSettings, supportGraphList)
    (firstOption, firstArgs):otherCommands -> case firstOption of
        -- skip "Read" and "Rename "commands already processed
        Read -> error ("Read command should already have been processed: " <> show (firstOption, firstArgs))
        Rename -> error ("Rename command should already have been processed: " <> show (firstOption, firstArgs))
        Reblock ->  error ("Reblock command should already have been processed: " <> show (firstOption, firstArgs))
        Run -> error ("Run command should already have been processed: " <> show (firstOption, firstArgs))

        -- other commands
        Build -> do
            (elapsedSeconds, newGraphList') ← timeOp . pure $
                B.buildGraph firstArgs globalSettings processedData
            newGraphList ← newGraphList'
            let searchInfo = makeSearchRecord firstOption firstArgs curGraphs newGraphList (fromIntegral $ toMilliseconds elapsedSeconds) "No Comment"
            let newSearchData = searchInfo : searchData globalSettings

            executeCommands
                (globalSettings{searchData = newSearchData})
                excludeRename
                numInputFiles
                crossReferenceString
                origProcessedData
                processedData
                reportingData
                (curGraphs <> newGraphList)
                supportGraphList
                otherCommands
                isFirst

        Refine -> do
            (elapsedSeconds, newGraphList') ← timeOp . pure $
                REF.refineGraph firstArgs globalSettings processedData curGraphs

            newGraphList ← newGraphList'
            let searchInfo = makeSearchRecord firstOption firstArgs curGraphs newGraphList (fromIntegral $ toMilliseconds elapsedSeconds) "No Comment"
            let newSearchData = searchInfo : searchData globalSettings

            executeCommands
                (globalSettings{searchData = newSearchData})
                excludeRename
                numInputFiles
                crossReferenceString
                origProcessedData
                processedData
                reportingData
                newGraphList
                supportGraphList
                otherCommands
                isFirst

        Fuse -> do
            (elapsedSeconds, newGraphList) ← timeOp $
                REF.fuseGraphs firstArgs globalSettings processedData curGraphs

            let searchInfo = makeSearchRecord firstOption firstArgs curGraphs newGraphList (fromIntegral $ toMilliseconds elapsedSeconds) "No Comment"
            let newSearchData = searchInfo : searchData globalSettings

            executeCommands
                (globalSettings{searchData = newSearchData})
                excludeRename
                numInputFiles
                crossReferenceString
                origProcessedData
                processedData
                reportingData
                newGraphList
                supportGraphList
                otherCommands
                isFirst

        Report -> do
            let doDotPDF = elem "dotpdf" $ fmap (fmap toLower . fst) firstArgs
            let collapse' = elem "collapse" $ fmap (fmap toLower . fst) firstArgs
            let noCollapse' = elem "nocollapse" $ fmap (fmap toLower . fst) firstArgs
            let reconcile = any ((== "reconcile") . fst) firstArgs

            -- set default collapse for dotPDF to True, False otherwise
            let collapse -- this will casue problems with reconcile
                    | reconcile = False
                    | collapse' = True
                    | noCollapse' = False
                    --  | doDotPDF = True
                    | otherwise = False

            let curGraphs'
                    | not collapse = curGraphs
                    | otherwise = U.collapseReducedGraph <$> curGraphs

            -- use 'temp' updated graphs s don't repeatedly add model and root complexityies
            -- reporting collapsed
            -- reverse sorting graphs by cost
            let rediagnoseWithReportingData = optimalityCriterion globalSettings == NCM && U.has4864PackedChars (thd3 processedData)
            updatedCostGraphs ←
                TRAV.updateGraphCostsComplexities globalSettings reportingData processedData rediagnoseWithReportingData curGraphs'
            let graphsWithUpdatedCosts =
                    L.sortOn
                        (Data.Ord.Down . snd5)
                        updatedCostGraphs
            -- (TRAV.updateGraphCostsComplexities globalSettings reportingData processedData rediagnoseWithReportingData curGraphs')
            reportStuff@(reportString, outFile, _writeMode) ←
                reportCommand
                    globalSettings
                    firstArgs
                    excludeRename
                    numInputFiles
                    crossReferenceString
                    reportingData
                    graphsWithUpdatedCosts
                    supportGraphList

            unless (null reportString) . logWith LogInfo $ "Report writing to \"" <> outFile <> "\"\n"

            case reportString of
                "" -> executeCommands
                    globalSettings
                    excludeRename
                    numInputFiles
                    crossReferenceString
                    origProcessedData
                    processedData
                    reportingData
                    curGraphs
                    supportGraphList
                    otherCommands
                    isFirst

                _ | doDotPDF -> do
                    let reportString' = changeDotPreamble "digraph {" "digraph G {\n\trankdir = LR;\tnode [ shape = none];\n" reportString
                    printGraphVizDot reportString' outFile
                    executeCommands
                        globalSettings
                        excludeRename
                        numInputFiles
                        crossReferenceString
                        origProcessedData
                        processedData
                        reportingData
                        curGraphs
                        supportGraphList
                        otherCommands
                        isFirst

                _ -> do
                    case outFile of
                        "stderr" -> liftIO $ hPutStr stderr reportString
                        "stdout" -> liftIO $ putStr reportString
                        "overwrite" -> liftIO $ writeFile outFile reportString
                        "append" -> liftIO $ appendFile outFile reportString
                        _ -> failWithPhase Parsing $
                            "Error 'read' command not properly formatted" <> show reportStuff

                    executeCommands
                        globalSettings
                        excludeRename
                        numInputFiles
                        crossReferenceString
                        origProcessedData
                        processedData
                        reportingData
                        curGraphs
                        supportGraphList
                        otherCommands
                        isFirst

        Search -> do
            (elapsedSeconds, output) ← timeOp $
                S.search firstArgs globalSettings processedData curGraphs
            let searchInfo =
                    makeSearchRecord
                        firstOption
                        firstArgs
                        curGraphs
                        (fst output)
                        (fromIntegral $ toMilliseconds elapsedSeconds)
                        (concatMap (L.intercalate "\n") (snd output))
            let newSearchData = searchInfo : searchData globalSettings
            executeCommands
                (globalSettings{searchData = newSearchData})
                excludeRename
                numInputFiles
                crossReferenceString
                origProcessedData
                processedData
                reportingData
                (fst output)
                supportGraphList
                otherCommands
                isFirst

        Select -> do
            (elapsedSeconds, newGraphList) ← timeOp $
                GO.selectPhylogeneticGraphReduced firstArgs curGraphs
            let searchInfo = makeSearchRecord firstOption firstArgs curGraphs newGraphList (fromIntegral $ toMilliseconds elapsedSeconds) "No Comment"
            let newSearchData = searchInfo : searchData globalSettings
            let typeSelected = case firstArgs of
                    [] -> "best"
                    (a,_):_ -> C.toLower <$> a
            logWith LogInfo $ unwords [ "Selecting", typeSelected, "graphs", "\n" ]
            executeCommands
                (globalSettings{searchData = newSearchData})
                excludeRename
                numInputFiles
                crossReferenceString
                origProcessedData
                processedData
                reportingData
                newGraphList
                supportGraphList
                otherCommands
                isFirst

        Set -> do
            -- if set changes graph aspects--may nned to reoptimize
            (newGlobalSettings, newProcessedData) ← setCommand firstArgs globalSettings origProcessedData processedData isFirst
            let needReoptimize = requireReoptimization globalSettings newGlobalSettings
            newGraphList ←
                if not needReoptimize
                    then logWith LogInfo "No need to reoptimize graphs\n" $> curGraphs
                    else do
                        logWith LogInfo "Reoptimizing gaphs\n"
                        -- TODO should be parallel
                        mapM (TRAV.multiTraverseFullyLabelGraphReduced newGlobalSettings newProcessedData True True Nothing) $ fst5 <$> curGraphs

            let searchInfo = makeSearchRecord firstOption firstArgs curGraphs newGraphList 0 "No Comment"
            let newSearchData = searchInfo : searchData newGlobalSettings

            executeCommands
                (newGlobalSettings{searchData = newSearchData})
                excludeRename
                numInputFiles
                crossReferenceString
                origProcessedData
                processedData
                reportingData
                newGraphList
                supportGraphList
                otherCommands
                False

        Swap -> do
            (elapsedSeconds, newGraphList) ← timeOp $
                REF.swapMaster firstArgs globalSettings processedData curGraphs
            let searchInfo = makeSearchRecord firstOption firstArgs curGraphs newGraphList (fromIntegral $ toMilliseconds elapsedSeconds) "No Comment"
            let newSearchData = searchInfo : searchData globalSettings
            executeCommands
                (globalSettings{searchData = newSearchData})
                excludeRename
                numInputFiles
                crossReferenceString
                origProcessedData
                processedData
                reportingData
                newGraphList
                supportGraphList
                otherCommands
                isFirst

        Support -> do
            (elapsedSeconds, newSupportGraphList') ← timeOp . pure $
                SUP.supportGraph firstArgs globalSettings processedData curGraphs


            newSupportGraphList ← newSupportGraphList'
            let searchInfo = makeSearchRecord firstOption firstArgs curGraphs newSupportGraphList (fromIntegral $ toMilliseconds elapsedSeconds) "No Comment"
            let newSearchData = searchInfo : searchData globalSettings
            executeCommands
                (globalSettings{searchData = newSearchData})
                excludeRename
                numInputFiles
                crossReferenceString
                origProcessedData
                processedData
                reportingData
                curGraphs
                (supportGraphList <> newSupportGraphList)
                otherCommands
                isFirst

        Transform -> do
            (elapsedSeconds, (newGS, newOrigData, newProcessedData, newGraphs)) ← timeOp $
                TRANS.transform firstArgs globalSettings origProcessedData processedData curGraphs

            let searchInfo = makeSearchRecord firstOption firstArgs curGraphs newGraphs (fromIntegral $ toMilliseconds elapsedSeconds) "No Comment"
            let newSearchData = searchInfo : searchData globalSettings
            executeCommands
                (newGS{searchData = newSearchData})
                excludeRename
                numInputFiles
                crossReferenceString
                newOrigData
                newProcessedData
                reportingData
                newGraphs
                supportGraphList
                otherCommands
                isFirst

        val -> error $ "Command " <> show val <> " not recognized/implemented"


-- | makeSearchRecord take sbefore and after data of a commend and returns SearchData record
makeSearchRecord
    ∷ Instruction → [Argument] → [ReducedPhylogeneticGraph] → [ReducedPhylogeneticGraph] → Int → String → SearchData
makeSearchRecord firstOption firstArgs curGraphs newGraphList elapsedTime comment =
    SearchData
        { instruction = firstOption
        , arguments = firstArgs
        , minGraphCostIn =
            if null curGraphs
                then infinity
                else minimum $ fmap snd5 curGraphs
        , maxGraphCostIn =
            if null curGraphs
                then infinity
                else maximum $ fmap snd5 curGraphs
        , numGraphsIn = length curGraphs
        , minGraphCostOut =
            if null newGraphList
                then infinity
                else minimum $ fmap snd5 newGraphList
        , maxGraphCostOut =
            if null newGraphList
                then infinity
                else maximum $ fmap snd5 newGraphList
        , numGraphsOut = length newGraphList
        , commentString = comment
        , duration = elapsedTime
        }


{- | setCommand takes arguments to change globalSettings and multiple data aspects (e.g. 'blocks')
needs to be abtracted--too long
if seed list is empty [] then processes first set--confusing--shold be refactored
-}
<<<<<<< HEAD
setCommand ∷ [Argument] → GlobalSettings → ProcessedData → ProcessedData → Bool → PhyG (GlobalSettings, ProcessedData)
setCommand argList globalSettings origProcessedData processedData isFirst =
    let material ∷ Argument -> Bool
        material (k,v) = not $ null k || null v
        normalize = fmap C.toLower
        niceArgs = bimap normalize normalize <$> filter material argList
        (commandList, optionList) = unzip niceArgs
        checkCommandList = checkCommandArgs "set" commandList VER.setArgList
        leafNameVect = fst3 processedData
    in  case niceArgs of
            [] -> failWithPhase Computing "Attempting to process a non existant 'set' command"
            (firstCommand, firstOption) : _otherArgs -> do

                when (not checkCommandList) . failWithPhase Parsing $
                    "Unrecognized command in 'set': " <> show argList

                when (length commandList > 1 || length optionList > 1) . failWithPhase Parsing $
                    "Set option error: can only have one set argument for each command: " <> show (commandList, optionList)

                case isFirst of

                    True -> case firstCommand of

                        "partitioncharacter" → case firstOption of
                            localPartitionChar@[_] →
                                do
                                    logWith LogInfo $ "PartitionCharacter set to '" <> localPartitionChar <> "'\n"
                                    let x = globalSettings{partitionCharacter = localPartitionChar}
                                    pure (x, processedData)
=======
setCommand
    ∷ [Argument] → GlobalSettings → ProcessedData → ProcessedData → [Int] → PhyG (GlobalSettings, ProcessedData, [Int])
setCommand argList globalSettings origProcessedData processedData inSeedList | trace (unwords [ "\n\n>>> setCommand", show argList ] ) False = undefined
setCommand argList globalSettings origProcessedData processedData inSeedList =
    let processor f = fmap (fmap C.toLower) . filter (/= "") . fmap f
        commandList = traceShowId $ processor fst argList
        optionList = processor snd argList
        checkCommandList = checkCommandArgs "set" commandList VER.setArgList
        leafNameVect = fst3 processedData
    in  do
            when (not checkCommandList) . failWithPhase Parsing $
                "Unrecognized command in 'set': " <> show argList

            when (length commandList > 1 || length optionList > 1) . failWithPhase Parsing $
                "Set option error: can only have one set argument for each command: " <> show (commandList, optionList)

            -- early extraction of partition character and bc2-gt64 follows from null inputs
            -- this due to not having all info required for all global settings,
            -- so options restricted and repeated
            -- needs to be fixed to be more clear and clean
            case trace (unlines [ "commandList:\t" <> show commandList
                                , "inSeedList:\t" <> show inSeedList
                                ] ) inSeedList of
                [] → case head commandList of
                    "partitioncharacter" → case head optionList of
                        localPartitionChar@[x] →
                            do
                                logWith LogInfo $ "PartitionCharacter set to '" <> localPartitionChar <> "'\n"
                                let x = globalSettings{partitionCharacter = localPartitionChar}
                                pure (x, processedData, inSeedList)
                        val →
                            failWithPhase Parsing $
                                "Error in 'set' command. Partitioncharacter '" <> val <> "' must be a single character\n"

                    "missingthreshold" → case readMaybe (head optionList) ∷ Maybe Int of
                        Nothing →
                            failWithPhase Parsing $
                                "Set option 'missingThreshold' must be set to an integer value (e.g. missingThreshold:50): " <> head optionList
                        Just val
                            | val < 0 || 100 < val →
                                failWithPhase Parsing $
                                    "Set option 'missingThreshold' must be set to an integer value between 0 and 100: " <> head optionList
                        Just val → do
                            logWith LogInfo $ "MissingThreshold set to " <> head optionList
                            pure (globalSettings{missingThreshold = val}, processedData, inSeedList)

                    -- sets root cost as well-- need in both places--one to process data and one to
                    -- keep in current global
                    "criterion" → do
                        localCriterion ← case head optionList of
                            "parsimony" → pure Parsimony
                            "pmdl" → pure PMDL
                            "si" → pure SI
                            "mapa" → pure MAPA
                            "ncm" → pure NCM
                            val →
                                failWithPhase Parsing $
                                    "Error in 'set' command. Criterion '" <> val <> "' is not 'parsimony', 'ml', or 'pmdl'"

                        -- create lazy list of graph complexity indexed by number of network nodes--need leaf number for base tree complexity
                        (lGraphComplexityList, lRootComplexity) ← case localCriterion of
                            NCM
                                | origProcessedData /= emptyProcessedData →
                                    pure
                                        (IL.repeat (0.0, 0.0), U.calculateNCMRootCost origProcessedData)
                            NCM →
                                pure
                                    (IL.repeat (0.0, 0.0), U.calculateNCMRootCost processedData)
                            Parsimony → pure $ (IL.repeat (0.0, 0.0), 0.0)
                            val
                                | val `elem` [PMDL, SI, MAPA] →
                                    pure $
                                        (U.calculateGraphComplexity &&& U.calculateW15RootCost) processedData
                            val → failWithPhase Parsing $ "Optimality criterion not recognized: " <> show val

                        let lGraphFactor
                                | localCriterion `elem` [PMDL, SI, MAPA] = PMDLGraph
                                | otherwise = graphFactor globalSettings

                        logWith LogInfo $ case localCriterion of
                            NCM → unwords ["Optimality criterion set to", show NCM, "in -log (base 10) likelihood units"]
                            val
                                | val `elem` [PMDL, SI] →
                                    unwords ["Optimality criterion set to", show val, "Tree Complexity =", show . fst $ IL.head lGraphComplexityList, "bits"]
                            val → "Optimality criterion set to " <> show val

                        pure $
                            ( globalSettings
                                { optimalityCriterion = localCriterion
                                , graphComplexityList = lGraphComplexityList
                                , rootComplexity = lRootComplexity
                                , graphFactor = lGraphFactor
                                }
                            , processedData
                            , inSeedList
                            )
                    "bc2" →
                        let noChangeString = takeWhile (/= ',') $ filter (`notElem` ['(', ')']) $ head optionList
                            noChangeMaybe = readMaybe noChangeString ∷ Maybe Double
                            changeString = tail $ dropWhile (/= ',') $ filter (`notElem` ['(', ')']) $ head optionList
                            changeMaybe = readMaybe changeString ∷ Maybe Double
                        in  do
                                when (length commandList /= length optionList) . failWithPhase Parsing $
                                    "Set option error: number of values and options do not match:" <> show (commandList, optionList)
                                when (null $ head optionList) . failWithPhase Parsing $
                                    "Set option 'bc2' must be set to a pair of double values in parens, separated by a comma (e.g. bc2:(0.1, 1.1): no values found "
                                when (',' `notElem` head optionList) . failWithPhase Parsing $
                                    "Set option 'bc2' must be set to a pair of double values in parens, separated by a comma (e.g. bc2:(0.1, 1.1): no comma found "
                                case liftA2 (,) noChangeMaybe changeMaybe of
                                    Nothing →
                                        failWithPhase Parsing $
                                            "Set option 'bc2' must be set to a pair of double values in parens, separated by a comma (e.g. bc2:(0.1, 1.1): "
                                                <> head optionList
                                    Just val@(noChangeValue, changeValue) → do
                                        when (bc2 globalSettings /= val) . logWith LogInfo $
                                            "bit cost 2 state set to " <> show val
                                        pure (globalSettings{bc2 = val}, processedData, inSeedList)
                    "bc4" →
                        let noChangeString = takeWhile (/= ',') $ filter (`notElem` ['(', ')']) $ head optionList
                            noChangeMaybe = readMaybe noChangeString ∷ Maybe Double
                            changeString = tail $ dropWhile (/= ',') $ filter (`notElem` ['(', ')']) $ head optionList
                            changeMaybe = readMaybe changeString ∷ Maybe Double
                        in  do
                                when (length commandList /= length optionList) . failWithPhase Parsing $
                                    "Set option error: number of values and options do not match:" <> show (commandList, optionList)
                                when (null $ head optionList) . failWithPhase Parsing $
                                    "Set option 'bc4' must be set to a pair of double values in parens, separated by a comma (e.g. bc4:(0.1, 1.1): no values found "
                                when (',' `notElem` head optionList) . failWithPhase Parsing $
                                    "Set option 'bc4' must be set to a pair of double values in parens, separated by a comma (e.g. bc4:(0.1, 1.1): no comma found "
                                case liftA2 (,) noChangeMaybe changeMaybe of
                                    Nothing →
                                        failWithPhase Parsing $
                                            "Set option 'bc4' must be set to a pair of double values in parens, separated by a comma (e.g. bc4:(0.1, 1.1): "
                                                <> head optionList
                                    Just val@(noChangeValue, changeValue) → do
                                        when (bc4 globalSettings /= val) . logWith LogInfo $
                                            "bit cost 4 state set to " <> show val
                                        pure (globalSettings{bc4 = val}, processedData, inSeedList)
                    "bc5" →
                        let noChangeString = takeWhile (/= ',') $ filter (`notElem` ['(', ')']) $ head optionList
                            noChangeMaybe = readMaybe noChangeString ∷ Maybe Double
                            changeString = tail $ dropWhile (/= ',') $ filter (`notElem` ['(', ')']) $ head optionList
                            changeMaybe = readMaybe changeString ∷ Maybe Double
                        in  do
                                when (length commandList /= length optionList) . failWithPhase Parsing $
                                    "Set option error: number of values and options do not match:" <> show (commandList, optionList)
                                when (null $ head optionList) . failWithPhase Parsing $
                                    "Set option 'bc5' must be set to a pair of double values in parens, separated by a comma (e.g. bc5:(0.1, 1.1): no values found "
                                when (',' `notElem` head optionList) . failWithPhase Parsing $
                                    "Set option 'bc5' must be set to a pair of double values in parens, separated by a comma (e.g. bc5:(0.1, 1.1): no comma found "
                                case liftA2 (,) noChangeMaybe changeMaybe of
                                    Nothing →
                                        failWithPhase Parsing $
                                            "Set option 'bc5' must be set to a pair of double values in parens, separated by a comma (e.g. bc5:(0.1, 1.1): "
                                                <> head optionList
                                    Just val@(noChangeValue, changeValue) → do
                                        when (bc5 globalSettings /= val) . logWith LogInfo $
                                            "bit cost 5 state set to " <> show val
                                        pure (globalSettings{bc5 = val}, processedData, inSeedList)
                    "bc8" →
                        let noChangeString = takeWhile (/= ',') $ filter (`notElem` ['(', ')']) $ head optionList
                            noChangeMaybe = readMaybe noChangeString ∷ Maybe Double
                            changeString = tail $ dropWhile (/= ',') $ filter (`notElem` ['(', ')']) $ head optionList
                            changeMaybe = readMaybe changeString ∷ Maybe Double
                        in  do
                                when (length commandList /= length optionList) . failWithPhase Parsing $
                                    "Set option error: number of values and options do not match:" <> show (commandList, optionList)
                                when (null $ head optionList) . failWithPhase Parsing $
                                    "Set option 'bc8' must be set to a pair of double values in parens, separated by a comma (e.g. bc8:(0.1, 1.1): no values found "
                                when (',' `notElem` head optionList) . failWithPhase Parsing $
                                    "Set option 'bc8' must be set to a pair of double values in parens, separated by a comma (e.g. bc8:(0.1, 1.1): no comma found "
                                case liftA2 (,) noChangeMaybe changeMaybe of
                                    Nothing →
                                        failWithPhase Parsing $
                                            "Set option 'bc8' must be set to a pair of double values in parens, separated by a comma (e.g. bc8:(0.1, 1.1): "
                                                <> head optionList
                                    Just val@(noChangeValue, changeValue) → do
                                        when (bc8 globalSettings /= val) . logWith LogInfo $
                                            "bit cost 8 state set to " <> show val
                                        pure (globalSettings{bc8 = val}, processedData, inSeedList)
                    "bc64" →
                        let noChangeString = takeWhile (/= ',') $ filter (`notElem` ['(', ')']) $ head optionList
                            noChangeMaybe = readMaybe noChangeString ∷ Maybe Double
                            changeString = tail $ dropWhile (/= ',') $ filter (`notElem` ['(', ')']) $ head optionList
                            changeMaybe = readMaybe changeString ∷ Maybe Double
                        in  do
                                when (length commandList /= length optionList) . failWithPhase Parsing $
                                    "Set option error: number of values and options do not match:" <> show (commandList, optionList)
                                when (null $ head optionList) . failWithPhase Parsing $
                                    "Set option 'bc64' must be set to a pair of double values in parens, separated by a comma (e.g. bc64:(0.1, 1.1): no values found "
                                when (',' `notElem` head optionList) . failWithPhase Parsing $
                                    "Set option 'bc64' must be set to a pair of double values in parens, separated by a comma (e.g. bc64:(0.1, 1.1): no comma found "
                                case liftA2 (,) noChangeMaybe changeMaybe of
                                    Nothing →
                                        failWithPhase Parsing $
                                            "Set option 'bc64' must be set to a pair of double values in parens, separated by a comma (e.g. bc64:(0.1, 1.1): "
                                                <> head optionList
                                    Just val@(noChangeValue, changeValue) → do
                                        when (bc64 globalSettings /= val) . logWith LogInfo $
                                            "bit cost 64 state set to " <> show val
                                        pure (globalSettings{bc64 = val}, processedData, inSeedList)
                    "bcgt64" →
                        let noChangeString = takeWhile (/= ',') $ filter (`notElem` ['(', ')']) $ head optionList
                            noChangeMaybe = readMaybe noChangeString ∷ Maybe Double
                            changeString = tail $ dropWhile (/= ',') $ filter (`notElem` ['(', ')']) $ head optionList
                            changeMaybe = readMaybe changeString ∷ Maybe Double
                        in  do
                                when (length commandList /= length optionList) . failWithPhase Parsing $
                                    "Set option error: number of values and options do not match:" <> show (commandList, optionList)
                                when (null $ head optionList) . failWithPhase Parsing $
                                    "Set option 'bcgt64' must be set to a pair of double values in parens, separated by a comma (e.g. bcgt64:(0.1, 1.1): no values found "
                                when (',' `notElem` head optionList) . failWithPhase Parsing $
                                    "Set option 'bcgt64' must be set to a pair of double values in parens, separated by a comma (e.g. bcgt64:(0.1, 1.1): no comma found "
                                case liftA2 (,) noChangeMaybe changeMaybe of
                                    Nothing →
                                        failWithPhase Parsing $
                                            "Set option 'bcgt64' must be set to a pair of double values in parens, separated by a comma (e.g. bcgt64:(0.1, 1.1): "
                                                <> head optionList
                                    Just val@(noChangeValue, changeValue) → do
                                        when (bcgt64 globalSettings /= val) . logWith LogInfo $
                                            "bit cost > 64 state set to " <> show val
                                        pure (globalSettings{bcgt64 = val}, processedData, inSeedList)

                    -- partition character to reset
                    "bcgt64" → pure (globalSettings, processedData, inSeedList)

                -- =-=-=-=-=-=-=-=-=-=-=-=-=
                -- =                       =
                -- = regular command stuff =
                -- = not initial at start  =
                -- =                       =
                -- =-=-=-=-=-=-=-=-=-=-=-=-=
                seed : otherSeeds → case head commandList of
                    "bc2" →
                        let noChangeString = takeWhile (/= ',') $ filter (`notElem` ['(', ')']) $ head optionList
                            noChangeMaybe = readMaybe noChangeString ∷ Maybe Double
                            changeString = tail $ dropWhile (/= ',') $ filter (`notElem` ['(', ')']) $ head optionList
                            changeMaybe = readMaybe changeString ∷ Maybe Double
                        in  do
                                when (length commandList /= length optionList) . failWithPhase Parsing $
                                    "Set option error: number of values and options do not match:" <> show (commandList, optionList)
                                when (null $ head optionList) . failWithPhase Parsing $
                                    "Set option 'bc2' must be set to a pair of double values in parens, separated by a comma (e.g. bc2:(0.1, 1.1): no values found "
                                when (',' `notElem` head optionList) . failWithPhase Parsing $
                                    "Set option 'bc2' must be set to a pair of double values in parens, separated by a comma (e.g. bc2:(0.1, 1.1): no comma found "
                                case liftA2 (,) noChangeMaybe changeMaybe of
                                    Nothing →
                                        failWithPhase Parsing $
                                            "Set option 'bc2' must be set to a pair of double values in parens, separated by a comma (e.g. bc2:(0.1, 1.1): "
                                                <> head optionList
                                    Just val@(noChangeValue, changeValue) → do
                                        when (bc2 globalSettings /= val) . logWith LogInfo $
                                            "bit cost 2 state set to " <> show val
                                        pure (globalSettings{bc2 = val}, processedData, inSeedList)
                    "bc4" →
                        let noChangeString = takeWhile (/= ',') $ filter (`notElem` ['(', ')']) $ head optionList
                            noChangeMaybe = readMaybe noChangeString ∷ Maybe Double
                            changeString = tail $ dropWhile (/= ',') $ filter (`notElem` ['(', ')']) $ head optionList
                            changeMaybe = readMaybe changeString ∷ Maybe Double
                        in  do
                                when (length commandList /= length optionList) . failWithPhase Parsing $
                                    "Set option error: number of values and options do not match:" <> show (commandList, optionList)
                                when (null $ head optionList) . failWithPhase Parsing $
                                    "Set option 'bc4' must be set to a pair of double values in parens, separated by a comma (e.g. bc4:(0.1, 1.1): no values found "
                                when (',' `notElem` head optionList) . failWithPhase Parsing $
                                    "Set option 'bc4' must be set to a pair of double values in parens, separated by a comma (e.g. bc4:(0.1, 1.1): no comma found "
                                case liftA2 (,) noChangeMaybe changeMaybe of
                                    Nothing →
                                        failWithPhase Parsing $
                                            "Set option 'bc4' must be set to a pair of double values in parens, separated by a comma (e.g. bc4:(0.1, 1.1): "
                                                <> head optionList
                                    Just val@(noChangeValue, changeValue) → do
                                        when (bc4 globalSettings /= val) . logWith LogInfo $
                                            "bit cost 4 state set to " <> show val
                                        pure (globalSettings{bc4 = val}, processedData, inSeedList)
                    "bc5" →
                        let noChangeString = takeWhile (/= ',') $ filter (`notElem` ['(', ')']) $ head optionList
                            noChangeMaybe = readMaybe noChangeString ∷ Maybe Double
                            changeString = tail $ dropWhile (/= ',') $ filter (`notElem` ['(', ')']) $ head optionList
                            changeMaybe = readMaybe changeString ∷ Maybe Double
                        in  do
                                when (length commandList /= length optionList) . failWithPhase Parsing $
                                    "Set option error: number of values and options do not match:" <> show (commandList, optionList)
                                when (null $ head optionList) . failWithPhase Parsing $
                                    "Set option 'bc5' must be set to a pair of double values in parens, separated by a comma (e.g. bc5:(0.1, 1.1): no values found "
                                when (',' `notElem` head optionList) . failWithPhase Parsing $
                                    "Set option 'bc5' must be set to a pair of double values in parens, separated by a comma (e.g. bc5:(0.1, 1.1): no comma found "
                                case liftA2 (,) noChangeMaybe changeMaybe of
                                    Nothing →
                                        failWithPhase Parsing $
                                            "Set option 'bc5' must be set to a pair of double values in parens, separated by a comma (e.g. bc5:(0.1, 1.1): "
                                                <> head optionList
                                    Just val@(noChangeValue, changeValue) → do
                                        when (bc5 globalSettings /= val) . logWith LogInfo $
                                            "bit cost 5 state set to " <> show val
                                        pure (globalSettings{bc5 = val}, processedData, inSeedList)
                    "bc8" →
                        let noChangeString = takeWhile (/= ',') $ filter (`notElem` ['(', ')']) $ head optionList
                            noChangeMaybe = readMaybe noChangeString ∷ Maybe Double
                            changeString = tail $ dropWhile (/= ',') $ filter (`notElem` ['(', ')']) $ head optionList
                            changeMaybe = readMaybe changeString ∷ Maybe Double
                        in  do
                                when (length commandList /= length optionList) . failWithPhase Parsing $
                                    "Set option error: number of values and options do not match:" <> show (commandList, optionList)
                                when (null $ head optionList) . failWithPhase Parsing $
                                    "Set option 'bc8' must be set to a pair of double values in parens, separated by a comma (e.g. bc8:(0.1, 1.1): no values found "
                                when (',' `notElem` head optionList) . failWithPhase Parsing $
                                    "Set option 'bc8' must be set to a pair of double values in parens, separated by a comma (e.g. bc8:(0.1, 1.1): no comma found "
                                case liftA2 (,) noChangeMaybe changeMaybe of
                                    Nothing →
                                        failWithPhase Parsing $
                                            "Set option 'bc8' must be set to a pair of double values in parens, separated by a comma (e.g. bc8:(0.1, 1.1): "
                                                <> head optionList
                                    Just val@(noChangeValue, changeValue) → do
                                        when (bc8 globalSettings /= val) . logWith LogInfo $
                                            "bit cost 8 state set to " <> show val
                                        pure (globalSettings{bc8 = val}, processedData, inSeedList)
                    "bc64" →
                        let noChangeString = takeWhile (/= ',') $ filter (`notElem` ['(', ')']) $ head optionList
                            noChangeMaybe = readMaybe noChangeString ∷ Maybe Double
                            changeString = tail $ dropWhile (/= ',') $ filter (`notElem` ['(', ')']) $ head optionList
                            changeMaybe = readMaybe changeString ∷ Maybe Double
                        in  do
                                when (length commandList /= length optionList) . failWithPhase Parsing $
                                    "Set option error: number of values and options do not match:" <> show (commandList, optionList)
                                when (null $ head optionList) . failWithPhase Parsing $
                                    "Set option 'bc64' must be set to a pair of double values in parens, separated by a comma (e.g. bc64:(0.1, 1.1): no values found "
                                when (',' `notElem` head optionList) . failWithPhase Parsing $
                                    "Set option 'bc64' must be set to a pair of double values in parens, separated by a comma (e.g. bc64:(0.1, 1.1): no comma found "
                                case liftA2 (,) noChangeMaybe changeMaybe of
                                    Nothing →
                                        failWithPhase Parsing $
                                            "Set option 'bc64' must be set to a pair of double values in parens, separated by a comma (e.g. bc64:(0.1, 1.1): "
                                                <> head optionList
                                    Just val@(noChangeValue, changeValue) → do
                                        when (bc64 globalSettings /= val) . logWith LogInfo $
                                            "bit cost 64 state set to " <> show val
                                        pure (globalSettings{bc64 = val}, processedData, inSeedList)
                    "bcgt64" →
                        let noChangeString = takeWhile (/= ',') $ filter (`notElem` ['(', ')']) $ head optionList
                            noChangeMaybe = readMaybe noChangeString ∷ Maybe Double
                            changeString = tail $ dropWhile (/= ',') $ filter (`notElem` ['(', ')']) $ head optionList
                            changeMaybe = readMaybe changeString ∷ Maybe Double
                        in  do
                                when (length commandList /= length optionList) . failWithPhase Parsing $
                                    "Set option error: number of values and options do not match:" <> show (commandList, optionList)
                                when (null $ head optionList) . failWithPhase Parsing $
                                    "Set option 'bcgt64' must be set to a pair of double values in parens, separated by a comma (e.g. bcgt64:(0.1, 1.1): no values found "
                                when (',' `notElem` head optionList) . failWithPhase Parsing $
                                    "Set option 'bcgt64' must be set to a pair of double values in parens, separated by a comma (e.g. bcgt64:(0.1, 1.1): no comma found "
                                case liftA2 (,) noChangeMaybe changeMaybe of
                                    Nothing →
                                        failWithPhase Parsing $
                                            "Set option 'bcgt64' must be set to a pair of double values in parens, separated by a comma (e.g. bcgt64:(0.1, 1.1): "
                                                <> head optionList
                                    Just val@(noChangeValue, changeValue) → do
                                        when (bcgt64 globalSettings /= val) . logWith LogInfo $
                                            "bit cost > 64 state set to " <> show val
                                        pure (globalSettings{bcgt64 = val}, processedData, inSeedList)

                    -- processed above, but need here since put in different value
                    "criterion" → do
                        localCriterion ← case head optionList of
                            "parsimony" → pure Parsimony
                            "pmdl" → pure PMDL
                            "si" → pure SI
                            "mapa" → pure MAPA
                            "ncm" → pure NCM
                            val →
                                failWithPhase Parsing $
                                    "Error in 'set' command. Criterion '" <> val <> "' is not 'parsimony', 'ml', or 'pmdl'"

                        -- create lazy list of graph complexity indexed by number of network nodes--need leaf number for base tree complexity
                        (lGraphComplexityList, lRootComplexity) ← case localCriterion of
                            NCM
                                | origProcessedData /= emptyProcessedData →
                                    pure
                                        (IL.repeat (0.0, 0.0), U.calculateNCMRootCost origProcessedData)
                            NCM →
                                pure
                                    (IL.repeat (0.0, 0.0), U.calculateNCMRootCost processedData)
                            Parsimony → pure $ (IL.repeat (0.0, 0.0), 0.0)
                            val
                                | val `elem` [PMDL, SI, MAPA] →
                                    pure $
                                        (U.calculateGraphComplexity &&& U.calculateW15RootCost) processedData
                            val → failWithPhase Parsing $ "Optimality criterion not recognized: " <> show val

                        let lGraphFactor
                                | localCriterion `elem` [PMDL, SI, MAPA] = PMDLGraph
                                | otherwise = graphFactor globalSettings

                        logWith LogInfo $ case localCriterion of
                            NCM → unwords ["Optimality criterion set to", show NCM, "in -log (base 10) likelihood units"]
                            val
                                | val `elem` [PMDL, SI] →
                                    unwords ["Optimality criterion set to", show val, "Tree Complexity =", show . fst $ IL.head lGraphComplexityList, "bits"]
                            val → "Optimality criterion set to " <> show val

                        pure $
                            ( globalSettings
                                { optimalityCriterion = localCriterion
                                , graphComplexityList = lGraphComplexityList
                                , rootComplexity = lRootComplexity
                                , graphFactor = lGraphFactor
                                }
                            , processedData
                            , inSeedList
                            )

                    -- modify the behavior of resolutionCache softwired optimization
                    "compressresolutions" → do
                        localCriterion ← case toLower <$> head optionList of
                            "true" → pure True
                            "false" → pure False
                            val →
                                failWithPhase Parsing $
                                    "Error in 'set' command. CompressResolutions '" <> val <> "' is not 'true' or 'false'"
                        logWith LogInfo $ "CompressResolutions set to " <> show localCriterion
                        pure (globalSettings{compressResolutions = localCriterion}, processedData, inSeedList)

                    -- this not intended to be for users
                    "dynamicepsilon" → case readMaybe (head optionList) ∷ Maybe Double of
                        Nothing →
                            failWithPhase Parsing $
                                "Set option 'dynamicEpsilon' must be set to a double value >= 0.0 (e.g. dynamicepsilon:0.02): " <> head optionList
                        Just val
                            | val < 0.0 →
                                failWithPhase Parsing $
                                    "Set option 'dynamicEpsilon' must be set to a double value >= 0.0 (e.g. dynamicepsilon:0.02): " <> show val
                        Just localValue → do
                            logWith LogInfo $ "Dynamic Epsilon factor set to " <> head optionList
                            pure (globalSettings{dynamicEpsilon = 1.0 + (localValue * fractionDynamic globalSettings)}, processedData, inSeedList)
                    "finalassignment" → do
                        localMethod ← case head optionList of
                            "do" → pure DirectOptimization
                            "directoptimization" → pure DirectOptimization
                            "ia" → pure ImpliedAlignment
                            "impliedalignment" → pure ImpliedAlignment
                            _ →
                                failWithPhase Parsing $
                                    "Error in 'set' command. FinalAssignment  '"
                                        <> head optionList
                                        <> "' is not 'DirectOptimization (DO)' or 'ImpliedAlignment (IA)'"

                        when (graphType globalSettings == Tree) . logWith LogInfo $
                            "FinalAssignment set to " <> show localMethod

                        if (graphType globalSettings == Tree || localMethod == DirectOptimization)
                            then pure (globalSettings{finalAssignment = localMethod}, processedData, inSeedList)
                            else do
                                logWith LogInfo "FinalAssignment set to DO (ignoring IA option) for non-Tree graphs"
                                pure (globalSettings{finalAssignment = DirectOptimization}, processedData, inSeedList)
                    "graphfactor" → do
                        localMethod ← case toLower <$> head optionList of
                            "nopenalty" → pure NoNetworkPenalty
                            "w15" → pure Wheeler2015Network
                            "w23" → pure Wheeler2023Network
                            "pmdl" → pure PMDLGraph
                            val →
                                failWithPhase Parsing $
                                    "Error in 'set' command. GraphFactor  '" <> val <> "' is not 'NoPenalty', 'W15', 'W23', or 'PMDL'"
                        logWith LogInfo $ "GraphFactor set to " <> show localMethod
                        pure (globalSettings{graphFactor = localMethod}, processedData, inSeedList)
                    "graphssteepest" → case readMaybe (head optionList) ∷ Maybe Int of
                        Nothing →
                            failWithPhase Parsing $
                                "Set option 'graphsSteepest' must be set to an integer value (e.g. graphsSteepest:5): " <> head optionList
                        Just localValue → do
                            logWith LogInfo $ "GraphsStreepest set to " <> show localValue
                            pure (globalSettings{graphsSteepest = localValue}, processedData, inSeedList)
                    "graphtype" → do
                        localGraphType ← case head optionList of
                            "tree" → pure Tree
                            "softwired" → pure SoftWired
                            "hardwired" → pure HardWired
>>>>>>> 212294e7
                            val →
                                failWithPhase Parsing $
                                    "Error in 'set' command. Partitioncharacter '" <> val <> "' must be a single character\n"

                        "missingthreshold" → case readMaybe (firstOption) ∷ Maybe Int of
                            Nothing →
                                failWithPhase Parsing $
                                    "Set option 'missingThreshold' must be set to an integer value (e.g. missingThreshold:50): " <> firstOption
                            Just val
                                | val < 0 || 100 < val →
                                    failWithPhase Parsing $
                                        "Set option 'missingThreshold' must be set to an integer value between 0 and 100: " <> firstOption
                            Just val → do
                                logWith LogInfo $ "MissingThreshold set to " <> firstOption
                                pure (globalSettings{missingThreshold = val}, processedData)

                        -- sets root cost as well-- need in both places--one to process data and one to
                        -- keep in current global
                        "criterion" → do
                            localCriterion ← case firstOption of
                                "parsimony" → pure Parsimony
                                "pmdl" → pure PMDL
                                "si" → pure SI
                                "mapa" → pure MAPA
                                "ncm" → pure NCM
                                val →
                                    failWithPhase Parsing $
                                        "Error in 'set' command. Criterion '" <> val <> "' is not 'parsimony', 'ml', or 'pmdl'"

                            -- create lazy list of graph complexity indexed by number of network nodes--need leaf number for base tree complexity
                            (lGraphComplexityList, lRootComplexity) ← case localCriterion of
                                NCM | origProcessedData /= emptyProcessedData →
                                    pure (IL.repeat (0.0, 0.0), U.calculateNCMRootCost origProcessedData)

                                NCM → pure (IL.repeat (0.0, 0.0), U.calculateNCMRootCost processedData)

                                Parsimony → pure $ (IL.repeat (0.0, 0.0), 0.0)

                                MAPA → pure $ (U.calculateGraphComplexity &&& U.calculateMAPARootCost) processedData

                                val | val `elem` [PMDL, SI] →
                                    pure $ (U.calculateGraphComplexity &&& U.calculatePMDLRootCost) processedData

                                val → failWithPhase Parsing $ "Optimality criterion not recognized: " <> show val

                            let lGraphFactor
                                    | localCriterion `elem` [PMDL, SI, MAPA] = PMDLGraph
                                    | otherwise = graphFactor globalSettings

                            logWith LogInfo $ case localCriterion of
                                NCM → unwords ["Optimality criterion set to", show NCM, "in -log (base 10) likelihood units"]
                                val
                                    | val `elem` [PMDL, SI] →
                                        unwords ["Optimality criterion set to", show val, "Tree Complexity =", show . fst $ IL.head lGraphComplexityList, "bits"]
                                val → "Optimality criterion set to " <> show val

                            pure $
                                ( globalSettings
                                    { optimalityCriterion = localCriterion
                                    , graphComplexityList = lGraphComplexityList
                                    , rootComplexity = lRootComplexity
                                    , graphFactor = lGraphFactor
                                    }
                                , processedData
                                )

                        "bc2" →
                            let (noChangeString, changeString) = changingStrings firstOption
                                noChangeMaybe = readMaybe noChangeString ∷ Maybe Double
                                changeMaybe = readMaybe changeString ∷ Maybe Double
                            in  do
                                    when (length commandList /= length optionList) . failWithPhase Parsing $
                                        "Set option error: number of values and options do not match:" <> show (commandList, optionList)
                                    when (null $ firstOption) . failWithPhase Parsing $
                                        "Set option 'bc2' must be set to a pair of double values in parens, separated by a comma (e.g. bc2:(0.1, 1.1): no values found "
                                    when (',' `notElem` firstOption) . failWithPhase Parsing $
                                        "Set option 'bc2' must be set to a pair of double values in parens, separated by a comma (e.g. bc2:(0.1, 1.1): no comma found "
                                    case liftA2 (,) noChangeMaybe changeMaybe of
                                        Nothing →
                                            failWithPhase Parsing $
                                                "Set option 'bc2' must be set to a pair of double values in parens, separated by a comma (e.g. bc2:(0.1, 1.1): "
                                                    <> firstOption
                                        Just val@(_, _) → do
                                            when (bc2 globalSettings /= val) . logWith LogInfo $
                                                "bit cost 2 state set to " <> show val
                                            pure (globalSettings{bc2 = val}, processedData)

                        "bc4" →
                            let (noChangeString, changeString) = changingStrings firstOption
                                noChangeMaybe = readMaybe noChangeString ∷ Maybe Double
                                changeMaybe = readMaybe changeString ∷ Maybe Double
                            in  do
                                    when (length commandList /= length optionList) . failWithPhase Parsing $
                                        "Set option error: number of values and options do not match:" <> show (commandList, optionList)
                                    when (null $ firstOption) . failWithPhase Parsing $
                                        "Set option 'bc4' must be set to a pair of double values in parens, separated by a comma (e.g. bc4:(0.1, 1.1): no values found "
                                    when (',' `notElem` firstOption) . failWithPhase Parsing $
                                        "Set option 'bc4' must be set to a pair of double values in parens, separated by a comma (e.g. bc4:(0.1, 1.1): no comma found "
                                    case liftA2 (,) noChangeMaybe changeMaybe of
                                        Nothing →
                                            failWithPhase Parsing $
                                                "Set option 'bc4' must be set to a pair of double values in parens, separated by a comma (e.g. bc4:(0.1, 1.1): "
                                                    <> firstOption
                                        Just val@(_, _) → do
                                            when (bc4 globalSettings /= val) . logWith LogInfo $
                                                "bit cost 4 state set to " <> show val
                                            pure (globalSettings{bc4 = val}, processedData)

                        "bc5" →
                            let (noChangeString, changeString) = changingStrings firstOption
                                noChangeMaybe = readMaybe noChangeString ∷ Maybe Double
                                changeMaybe = readMaybe changeString ∷ Maybe Double
                            in  do
                                    when (length commandList /= length optionList) . failWithPhase Parsing $
                                        "Set option error: number of values and options do not match:" <> show (commandList, optionList)
                                    when (null $ firstOption) . failWithPhase Parsing $
                                        "Set option 'bc5' must be set to a pair of double values in parens, separated by a comma (e.g. bc5:(0.1, 1.1): no values found "
                                    when (',' `notElem` firstOption) . failWithPhase Parsing $
                                        "Set option 'bc5' must be set to a pair of double values in parens, separated by a comma (e.g. bc5:(0.1, 1.1): no comma found "
                                    case liftA2 (,) noChangeMaybe changeMaybe of
                                        Nothing →
                                            failWithPhase Parsing $
                                                "Set option 'bc5' must be set to a pair of double values in parens, separated by a comma (e.g. bc5:(0.1, 1.1): "
                                                    <> firstOption
                                        Just val@(_, _) → do
                                            when (bc5 globalSettings /= val) . logWith LogInfo $
                                                "bit cost 5 state set to " <> show val
                                            pure (globalSettings{bc5 = val}, processedData)

                        "bc8" →
                            let (noChangeString, changeString) = changingStrings firstOption
                                noChangeMaybe = readMaybe noChangeString ∷ Maybe Double
                                changeMaybe = readMaybe changeString ∷ Maybe Double
                            in  do
                                    when (length commandList /= length optionList) . failWithPhase Parsing $
                                        "Set option error: number of values and options do not match:" <> show (commandList, optionList)
                                    when (null $ firstOption) . failWithPhase Parsing $
                                        "Set option 'bc8' must be set to a pair of double values in parens, separated by a comma (e.g. bc8:(0.1, 1.1): no values found "
                                    when (',' `notElem` firstOption) . failWithPhase Parsing $
                                        "Set option 'bc8' must be set to a pair of double values in parens, separated by a comma (e.g. bc8:(0.1, 1.1): no comma found "
                                    case liftA2 (,) noChangeMaybe changeMaybe of
                                        Nothing →
                                            failWithPhase Parsing $
                                                "Set option 'bc8' must be set to a pair of double values in parens, separated by a comma (e.g. bc8:(0.1, 1.1): "
                                                    <> firstOption
                                        Just val@(_, _) → do
                                            when (bc8 globalSettings /= val) . logWith LogInfo $
                                                "bit cost 8 state set to " <> show val
                                            pure (globalSettings{bc8 = val}, processedData)

                        "bc64" →
                            let (noChangeString, changeString) = changingStrings firstOption
                                noChangeMaybe = readMaybe noChangeString ∷ Maybe Double
                                changeMaybe = readMaybe changeString ∷ Maybe Double
                            in  do
                                    when (length commandList /= length optionList) . failWithPhase Parsing $
                                        "Set option error: number of values and options do not match:" <> show (commandList, optionList)
                                    when (null $ firstOption) . failWithPhase Parsing $
                                        "Set option 'bc64' must be set to a pair of double values in parens, separated by a comma (e.g. bc64:(0.1, 1.1): no values found "
                                    when (',' `notElem` firstOption) . failWithPhase Parsing $
                                        "Set option 'bc64' must be set to a pair of double values in parens, separated by a comma (e.g. bc64:(0.1, 1.1): no comma found "
                                    case liftA2 (,) noChangeMaybe changeMaybe of
                                        Nothing →
                                            failWithPhase Parsing $
                                                "Set option 'bc64' must be set to a pair of double values in parens, separated by a comma (e.g. bc64:(0.1, 1.1): "
                                                    <> firstOption
                                        Just val@(_, _) → do
                                            when (bc64 globalSettings /= val) . logWith LogInfo $
                                                "bit cost 64 state set to " <> show val
                                            pure (globalSettings{bc64 = val}, processedData)

                        "bcgt64" →
                            let (noChangeString, changeString) = changingStrings firstOption
                                noChangeMaybe = readMaybe noChangeString ∷ Maybe Double
                                changeMaybe = readMaybe changeString ∷ Maybe Double
                            in  do
                                    when (length commandList /= length optionList) . failWithPhase Parsing $
                                        "Set option error: number of values and options do not match:" <> show (commandList, optionList)
                                    when (null $ firstOption) . failWithPhase Parsing $
                                        "Set option 'bcgt64' must be set to a pair of double values in parens, separated by a comma (e.g. bcgt64:(0.1, 1.1): no values found "
                                    when (',' `notElem` firstOption) . failWithPhase Parsing $
                                        "Set option 'bcgt64' must be set to a pair of double values in parens, separated by a comma (e.g. bcgt64:(0.1, 1.1): no comma found "
                                    case liftA2 (,) noChangeMaybe changeMaybe of
                                        Nothing →
                                            failWithPhase Parsing $
                                                "Set option 'bcgt64' must be set to a pair of double values in parens, separated by a comma (e.g. bcgt64:(0.1, 1.1): "
                                                    <> firstOption
                                        Just val@(_, _) → do
                                            when (bcgt64 globalSettings /= val) . logWith LogInfo $
                                                "bit cost > 64 state set to " <> show val
                                            pure (globalSettings{bcgt64 = val}, processedData)

                        -- partition character to reset
                        "bcgt64" → pure (globalSettings, processedData)

                        val → do
                            logWith LogWarn $ fold [ "Warning: Unrecognized/missing 'set' option in of '", val, "' in ", show argList ]
                            pure (globalSettings, processedData)

                    -- =-=-=-=-=-=-=-=-=-=-=-=-=
                    -- =                       =
                    -- = regular command stuff =
                    -- = not initial at start  =
                    -- =                       =
                    -- =-=-=-=-=-=-=-=-=-=-=-=-=
                    _ -> case firstCommand of

                        "bc2" →
                            let (noChangeString, changeString) = changingStrings firstOption
                                noChangeMaybe = readMaybe noChangeString ∷ Maybe Double
                                changeMaybe = readMaybe changeString ∷ Maybe Double
                            in  do
                                    when (length commandList /= length optionList) . failWithPhase Parsing $
                                        "Set option error: number of values and options do not match:" <> show (commandList, optionList)
                                    when (null $ firstOption) . failWithPhase Parsing $
                                        "Set option 'bc2' must be set to a pair of double values in parens, separated by a comma (e.g. bc2:(0.1, 1.1): no values found "
                                    when (',' `notElem` firstOption) . failWithPhase Parsing $
                                        "Set option 'bc2' must be set to a pair of double values in parens, separated by a comma (e.g. bc2:(0.1, 1.1): no comma found "
                                    case liftA2 (,) noChangeMaybe changeMaybe of
                                        Nothing →
                                            failWithPhase Parsing $
                                                "Set option 'bc2' must be set to a pair of double values in parens, separated by a comma (e.g. bc2:(0.1, 1.1): "
                                                    <> firstOption
                                        Just val@(_, _) → do
                                            when (bc2 globalSettings /= val) . logWith LogInfo $
                                                "bit cost 2 state set to " <> show val
                                            pure (globalSettings{bc2 = val}, processedData)

                        "bc4" →
                            let (noChangeString, changeString) = changingStrings firstOption
                                noChangeMaybe = readMaybe noChangeString ∷ Maybe Double
                                changeMaybe = readMaybe changeString ∷ Maybe Double
                            in  do
                                    when (length commandList /= length optionList) . failWithPhase Parsing $
                                        "Set option error: number of values and options do not match:" <> show (commandList, optionList)
                                    when (null $ firstOption) . failWithPhase Parsing $
                                        "Set option 'bc4' must be set to a pair of double values in parens, separated by a comma (e.g. bc4:(0.1, 1.1): no values found "
                                    when (',' `notElem` firstOption) . failWithPhase Parsing $
                                        "Set option 'bc4' must be set to a pair of double values in parens, separated by a comma (e.g. bc4:(0.1, 1.1): no comma found "
                                    case liftA2 (,) noChangeMaybe changeMaybe of
                                        Nothing →
                                            failWithPhase Parsing $
                                                "Set option 'bc4' must be set to a pair of double values in parens, separated by a comma (e.g. bc4:(0.1, 1.1): "
                                                    <> firstOption
                                        Just val@(_, _) → do
                                            when (bc4 globalSettings /= val) . logWith LogInfo $
                                                "bit cost 4 state set to " <> show val
                                            pure (globalSettings{bc4 = val}, processedData)

                        "bc5" →
                            let (noChangeString, changeString) = changingStrings firstOption
                                noChangeMaybe = readMaybe noChangeString ∷ Maybe Double
                                changeMaybe = readMaybe changeString ∷ Maybe Double
                            in  do
                                    when (length commandList /= length optionList) . failWithPhase Parsing $
                                        "Set option error: number of values and options do not match:" <> show (commandList, optionList)
                                    when (null $ firstOption) . failWithPhase Parsing $
                                        "Set option 'bc5' must be set to a pair of double values in parens, separated by a comma (e.g. bc5:(0.1, 1.1): no values found "
                                    when (',' `notElem` firstOption) . failWithPhase Parsing $
                                        "Set option 'bc5' must be set to a pair of double values in parens, separated by a comma (e.g. bc5:(0.1, 1.1): no comma found "
                                    case liftA2 (,) noChangeMaybe changeMaybe of
                                        Nothing →
                                            failWithPhase Parsing $
                                                "Set option 'bc5' must be set to a pair of double values in parens, separated by a comma (e.g. bc5:(0.1, 1.1): "
                                                    <> firstOption
                                        Just val@(_, _) → do
                                            when (bc5 globalSettings /= val) . logWith LogInfo $
                                                "bit cost 5 state set to " <> show val
                                            pure (globalSettings{bc5 = val}, processedData)

                        "bc8" →
                            let (noChangeString, changeString) = changingStrings firstOption
                                noChangeMaybe = readMaybe noChangeString ∷ Maybe Double
                                changeMaybe = readMaybe changeString ∷ Maybe Double
                            in  do
                                    when (length commandList /= length optionList) . failWithPhase Parsing $
                                        "Set option error: number of values and options do not match:" <> show (commandList, optionList)
                                    when (null $ firstOption) . failWithPhase Parsing $
                                        "Set option 'bc8' must be set to a pair of double values in parens, separated by a comma (e.g. bc8:(0.1, 1.1): no values found "
                                    when (',' `notElem` firstOption) . failWithPhase Parsing $
                                        "Set option 'bc8' must be set to a pair of double values in parens, separated by a comma (e.g. bc8:(0.1, 1.1): no comma found "
                                    case liftA2 (,) noChangeMaybe changeMaybe of
                                        Nothing →
                                            failWithPhase Parsing $
                                                "Set option 'bc8' must be set to a pair of double values in parens, separated by a comma (e.g. bc8:(0.1, 1.1): "
                                                    <> firstOption
                                        Just val@(_, _) → do
                                            when (bc8 globalSettings /= val) . logWith LogInfo $
                                                "bit cost 8 state set to " <> show val
                                            pure (globalSettings{bc8 = val}, processedData)

                        "bc64" →
                            let (noChangeString, changeString) = changingStrings firstOption
                                noChangeMaybe = readMaybe noChangeString ∷ Maybe Double
                                changeMaybe = readMaybe changeString ∷ Maybe Double
                            in  do
                                    when (length commandList /= length optionList) . failWithPhase Parsing $
                                        "Set option error: number of values and options do not match:" <> show (commandList, optionList)
                                    when (null $ firstOption) . failWithPhase Parsing $
                                        "Set option 'bc64' must be set to a pair of double values in parens, separated by a comma (e.g. bc64:(0.1, 1.1): no values found "
                                    when (',' `notElem` firstOption) . failWithPhase Parsing $
                                        "Set option 'bc64' must be set to a pair of double values in parens, separated by a comma (e.g. bc64:(0.1, 1.1): no comma found "
                                    case liftA2 (,) noChangeMaybe changeMaybe of
                                        Nothing →
                                            failWithPhase Parsing $
                                                "Set option 'bc64' must be set to a pair of double values in parens, separated by a comma (e.g. bc64:(0.1, 1.1): "
                                                    <> firstOption
                                        Just val@(_, _) → do
                                            when (bc64 globalSettings /= val) . logWith LogInfo $
                                                "bit cost 64 state set to " <> show val
                                            pure (globalSettings{bc64 = val}, processedData)

                        "bcgt64" →
                            let (noChangeString, changeString) = changingStrings firstOption
                                noChangeMaybe = readMaybe noChangeString ∷ Maybe Double
                                changeMaybe = readMaybe changeString ∷ Maybe Double
                            in  do
                                    when (length commandList /= length optionList) . failWithPhase Parsing $
                                        "Set option error: number of values and options do not match:" <> show (commandList, optionList)
                                    when (null $ firstOption) . failWithPhase Parsing $
                                        "Set option 'bcgt64' must be set to a pair of double values in parens, separated by a comma (e.g. bcgt64:(0.1, 1.1): no values found "
                                    when (',' `notElem` firstOption) . failWithPhase Parsing $
                                        "Set option 'bcgt64' must be set to a pair of double values in parens, separated by a comma (e.g. bcgt64:(0.1, 1.1): no comma found "
                                    case liftA2 (,) noChangeMaybe changeMaybe of
                                        Nothing →
                                            failWithPhase Parsing $
                                                "Set option 'bcgt64' must be set to a pair of double values in parens, separated by a comma (e.g. bcgt64:(0.1, 1.1): "
                                                    <> firstOption
                                        Just val@(_, _) → do
                                            when (bcgt64 globalSettings /= val) . logWith LogInfo $
                                                "bit cost > 64 state set to " <> show val
                                            pure (globalSettings{bcgt64 = val}, processedData)

                        -- processed above, but need here since put in different value
                        "criterion" → do
                            localCriterion ← case firstOption of
                                "parsimony" → pure Parsimony
                                "pmdl" → pure PMDL
                                "si" → pure SI
                                "mapa" → pure MAPA
                                "ncm" → pure NCM
                                val →
                                    failWithPhase Parsing $
                                        "Error in 'set' command. Criterion '" <> val <> "' is not 'parsimony', 'ml', or 'pmdl'"

                            -- create lazy list of graph complexity indexed by number of network nodes--need leaf number for base tree complexity
                            (lGraphComplexityList, lRootComplexity) ← case localCriterion of
                                NCM | origProcessedData /= emptyProcessedData →
                                    pure (IL.repeat (0.0, 0.0), U.calculateNCMRootCost origProcessedData)

                                NCM → pure (IL.repeat (0.0, 0.0), U.calculateNCMRootCost processedData)

                                Parsimony → pure $ (IL.repeat (0.0, 0.0), 0.0)

                                MAPA → pure $ (U.calculateGraphComplexity &&& U.calculateMAPARootCost) processedData

                                val | val `elem` [PMDL, SI] →
                                    pure $ (U.calculateGraphComplexity &&& U.calculatePMDLRootCost) processedData

                                val → failWithPhase Parsing $ "Optimality criterion not recognized: " <> show val

                            let lGraphFactor
                                    | localCriterion `elem` [PMDL, SI, MAPA] = PMDLGraph
                                    | otherwise = graphFactor globalSettings

                            logWith LogInfo $ case localCriterion of
                                NCM → unwords ["Optimality criterion set to", show NCM, "in -log (base 10) likelihood units"]
                                val
                                    | val `elem` [PMDL, SI] →
                                        unwords ["Optimality criterion set to", show val, "Tree Complexity =", show . fst $ IL.head lGraphComplexityList, "bits"]
                                val → "Optimality criterion set to " <> show val

                            pure $
                                ( globalSettings
                                    { optimalityCriterion = localCriterion
                                    , graphComplexityList = lGraphComplexityList
                                    , rootComplexity = lRootComplexity
                                    , graphFactor = lGraphFactor
                                    }
                                , processedData
                                )

                        -- modify the behavior of resolutionCache softwired optimization
                        "compressresolutions" → do
                            localCriterion ← case toLower <$> firstOption of
                                "true" → pure True
                                "false" → pure False
                                val →
                                    failWithPhase Parsing $
                                        "Error in 'set' command. CompressResolutions '" <> val <> "' is not 'true' or 'false'"
                            logWith LogInfo $ "CompressResolutions set to " <> show localCriterion
                            pure (globalSettings{compressResolutions = localCriterion}, processedData)

                        -- this not intended to be for users
                        "dynamicepsilon" → case readMaybe (firstOption) ∷ Maybe Double of
                            Nothing →
                                failWithPhase Parsing $
                                    "Set option 'dynamicEpsilon' must be set to a double value >= 0.0 (e.g. dynamicepsilon:0.02): " <> firstOption
                            Just val
                                | val < 0.0 →
                                    failWithPhase Parsing $
                                        "Set option 'dynamicEpsilon' must be set to a double value >= 0.0 (e.g. dynamicepsilon:0.02): " <> show val
                            Just localValue → do
                                logWith LogInfo $ "Dynamic Epsilon factor set to " <> firstOption
                                pure (globalSettings{dynamicEpsilon = 1.0 + (localValue * fractionDynamic globalSettings)}, processedData)

                        "finalassignment" → do
                            localMethod ← case firstOption of
                                "do" → pure DirectOptimization
                                "directoptimization" → pure DirectOptimization
                                "ia" → pure ImpliedAlignment
                                "impliedalignment" → pure ImpliedAlignment
                                val → failWithPhase Parsing $ fold
                                    [ "Error in 'set' command. FinalAssignment  '"
                                    , val
                                    , "' is not 'DirectOptimization (DO)' or 'ImpliedAlignment (IA)'"
                                    ]

                            case graphType globalSettings of
                                Tree -> do
                                    logWith LogInfo $ "FinalAssignment set to " <> show localMethod
                                    pure (globalSettings{finalAssignment = localMethod}, processedData)
                                _ -> do
                                    unless (localMethod == DirectOptimization) $
                                        logWith LogInfo "FinalAssignment set to DO (ignoring IA option) for non-Tree graphs"
                                    pure (globalSettings{finalAssignment = DirectOptimization}, processedData)

                        "graphfactor" → do
                            localMethod ← case toLower <$> firstOption of
                                "nopenalty" → pure NoNetworkPenalty
                                "w15" → pure Wheeler2015Network
                                "w23" → pure Wheeler2023Network
                                "pmdl" → pure PMDLGraph
                                val →
                                    failWithPhase Parsing $
                                        "Error in 'set' command. GraphFactor  '" <> val <> "' is not 'NoPenalty', 'W15', 'W23', or 'PMDL'"
                            logWith LogInfo $ "GraphFactor set to " <> show localMethod
                            pure (globalSettings{graphFactor = localMethod}, processedData)

                        "graphssteepest" → case readMaybe (firstOption) ∷ Maybe Int of
                            Nothing →
                                failWithPhase Parsing $
                                    "Set option 'graphsSteepest' must be set to an integer value (e.g. graphsSteepest:5): " <> firstOption
                            Just localValue → do
                                logWith LogInfo $ "GraphsStreepest set to " <> show localValue
                                pure (globalSettings{graphsSteepest = localValue}, processedData)

                        "graphtype" → do
                            localGraphType ← case firstOption of
                                "tree" → pure Tree
                                "softwired" → pure SoftWired
                                "hardwired" → pure HardWired
                                val →
                                    failWithPhase Parsing $
                                        "Error in 'set' command. Graphtype '" <> val <> "' is not 'tree', 'hardwired', or 'softwired'"

                            let netPenalty = case localGraphType of
                                    HardWired → NoNetworkPenalty
                                    _ → graphFactor globalSettings

                            let settingResult = case localGraphType of
                                    Tree → globalSettings{graphType = localGraphType}
                                    _ →
                                        globalSettings
                                            { graphType = localGraphType
                                            , finalAssignment = DirectOptimization
                                            , graphFactor = netPenalty
                                            }
                            when (localGraphType /= Tree) $
                                logWith LogInfo $
                                    unwords
                                        ["Graphtype set to", show localGraphType, "with graph factor NoPenalty and final assignment to DO"]

                            pure (settingResult, processedData)

                        -- In first to do stuff above also
                        "missingthreshold" → case readMaybe (firstOption) ∷ Maybe Int of
                            Nothing →
                                failWithPhase Parsing $
                                    "Set option 'missingThreshold' must be set to an integer value (e.g. missingThreshold:50): " <> firstOption
                            Just localValue | localValue == missingThreshold globalSettings → pure (globalSettings, processedData)
                            Just localValue → do
                                logWith LogWarn $ "MissingThreshold set to " <> show localValue
                                pure (globalSettings{missingThreshold = localValue}, processedData)

                        "modelcomplexity" → case readMaybe (firstOption) ∷ Maybe Double of
                            Nothing →
                                failWithPhase Parsing $
                                    "Set option 'modelComplexity' must be set to a double value (e.g. modelComplexity:123.456): " <> firstOption
                            Just localValue → do
                                logWith LogInfo $ "Model Complexity set to " <> firstOption
                                pure (globalSettings{modelComplexity = localValue}, processedData)

                        -- modify the behavior of rerooting character trees for all graph types
                        "multitraverse" → do
                            localCriterion ← case toLower <$> firstOption of
                                "true" → pure True
                                "false" → pure False
                                _ →
                                    failWithPhase Parsing $
                                        "Error in 'set' command. MultiTraverse '" <> firstOption <> "' is not 'true' or 'false'"
                            logWith LogInfo $ "MultiTraverse set to " <> show localCriterion
                            pure (globalSettings{multiTraverseCharacters = localCriterion}, processedData)

                        "outgroup" →
                            let outTaxonName = T.pack $ filter (/= '"') $ head $ filter (/= "") $ fmap snd argList
                            in  case V.elemIndex outTaxonName leafNameVect of
                                    Nothing →
                                        failWithPhase Parsing $
                                            unwords
                                                ["Error in 'set' command. Out-taxon", T.unpack outTaxonName, "not found in input leaf list", show $ T.unpack <$> leafNameVect]
                                    Just outTaxonIndex → do
                                        logWith LogInfo $ "Outgroup set to " <> T.unpack outTaxonName
                                        pure (globalSettings{outgroupIndex = outTaxonIndex, outGroupName = outTaxonName}, processedData)

                        "partitioncharacter" → case firstOption of
                            localPartitionChar@[_] → do
                                when (localPartitionChar /= partitionCharacter globalSettings) . logWith LogInfo $
                                    "PartitionCharacter set to '" <> firstOption <> "'"
                                pure (globalSettings{partitionCharacter = localPartitionChar}, processedData)
                            val →
                                failWithPhase Parsing $
                                    "Error in 'set' command. Partitioncharacter '" <> val <> "' must be a single character"

                        "reportnaivedata" → do
                            localMethod ← case toLower <$> firstOption of
                                "true" → pure True
                                "false" → pure False
                                val → failWithPhase Parsing $ "Error in 'set' command. NeportNaive  '" <> val <> "' is not 'True' or 'False'"
                            logWith LogInfo $ "ReportNaiveData set to " <> show localMethod
                            pure (globalSettings{reportNaiveData = localMethod}, processedData)

                        "rootcost" → do
                            localMethod ← case toLower <$> firstOption of
                                "mapa" → pure MAPARoot
                                "ncm" → pure NCMRoot
                                "norootcost" → pure NoRootCost
                                "pmdl" → pure PMDLRoot
                                "si" → pure SIRoot
                                "w15" → pure Wheeler2015Root
                                val → failWithPhase Parsing $ "Error in 'set' command. RootCost '" <> val <> "' is not 'NoRootCost', 'W15', or 'PMDL'"

                            lRootComplexity ← case localMethod of
                                NoRootCost → pure 0.0
                                val | val `elem` [Wheeler2015Root, PMDLRoot] → pure $ U.calculatePMDLRootCost processedData
                                val → failWithPhase Parsing $ "Error in 'set' command. No determined root complexity of '" <> show val <> "'"

                            logWith LogInfo $ unwords ["RootCost set to", show localMethod, show lRootComplexity, "bits"]
                            pure (globalSettings{rootCost = localMethod, rootComplexity = lRootComplexity}, processedData)

                        "seed" → case readMaybe firstOption ∷ Maybe Int of
                            Nothing → failWithPhase Parsing $ "Set option 'seed' must be set to an integer value (e.g. seed:123): " <> firstOption
                            Just localValue → do
                                logWith LogInfo $ "Random Seed set to " <> firstOption <> "\n"
                                setRandomSeed localValue
                                pure (globalSettings, processedData)

                        "softwiredmethod" → do
                            localMethod ← case firstOption of
                                "naive" → pure Naive
                                "exhaustive" → pure Naive
                                "resolutioncache" → pure ResolutionCache
                                _ → failWithPhase Parsing $ fold [ "Error in 'set' command. SoftwiredMethod '", firstOption, "' is not 'Exhaustive' or 'ResolutionCache'" ]

                            logWith LogInfo $ "SoftwiredMethod " <> show localMethod <> "\n"
                            pure (globalSettings{softWiredMethod = localMethod}, processedData)

                        -- modify the use of Network Add heurisitcs in network optimization
                        "usenetaddheuristic" → do
                            localCriterion ← case firstOption of
                                "true" → pure True
                                "false" → pure False
                                val →
                                    failWithPhase Parsing $
                                        "Error in 'set' command. UseNetAddHeuristic '" <> val <> "' is not 'true' or 'false'"
                            logWith LogInfo $ "UseNetAddHeuristic set to " <> show localCriterion
                            pure (globalSettings{useNetAddHeuristic = localCriterion}, processedData)

                        -- these not intended for users
                        "jointhreshold" → case readMaybe (firstOption) ∷ Maybe Double of
                            Nothing →
                                failWithPhase Parsing $
                                    "Set option 'joinThreshold' must be set to an double value >= 1.0 (e.g. joinThreshold:1.17): " <> firstOption
                            Just localValue
                                | localValue < 1.0 →
                                    failWithPhase Parsing $
                                        "Set option 'joinThreshold' must be set to a double value >= 1.0 (e.g. joinThreshold:1.17): " <> show localValue
                            Just localValue → do
                                logWith LogInfo $ "JoinThreshold set to " <> show localValue
                                pure (globalSettings{unionThreshold = localValue}, processedData)

                        -- parallel strategy settings options
                        "defparstrat" → do
                            localMethod ← case firstOption of
                                "r0" → pure R0
                                "rpar" → pure RPar
                                "rseq" → pure RSeq
                                "rdeepseq" → pure RDeepSeq
                                val →
                                    failWithPhase Parsing $
                                        "Error in 'set' command. DefParStrat  '" <> val <> "' is not 'r0', 'WrPar', 'rSeq', or 'rDeepSeq'"
                            logWith LogInfo $ "DefParStrat set to " <> show localMethod
                            pure (globalSettings{defaultParStrat = localMethod}, processedData)

                        "lazyparstrat" → do
                            localMethod ← case firstOption of
                                "r0" → pure R0
                                "rpar" → pure RPar
                                "rseq" → pure RSeq
                                "rdeepseq" → pure RDeepSeq
                                val →
                                    failWithPhase Parsing $
                                        "Error in 'set' command. DefParStrat  '" <> val <> "' is not 'r0', 'WrPar', 'rSeq', or 'rDeepSeq'"
                            logWith LogInfo $ "LazyParStrat set to " <> show localMethod
                            pure (globalSettings{lazyParStrat = localMethod}, processedData)

                        "strictparstrat" → do
                            localMethod ← case firstOption of
                                "r0" → pure R0
                                "rpar" → pure RPar
                                "rseq" → pure RSeq
                                "rdeepseq" → pure RDeepSeq
                                val →
                                    failWithPhase Parsing $
                                        "Error in 'set' command. DefParStrat  '" <> val <> "' is not 'r0', 'WrPar', 'rSeq', or 'rDeepSeq'"
                            logWith LogInfo $ "StrictParStrat set to " <> show localMethod
                            pure (globalSettings{strictParStrat = localMethod}, processedData)

                        -- modify the use of implied alkignemnt in heuristics
                        "useia" → do
                            localCriterion ← case firstOption of
                                "true" → pure True
                                "false" → pure False
                                val →
                                    failWithPhase Parsing $
                                        "Error in 'set' command. UseIA '" <> val <> "' is not 'true' or 'false'"
                            logWith LogInfo $ "UseIA set to " <> show localCriterion
                            pure (globalSettings{useIA = localCriterion}, processedData)

                        val → do
                            logWith LogWarn $ fold [ "Warning: Unrecognized/missing 'set' option in of '", val, "' in ", show argList ]
                            pure (globalSettings, processedData)


{- |
'reportCommand' takes report options, current data and graphs and returns a
(potentially large) String to print and the channel to print it to and write mode
overwrite/append if global settings reportNaiveData is True then need to rediagnose
graph with processed data since naiveData was sent to command and will not match
what is in the optimized graphs.
-}
reportCommand
    ∷ GlobalSettings
    → [Argument]
    → ([NameText], [(NameText, NameText)])
    → Int
    → String
    → ProcessedData
    → [ReducedPhylogeneticGraph]
    → [ReducedPhylogeneticGraph]
    → PhyG (String, String, String)
reportCommand globalSettings argList excludeRename numInputFiles crossReferenceString processedData curGraphs supportGraphs =
    let argListWithoutReconcileCommands = filter ((`notElem` VER.reconcileArgList) . fst) argList
        -- check for balances double quotes and only one pair
        outFileNameList = filter (/= "") $ fmap snd argListWithoutReconcileCommands -- argList
        commandList = fmap (fmap C.toLower) $ filter (/= "") $ fmap fst argListWithoutReconcileCommands
    in  -- reconcileList = filter (/= "") $ fmap fst argList

        if length outFileNameList > 1
            then do failWithPhase Outputting ("Report can only have one file name: " <> show outFileNameList <> " " <> show argList)
            else
                let checkCommandList = checkCommandArgs "report" commandList VER.reportArgList
                    outfileName =
                        if null outFileNameList
                            then "stderr"
                            else tail $ L.init $ head outFileNameList
                    writeMode =
                        if "overwrite" `elem` commandList
                            then "overwrite"
                            else "append"
                in  -- error too harsh, lose everything else
                    -- if (null $ filter (/= "overwrite") $ filter (/= "append") commandList) then errorWithoutStackTrace ("Error: Missing 'report' option in " <> show commandList)
                    -- else
                    if not checkCommandList
                        then errorWithoutStackTrace ("Unrecognized command in report: " <> show argList)
                        else -- This for reconciled data

                            if "crossrefs" `elem` commandList
                                then
                                    let dataString = crossReferenceString
                                    in  pure (dataString, outfileName, writeMode)
                                else
                                    if "data" `elem` commandList
                                        then
                                            let blocks = thd3 processedData
                                                numChars = V.sum $ fmap (V.length . thd3) blocks
                                                dataString = phyloDataToString 0 $ thd3 processedData
                                                baseData =
                                                    [ ["Input data contained:"]
                                                    , ["", show (length $ fst3 processedData) <> " terminal taxa"]
                                                    , ["", show numInputFiles <> " input data files"]
                                                    , ["", show (length blocks) <> " character blocks"]
                                                    , ["", show numChars <> " total characters"]
                                                    ]
                                                leafNames = V.toList (T.unpack <$> fst3 processedData)
                                                leafField = ["Terminal taxa:"] : fmap (" " :) (SL.chunksOf 10 leafNames)
                                                excludedTaxa =
                                                    if (not . null . fst) excludeRename
                                                        then T.unpack <$> fst excludeRename
                                                        else ["None"]
                                                excludedField = ["Excluded taxa:"] : fmap (" " :) (SL.chunksOf 10 excludedTaxa)
                                                renameFirstList = fmap (((: []) . T.unpack) . fst) (snd excludeRename)
                                                renameSecondList = fmap (((: []) . T.unpack) . snd) (snd excludeRename)
                                                renamePairList =
                                                    if (not . null . snd) excludeRename
                                                        then (" " :) <$> zipWith (<>) renameFirstList renameSecondList
                                                        else [[" ", "None", "None"]]
                                                renameField = ["Renamed taxa:", "New Name", "Original Name"] : renamePairList
                                                charInfoFields = ["Index", "Block", "Name", "Type", "Activity", "Weight", "Prealigned", "Alphabet", "TCM"]
                                            in  pure
                                                    ( CSV.genCsvFile
                                                        (baseData <> [[""]] <> leafField <> [[""]] <> excludedField <> [[""]] <> renameField <> [[""]] <> (charInfoFields : dataString))
                                                    , outfileName
                                                    , writeMode
                                                    )
                                        else
                                            if "diagnosis" `elem` commandList
                                                then do
                                                    curGraphs' <-
                                                        if not (reportNaiveData globalSettings)
                                                        then pure curGraphs
                                                        else
                                                            let action :: SimpleGraph -> PhyG ReducedPhylogeneticGraph
                                                                action = TRAV.multiTraverseFullyLabelGraphReduced globalSettings processedData False False Nothing
                                                            in  getParallelChunkTraverse >>= \pTraverse ->
                                                                    (action . fst5) `pTraverse` curGraphs

                                                    let dataString = CSV.genCsvFile $ concatMap (getGraphDiagnosis globalSettings processedData) (zip curGraphs' [0 .. (length curGraphs' - 1)])
                                                    if null curGraphs
                                                        then do
                                                            logWith LogInfo "No graphs to diagnose\n"
                                                            pure ("No graphs to diagnose", outfileName, writeMode)
                                                        else do
                                                            logWith
                                                                LogInfo
                                                                ("Diagnosing " <> show (length curGraphs) <> " graphs at minimum cost " <> show (minimum $ fmap snd5 curGraphs) <> "\n")
                                                            pure (dataString, outfileName, writeMode)
                                                else
                                                    if "displaytrees" `elem` commandList
                                                        then do
                                                            -- need to specify -O option for multiple graphs
                                                            -- TODO parallelize
                                                            rediagnodesGraphs ←
                                                                mapM (TRAV.multiTraverseFullyLabelGraph globalSettings processedData False False Nothing) (fmap fst5 curGraphs)
                                                            let inputDisplayVVList = fmap fth6 rediagnodesGraphs
                                                            let costList = fmap snd5 curGraphs
                                                            let displayCostListList = fmap GO.getDisplayTreeCostList rediagnodesGraphs
                                                            let displayInfoString =
                                                                    if ("dot" `elem` commandList) || ("dotpdf" `elem` commandList)
                                                                        then ("//DisplayTree costs : " <> show (fmap (sum . fst) displayCostListList, displayCostListList))
                                                                        else -- newick

                                                                            let middle = fmap bracketToCurly $ show (fmap (sum . fst) displayCostListList, displayCostListList)
                                                                            in  ("[DisplayTree costs : " <> middle <> "]")

                                                            let treeIndexStringList =
                                                                    if ("dot" `elem` commandList) || ("dotpdf" `elem` commandList)
                                                                        then fmap (((<> "\n") . ("//Canonical Tree " <>)) . show) [0 .. (length inputDisplayVVList - 1)]
                                                                        else -- newick
                                                                            fmap (((<> "]\n") . ("[Canonical Tree " <>)) . show) [0 .. (length inputDisplayVVList - 1)]
                                                            let canonicalGraphPairList = zip treeIndexStringList inputDisplayVVList
                                                            let blockStringList = unlines (fmap (outputBlockTrees commandList costList (outgroupIndex globalSettings)) canonicalGraphPairList)
                                                            -- graphString = outputGraphString commandList (outgroupIndex globalSettings) (fmap thd6 curGraphs) (fmap snd6 curGraphs)

                                                            if null curGraphs || graphType globalSettings /= SoftWired
                                                                then do
                                                                    logWith LogInfo "No soft-wired graphs to report display trees\n"
                                                                    pure ("No soft-wired graphs to report display trees", outfileName, writeMode)
                                                                else pure (displayInfoString <> "\n" <> blockStringList, outfileName, writeMode)
                                                        else
                                                            if ("graphs" `elem` commandList) && ("reconcile" `notElem` commandList)
                                                                then -- else if (not .null) (L.intersect ["graphs", "newick", "dot", "dotpdf"] commandList) then

                                                                    let graphString = outputGraphString commandList (outgroupIndex globalSettings) (fmap thd5 curGraphs) (fmap snd5 curGraphs)
                                                                    in  if null curGraphs
                                                                            then do
                                                                                logWith LogInfo "No graphs to report\n"
                                                                                pure ("No graphs to report", outfileName, writeMode)
                                                                            else do
                                                                                logWith
                                                                                    LogInfo
                                                                                    ("Reporting " <> show (length curGraphs) <> " graph(s) at minimum cost " <> show (minimum $ fmap snd5 curGraphs) <> "\n")
                                                                                pure (graphString, outfileName, writeMode)
                                                                else
                                                                    if "ia" `elem` commandList || "impliedalignment" `elem` commandList
                                                                        then
                                                                            if null curGraphs
                                                                                then do
                                                                                    logWith LogInfo "No graphs to create implied alignments\n"
                                                                                    pure ("No impliedAlgnments to report", outfileName, writeMode)
                                                                                else
                                                                                    let includeMissing = elem "includemissing" commandList
                                                                                        concatSeqs = elem "concatenate" commandList
                                                                                    in  do
                                                                                            iaContentList ←
                                                                                                mapM
                                                                                                    (getImpliedAlignmentString globalSettings (includeMissing || concatSeqs) concatSeqs processedData)
                                                                                                    (zip curGraphs [0 .. (length curGraphs - 1)])
                                                                                            logWith
                                                                                                LogInfo
                                                                                                "\tWarning: Prealigned sequence data with non-additive type costs (all change values equal) have been recoded to non-additive characters and will not appear in implied alignment output.\n"
                                                                                            pure (concat iaContentList, outfileName, writeMode)
                                                                        else
                                                                            if "pairdist" `elem` commandList
                                                                                then
                                                                                    let nameData = L.intercalate "," (V.toList (T.unpack <$> fst3 processedData)) <> "\n"
                                                                                    in  do
                                                                                            pairwiseDistanceMatrix' ← D.getPairwiseDistances processedData
                                                                                            let dataString = CSV.genCsvFile $ fmap (fmap show) pairwiseDistanceMatrix'
                                                                                            pure (nameData <> dataString, outfileName, writeMode)
                                                                                else
                                                                                    if "reconcile" `elem` commandList
                                                                                        then do
                                                                                            recResult ← R.makeReconcileGraph VER.reconcileArgList argList (fmap fst5 curGraphs)
                                                                                            -- let (reconcileString, ) = recResult
                                                                                            let (_, reconcileGraph) = recResult
                                                                                            let reconcileString = outputGraphString commandList (outgroupIndex globalSettings) [GO.convertSimpleToDecoratedGraph reconcileGraph] [0]
                                                                                            if null curGraphs
                                                                                                then do
                                                                                                    logWith LogInfo "No graphs to reconcile\n"
                                                                                                    pure ([], outfileName, writeMode)
                                                                                                else pure (reconcileString, outfileName, writeMode)
                                                                                        else
                                                                                            if "search" `elem` commandList
                                                                                                then
                                                                                                    let dataString' = fmap showSearchFields $ reverse $ searchData globalSettings
                                                                                                        -- reformat the "search" command fields a bit
                                                                                                        dataString = processSearchFields dataString'
                                                                                                        sysInfoData =
                                                                                                            "System Info, OS: "
                                                                                                                <> SI.os
                                                                                                                <> ", Chip Arch: "
                                                                                                                <> SI.arch
                                                                                                                <> ", Compiler: "
                                                                                                                <> SI.compilerName
                                                                                                                <> " "
                                                                                                                <> DV.showVersion SI.compilerVersion
                                                                                                                <> ", Compile Date: "
                                                                                                                <> (__DATE__ <> " " <> __TIME__)
                                                                                                        cpuInfoString =
                                                                                                            if SI.os /= "linux"
                                                                                                                then "CPU Info, No /proc/cpuinfo on darwin"
                                                                                                                else
                                                                                                                    let cpuInfoM = SIOU.unsafePerformIO SC.tryGetCPUs
                                                                                                                    in  if isNothing cpuInfoM
                                                                                                                            then "CPU Info, Couldn't parse CPU Info"
                                                                                                                            else
                                                                                                                                "CPU Info, Physical Processors: "
                                                                                                                                    <> show (SC.physicalProcessors (fromJust cpuInfoM))
                                                                                                                                    <> ", Physical Cores: "
                                                                                                                                    <> show (SC.physicalCores (fromJust cpuInfoM))
                                                                                                                                    <> ", Logical Cores: "
                                                                                                                                    <> show (SC.logicalCores (fromJust cpuInfoM))
                                                                                                        baseData = sysInfoData <> "\n" <> cpuInfoString <> "\nSearchData\nRandom seed, " <> show (seed globalSettings) <> "\n"
                                                                                                        charInfoFields =
                                                                                                            [ "Command"
                                                                                                            , "Arguments"
                                                                                                            , "Min cost in"
                                                                                                            , "Max cost in"
                                                                                                            , "Num graphs in"
                                                                                                            , "Min cost out"
                                                                                                            , "Max cost out"
                                                                                                            , "Num graphs out"
                                                                                                            , "CPU time (secs)"
                                                                                                            , "Comment"
                                                                                                            ]
                                                                                                    in  pure (baseData <> CSV.genCsvFile (charInfoFields : dataString), outfileName, writeMode)
                                                                                                else
                                                                                                    if "support" `elem` commandList
                                                                                                        then
                                                                                                            let graphString = outputGraphStringSimple commandList (outgroupIndex globalSettings) (fmap fst5 supportGraphs) (fmap snd5 supportGraphs)
                                                                                                            in  -- trace ("Rep Sup: " <> (LG.prettify $ fst5 $ head supportGraphs)) (
                                                                                                                if null supportGraphs
                                                                                                                    then do
                                                                                                                        logWith LogInfo "\tNo support graphs to report\n"
                                                                                                                        pure ([], outfileName, writeMode)
                                                                                                                    else do
                                                                                                                        logWith LogInfo ("Reporting " <> show (length curGraphs) <> " support graph(s)" <> "\n")
                                                                                                                        pure (graphString, outfileName, writeMode)
                                                                                                        else -- )

                                                                                                            if "tnt" `elem` commandList
                                                                                                                then
                                                                                                                    if null curGraphs
                                                                                                                        then do
                                                                                                                            logWith LogInfo "No graphs to create implied alignments for TNT output\n"
                                                                                                                            pure ("No impliedAlgnments for TNT to report", outfileName, writeMode)
                                                                                                                        else do
                                                                                                                            curGraphs' ←
                                                                                                                                if not (reportNaiveData globalSettings)
                                                                                                                                    then pure $ GO.convertReduced2PhylogeneticGraph <$> curGraphs
                                                                                                                                    else
                                                                                                                                        let action :: SimpleGraph -> PhyG PhylogeneticGraph
                                                                                                                                            action = TRAV.multiTraverseFullyLabelGraph globalSettings processedData False False Nothing
                                                                                                                                        in  getParallelChunkTraverse >>= \pTraverse ->
                                                                                                                                                pTraverse (action . fst5) curGraphs

                                                                                                                            tntContentList' ← traverse (getTNTString globalSettings processedData) $ zip curGraphs' [ 0 .. length curGraphs' - 1 ]
                                                                                                                            let tntContentList = concat tntContentList'
                                                                                                                            pure (tntContentList, outfileName, writeMode)
                                                                                                                else do
                                                                                                                    logWith LogWarn ("\nUnrecognized/missing report option in " <> show commandList <> " defaulting to 'graphs'" <> "\n")
                                                                                                                    let graphString = outputGraphString commandList (outgroupIndex globalSettings) (fmap thd5 curGraphs) (fmap snd5 curGraphs)
                                                                                                                    if null curGraphs
                                                                                                                        then do
                                                                                                                            logWith LogInfo "No graphs to report\n"
                                                                                                                            pure ("No graphs to report", outfileName, writeMode)
                                                                                                                        else do
                                                                                                                            logWith
                                                                                                                                LogInfo
                                                                                                                                ("Reporting " <> show (length curGraphs) <> " graph(s) at minimum cost " <> show (minimum $ fmap snd5 curGraphs) <> "\n")
                                                                                                                            pure (graphString, outfileName, writeMode)
    where
        bracketToCurly = \case
            '(' -> '{'
            ')' -> '}'
            val -> val




changingStrings :: String -> (String, String)
changingStrings str = case span (/= ',') $ filter (`notElem` ['(', ')']) str of
    (prefix, ',':suffix) -> (prefix, suffix)
    (prefix, _) -> (prefix, mempty)<|MERGE_RESOLUTION|>--- conflicted
+++ resolved
@@ -404,7 +404,6 @@
 needs to be abtracted--too long
 if seed list is empty [] then processes first set--confusing--shold be refactored
 -}
-<<<<<<< HEAD
 setCommand ∷ [Argument] → GlobalSettings → ProcessedData → ProcessedData → Bool → PhyG (GlobalSettings, ProcessedData)
 setCommand argList globalSettings origProcessedData processedData isFirst =
     let material ∷ Argument -> Bool
@@ -434,484 +433,6 @@
                                     logWith LogInfo $ "PartitionCharacter set to '" <> localPartitionChar <> "'\n"
                                     let x = globalSettings{partitionCharacter = localPartitionChar}
                                     pure (x, processedData)
-=======
-setCommand
-    ∷ [Argument] → GlobalSettings → ProcessedData → ProcessedData → [Int] → PhyG (GlobalSettings, ProcessedData, [Int])
-setCommand argList globalSettings origProcessedData processedData inSeedList | trace (unwords [ "\n\n>>> setCommand", show argList ] ) False = undefined
-setCommand argList globalSettings origProcessedData processedData inSeedList =
-    let processor f = fmap (fmap C.toLower) . filter (/= "") . fmap f
-        commandList = traceShowId $ processor fst argList
-        optionList = processor snd argList
-        checkCommandList = checkCommandArgs "set" commandList VER.setArgList
-        leafNameVect = fst3 processedData
-    in  do
-            when (not checkCommandList) . failWithPhase Parsing $
-                "Unrecognized command in 'set': " <> show argList
-
-            when (length commandList > 1 || length optionList > 1) . failWithPhase Parsing $
-                "Set option error: can only have one set argument for each command: " <> show (commandList, optionList)
-
-            -- early extraction of partition character and bc2-gt64 follows from null inputs
-            -- this due to not having all info required for all global settings,
-            -- so options restricted and repeated
-            -- needs to be fixed to be more clear and clean
-            case trace (unlines [ "commandList:\t" <> show commandList
-                                , "inSeedList:\t" <> show inSeedList
-                                ] ) inSeedList of
-                [] → case head commandList of
-                    "partitioncharacter" → case head optionList of
-                        localPartitionChar@[x] →
-                            do
-                                logWith LogInfo $ "PartitionCharacter set to '" <> localPartitionChar <> "'\n"
-                                let x = globalSettings{partitionCharacter = localPartitionChar}
-                                pure (x, processedData, inSeedList)
-                        val →
-                            failWithPhase Parsing $
-                                "Error in 'set' command. Partitioncharacter '" <> val <> "' must be a single character\n"
-
-                    "missingthreshold" → case readMaybe (head optionList) ∷ Maybe Int of
-                        Nothing →
-                            failWithPhase Parsing $
-                                "Set option 'missingThreshold' must be set to an integer value (e.g. missingThreshold:50): " <> head optionList
-                        Just val
-                            | val < 0 || 100 < val →
-                                failWithPhase Parsing $
-                                    "Set option 'missingThreshold' must be set to an integer value between 0 and 100: " <> head optionList
-                        Just val → do
-                            logWith LogInfo $ "MissingThreshold set to " <> head optionList
-                            pure (globalSettings{missingThreshold = val}, processedData, inSeedList)
-
-                    -- sets root cost as well-- need in both places--one to process data and one to
-                    -- keep in current global
-                    "criterion" → do
-                        localCriterion ← case head optionList of
-                            "parsimony" → pure Parsimony
-                            "pmdl" → pure PMDL
-                            "si" → pure SI
-                            "mapa" → pure MAPA
-                            "ncm" → pure NCM
-                            val →
-                                failWithPhase Parsing $
-                                    "Error in 'set' command. Criterion '" <> val <> "' is not 'parsimony', 'ml', or 'pmdl'"
-
-                        -- create lazy list of graph complexity indexed by number of network nodes--need leaf number for base tree complexity
-                        (lGraphComplexityList, lRootComplexity) ← case localCriterion of
-                            NCM
-                                | origProcessedData /= emptyProcessedData →
-                                    pure
-                                        (IL.repeat (0.0, 0.0), U.calculateNCMRootCost origProcessedData)
-                            NCM →
-                                pure
-                                    (IL.repeat (0.0, 0.0), U.calculateNCMRootCost processedData)
-                            Parsimony → pure $ (IL.repeat (0.0, 0.0), 0.0)
-                            val
-                                | val `elem` [PMDL, SI, MAPA] →
-                                    pure $
-                                        (U.calculateGraphComplexity &&& U.calculateW15RootCost) processedData
-                            val → failWithPhase Parsing $ "Optimality criterion not recognized: " <> show val
-
-                        let lGraphFactor
-                                | localCriterion `elem` [PMDL, SI, MAPA] = PMDLGraph
-                                | otherwise = graphFactor globalSettings
-
-                        logWith LogInfo $ case localCriterion of
-                            NCM → unwords ["Optimality criterion set to", show NCM, "in -log (base 10) likelihood units"]
-                            val
-                                | val `elem` [PMDL, SI] →
-                                    unwords ["Optimality criterion set to", show val, "Tree Complexity =", show . fst $ IL.head lGraphComplexityList, "bits"]
-                            val → "Optimality criterion set to " <> show val
-
-                        pure $
-                            ( globalSettings
-                                { optimalityCriterion = localCriterion
-                                , graphComplexityList = lGraphComplexityList
-                                , rootComplexity = lRootComplexity
-                                , graphFactor = lGraphFactor
-                                }
-                            , processedData
-                            , inSeedList
-                            )
-                    "bc2" →
-                        let noChangeString = takeWhile (/= ',') $ filter (`notElem` ['(', ')']) $ head optionList
-                            noChangeMaybe = readMaybe noChangeString ∷ Maybe Double
-                            changeString = tail $ dropWhile (/= ',') $ filter (`notElem` ['(', ')']) $ head optionList
-                            changeMaybe = readMaybe changeString ∷ Maybe Double
-                        in  do
-                                when (length commandList /= length optionList) . failWithPhase Parsing $
-                                    "Set option error: number of values and options do not match:" <> show (commandList, optionList)
-                                when (null $ head optionList) . failWithPhase Parsing $
-                                    "Set option 'bc2' must be set to a pair of double values in parens, separated by a comma (e.g. bc2:(0.1, 1.1): no values found "
-                                when (',' `notElem` head optionList) . failWithPhase Parsing $
-                                    "Set option 'bc2' must be set to a pair of double values in parens, separated by a comma (e.g. bc2:(0.1, 1.1): no comma found "
-                                case liftA2 (,) noChangeMaybe changeMaybe of
-                                    Nothing →
-                                        failWithPhase Parsing $
-                                            "Set option 'bc2' must be set to a pair of double values in parens, separated by a comma (e.g. bc2:(0.1, 1.1): "
-                                                <> head optionList
-                                    Just val@(noChangeValue, changeValue) → do
-                                        when (bc2 globalSettings /= val) . logWith LogInfo $
-                                            "bit cost 2 state set to " <> show val
-                                        pure (globalSettings{bc2 = val}, processedData, inSeedList)
-                    "bc4" →
-                        let noChangeString = takeWhile (/= ',') $ filter (`notElem` ['(', ')']) $ head optionList
-                            noChangeMaybe = readMaybe noChangeString ∷ Maybe Double
-                            changeString = tail $ dropWhile (/= ',') $ filter (`notElem` ['(', ')']) $ head optionList
-                            changeMaybe = readMaybe changeString ∷ Maybe Double
-                        in  do
-                                when (length commandList /= length optionList) . failWithPhase Parsing $
-                                    "Set option error: number of values and options do not match:" <> show (commandList, optionList)
-                                when (null $ head optionList) . failWithPhase Parsing $
-                                    "Set option 'bc4' must be set to a pair of double values in parens, separated by a comma (e.g. bc4:(0.1, 1.1): no values found "
-                                when (',' `notElem` head optionList) . failWithPhase Parsing $
-                                    "Set option 'bc4' must be set to a pair of double values in parens, separated by a comma (e.g. bc4:(0.1, 1.1): no comma found "
-                                case liftA2 (,) noChangeMaybe changeMaybe of
-                                    Nothing →
-                                        failWithPhase Parsing $
-                                            "Set option 'bc4' must be set to a pair of double values in parens, separated by a comma (e.g. bc4:(0.1, 1.1): "
-                                                <> head optionList
-                                    Just val@(noChangeValue, changeValue) → do
-                                        when (bc4 globalSettings /= val) . logWith LogInfo $
-                                            "bit cost 4 state set to " <> show val
-                                        pure (globalSettings{bc4 = val}, processedData, inSeedList)
-                    "bc5" →
-                        let noChangeString = takeWhile (/= ',') $ filter (`notElem` ['(', ')']) $ head optionList
-                            noChangeMaybe = readMaybe noChangeString ∷ Maybe Double
-                            changeString = tail $ dropWhile (/= ',') $ filter (`notElem` ['(', ')']) $ head optionList
-                            changeMaybe = readMaybe changeString ∷ Maybe Double
-                        in  do
-                                when (length commandList /= length optionList) . failWithPhase Parsing $
-                                    "Set option error: number of values and options do not match:" <> show (commandList, optionList)
-                                when (null $ head optionList) . failWithPhase Parsing $
-                                    "Set option 'bc5' must be set to a pair of double values in parens, separated by a comma (e.g. bc5:(0.1, 1.1): no values found "
-                                when (',' `notElem` head optionList) . failWithPhase Parsing $
-                                    "Set option 'bc5' must be set to a pair of double values in parens, separated by a comma (e.g. bc5:(0.1, 1.1): no comma found "
-                                case liftA2 (,) noChangeMaybe changeMaybe of
-                                    Nothing →
-                                        failWithPhase Parsing $
-                                            "Set option 'bc5' must be set to a pair of double values in parens, separated by a comma (e.g. bc5:(0.1, 1.1): "
-                                                <> head optionList
-                                    Just val@(noChangeValue, changeValue) → do
-                                        when (bc5 globalSettings /= val) . logWith LogInfo $
-                                            "bit cost 5 state set to " <> show val
-                                        pure (globalSettings{bc5 = val}, processedData, inSeedList)
-                    "bc8" →
-                        let noChangeString = takeWhile (/= ',') $ filter (`notElem` ['(', ')']) $ head optionList
-                            noChangeMaybe = readMaybe noChangeString ∷ Maybe Double
-                            changeString = tail $ dropWhile (/= ',') $ filter (`notElem` ['(', ')']) $ head optionList
-                            changeMaybe = readMaybe changeString ∷ Maybe Double
-                        in  do
-                                when (length commandList /= length optionList) . failWithPhase Parsing $
-                                    "Set option error: number of values and options do not match:" <> show (commandList, optionList)
-                                when (null $ head optionList) . failWithPhase Parsing $
-                                    "Set option 'bc8' must be set to a pair of double values in parens, separated by a comma (e.g. bc8:(0.1, 1.1): no values found "
-                                when (',' `notElem` head optionList) . failWithPhase Parsing $
-                                    "Set option 'bc8' must be set to a pair of double values in parens, separated by a comma (e.g. bc8:(0.1, 1.1): no comma found "
-                                case liftA2 (,) noChangeMaybe changeMaybe of
-                                    Nothing →
-                                        failWithPhase Parsing $
-                                            "Set option 'bc8' must be set to a pair of double values in parens, separated by a comma (e.g. bc8:(0.1, 1.1): "
-                                                <> head optionList
-                                    Just val@(noChangeValue, changeValue) → do
-                                        when (bc8 globalSettings /= val) . logWith LogInfo $
-                                            "bit cost 8 state set to " <> show val
-                                        pure (globalSettings{bc8 = val}, processedData, inSeedList)
-                    "bc64" →
-                        let noChangeString = takeWhile (/= ',') $ filter (`notElem` ['(', ')']) $ head optionList
-                            noChangeMaybe = readMaybe noChangeString ∷ Maybe Double
-                            changeString = tail $ dropWhile (/= ',') $ filter (`notElem` ['(', ')']) $ head optionList
-                            changeMaybe = readMaybe changeString ∷ Maybe Double
-                        in  do
-                                when (length commandList /= length optionList) . failWithPhase Parsing $
-                                    "Set option error: number of values and options do not match:" <> show (commandList, optionList)
-                                when (null $ head optionList) . failWithPhase Parsing $
-                                    "Set option 'bc64' must be set to a pair of double values in parens, separated by a comma (e.g. bc64:(0.1, 1.1): no values found "
-                                when (',' `notElem` head optionList) . failWithPhase Parsing $
-                                    "Set option 'bc64' must be set to a pair of double values in parens, separated by a comma (e.g. bc64:(0.1, 1.1): no comma found "
-                                case liftA2 (,) noChangeMaybe changeMaybe of
-                                    Nothing →
-                                        failWithPhase Parsing $
-                                            "Set option 'bc64' must be set to a pair of double values in parens, separated by a comma (e.g. bc64:(0.1, 1.1): "
-                                                <> head optionList
-                                    Just val@(noChangeValue, changeValue) → do
-                                        when (bc64 globalSettings /= val) . logWith LogInfo $
-                                            "bit cost 64 state set to " <> show val
-                                        pure (globalSettings{bc64 = val}, processedData, inSeedList)
-                    "bcgt64" →
-                        let noChangeString = takeWhile (/= ',') $ filter (`notElem` ['(', ')']) $ head optionList
-                            noChangeMaybe = readMaybe noChangeString ∷ Maybe Double
-                            changeString = tail $ dropWhile (/= ',') $ filter (`notElem` ['(', ')']) $ head optionList
-                            changeMaybe = readMaybe changeString ∷ Maybe Double
-                        in  do
-                                when (length commandList /= length optionList) . failWithPhase Parsing $
-                                    "Set option error: number of values and options do not match:" <> show (commandList, optionList)
-                                when (null $ head optionList) . failWithPhase Parsing $
-                                    "Set option 'bcgt64' must be set to a pair of double values in parens, separated by a comma (e.g. bcgt64:(0.1, 1.1): no values found "
-                                when (',' `notElem` head optionList) . failWithPhase Parsing $
-                                    "Set option 'bcgt64' must be set to a pair of double values in parens, separated by a comma (e.g. bcgt64:(0.1, 1.1): no comma found "
-                                case liftA2 (,) noChangeMaybe changeMaybe of
-                                    Nothing →
-                                        failWithPhase Parsing $
-                                            "Set option 'bcgt64' must be set to a pair of double values in parens, separated by a comma (e.g. bcgt64:(0.1, 1.1): "
-                                                <> head optionList
-                                    Just val@(noChangeValue, changeValue) → do
-                                        when (bcgt64 globalSettings /= val) . logWith LogInfo $
-                                            "bit cost > 64 state set to " <> show val
-                                        pure (globalSettings{bcgt64 = val}, processedData, inSeedList)
-
-                    -- partition character to reset
-                    "bcgt64" → pure (globalSettings, processedData, inSeedList)
-
-                -- =-=-=-=-=-=-=-=-=-=-=-=-=
-                -- =                       =
-                -- = regular command stuff =
-                -- = not initial at start  =
-                -- =                       =
-                -- =-=-=-=-=-=-=-=-=-=-=-=-=
-                seed : otherSeeds → case head commandList of
-                    "bc2" →
-                        let noChangeString = takeWhile (/= ',') $ filter (`notElem` ['(', ')']) $ head optionList
-                            noChangeMaybe = readMaybe noChangeString ∷ Maybe Double
-                            changeString = tail $ dropWhile (/= ',') $ filter (`notElem` ['(', ')']) $ head optionList
-                            changeMaybe = readMaybe changeString ∷ Maybe Double
-                        in  do
-                                when (length commandList /= length optionList) . failWithPhase Parsing $
-                                    "Set option error: number of values and options do not match:" <> show (commandList, optionList)
-                                when (null $ head optionList) . failWithPhase Parsing $
-                                    "Set option 'bc2' must be set to a pair of double values in parens, separated by a comma (e.g. bc2:(0.1, 1.1): no values found "
-                                when (',' `notElem` head optionList) . failWithPhase Parsing $
-                                    "Set option 'bc2' must be set to a pair of double values in parens, separated by a comma (e.g. bc2:(0.1, 1.1): no comma found "
-                                case liftA2 (,) noChangeMaybe changeMaybe of
-                                    Nothing →
-                                        failWithPhase Parsing $
-                                            "Set option 'bc2' must be set to a pair of double values in parens, separated by a comma (e.g. bc2:(0.1, 1.1): "
-                                                <> head optionList
-                                    Just val@(noChangeValue, changeValue) → do
-                                        when (bc2 globalSettings /= val) . logWith LogInfo $
-                                            "bit cost 2 state set to " <> show val
-                                        pure (globalSettings{bc2 = val}, processedData, inSeedList)
-                    "bc4" →
-                        let noChangeString = takeWhile (/= ',') $ filter (`notElem` ['(', ')']) $ head optionList
-                            noChangeMaybe = readMaybe noChangeString ∷ Maybe Double
-                            changeString = tail $ dropWhile (/= ',') $ filter (`notElem` ['(', ')']) $ head optionList
-                            changeMaybe = readMaybe changeString ∷ Maybe Double
-                        in  do
-                                when (length commandList /= length optionList) . failWithPhase Parsing $
-                                    "Set option error: number of values and options do not match:" <> show (commandList, optionList)
-                                when (null $ head optionList) . failWithPhase Parsing $
-                                    "Set option 'bc4' must be set to a pair of double values in parens, separated by a comma (e.g. bc4:(0.1, 1.1): no values found "
-                                when (',' `notElem` head optionList) . failWithPhase Parsing $
-                                    "Set option 'bc4' must be set to a pair of double values in parens, separated by a comma (e.g. bc4:(0.1, 1.1): no comma found "
-                                case liftA2 (,) noChangeMaybe changeMaybe of
-                                    Nothing →
-                                        failWithPhase Parsing $
-                                            "Set option 'bc4' must be set to a pair of double values in parens, separated by a comma (e.g. bc4:(0.1, 1.1): "
-                                                <> head optionList
-                                    Just val@(noChangeValue, changeValue) → do
-                                        when (bc4 globalSettings /= val) . logWith LogInfo $
-                                            "bit cost 4 state set to " <> show val
-                                        pure (globalSettings{bc4 = val}, processedData, inSeedList)
-                    "bc5" →
-                        let noChangeString = takeWhile (/= ',') $ filter (`notElem` ['(', ')']) $ head optionList
-                            noChangeMaybe = readMaybe noChangeString ∷ Maybe Double
-                            changeString = tail $ dropWhile (/= ',') $ filter (`notElem` ['(', ')']) $ head optionList
-                            changeMaybe = readMaybe changeString ∷ Maybe Double
-                        in  do
-                                when (length commandList /= length optionList) . failWithPhase Parsing $
-                                    "Set option error: number of values and options do not match:" <> show (commandList, optionList)
-                                when (null $ head optionList) . failWithPhase Parsing $
-                                    "Set option 'bc5' must be set to a pair of double values in parens, separated by a comma (e.g. bc5:(0.1, 1.1): no values found "
-                                when (',' `notElem` head optionList) . failWithPhase Parsing $
-                                    "Set option 'bc5' must be set to a pair of double values in parens, separated by a comma (e.g. bc5:(0.1, 1.1): no comma found "
-                                case liftA2 (,) noChangeMaybe changeMaybe of
-                                    Nothing →
-                                        failWithPhase Parsing $
-                                            "Set option 'bc5' must be set to a pair of double values in parens, separated by a comma (e.g. bc5:(0.1, 1.1): "
-                                                <> head optionList
-                                    Just val@(noChangeValue, changeValue) → do
-                                        when (bc5 globalSettings /= val) . logWith LogInfo $
-                                            "bit cost 5 state set to " <> show val
-                                        pure (globalSettings{bc5 = val}, processedData, inSeedList)
-                    "bc8" →
-                        let noChangeString = takeWhile (/= ',') $ filter (`notElem` ['(', ')']) $ head optionList
-                            noChangeMaybe = readMaybe noChangeString ∷ Maybe Double
-                            changeString = tail $ dropWhile (/= ',') $ filter (`notElem` ['(', ')']) $ head optionList
-                            changeMaybe = readMaybe changeString ∷ Maybe Double
-                        in  do
-                                when (length commandList /= length optionList) . failWithPhase Parsing $
-                                    "Set option error: number of values and options do not match:" <> show (commandList, optionList)
-                                when (null $ head optionList) . failWithPhase Parsing $
-                                    "Set option 'bc8' must be set to a pair of double values in parens, separated by a comma (e.g. bc8:(0.1, 1.1): no values found "
-                                when (',' `notElem` head optionList) . failWithPhase Parsing $
-                                    "Set option 'bc8' must be set to a pair of double values in parens, separated by a comma (e.g. bc8:(0.1, 1.1): no comma found "
-                                case liftA2 (,) noChangeMaybe changeMaybe of
-                                    Nothing →
-                                        failWithPhase Parsing $
-                                            "Set option 'bc8' must be set to a pair of double values in parens, separated by a comma (e.g. bc8:(0.1, 1.1): "
-                                                <> head optionList
-                                    Just val@(noChangeValue, changeValue) → do
-                                        when (bc8 globalSettings /= val) . logWith LogInfo $
-                                            "bit cost 8 state set to " <> show val
-                                        pure (globalSettings{bc8 = val}, processedData, inSeedList)
-                    "bc64" →
-                        let noChangeString = takeWhile (/= ',') $ filter (`notElem` ['(', ')']) $ head optionList
-                            noChangeMaybe = readMaybe noChangeString ∷ Maybe Double
-                            changeString = tail $ dropWhile (/= ',') $ filter (`notElem` ['(', ')']) $ head optionList
-                            changeMaybe = readMaybe changeString ∷ Maybe Double
-                        in  do
-                                when (length commandList /= length optionList) . failWithPhase Parsing $
-                                    "Set option error: number of values and options do not match:" <> show (commandList, optionList)
-                                when (null $ head optionList) . failWithPhase Parsing $
-                                    "Set option 'bc64' must be set to a pair of double values in parens, separated by a comma (e.g. bc64:(0.1, 1.1): no values found "
-                                when (',' `notElem` head optionList) . failWithPhase Parsing $
-                                    "Set option 'bc64' must be set to a pair of double values in parens, separated by a comma (e.g. bc64:(0.1, 1.1): no comma found "
-                                case liftA2 (,) noChangeMaybe changeMaybe of
-                                    Nothing →
-                                        failWithPhase Parsing $
-                                            "Set option 'bc64' must be set to a pair of double values in parens, separated by a comma (e.g. bc64:(0.1, 1.1): "
-                                                <> head optionList
-                                    Just val@(noChangeValue, changeValue) → do
-                                        when (bc64 globalSettings /= val) . logWith LogInfo $
-                                            "bit cost 64 state set to " <> show val
-                                        pure (globalSettings{bc64 = val}, processedData, inSeedList)
-                    "bcgt64" →
-                        let noChangeString = takeWhile (/= ',') $ filter (`notElem` ['(', ')']) $ head optionList
-                            noChangeMaybe = readMaybe noChangeString ∷ Maybe Double
-                            changeString = tail $ dropWhile (/= ',') $ filter (`notElem` ['(', ')']) $ head optionList
-                            changeMaybe = readMaybe changeString ∷ Maybe Double
-                        in  do
-                                when (length commandList /= length optionList) . failWithPhase Parsing $
-                                    "Set option error: number of values and options do not match:" <> show (commandList, optionList)
-                                when (null $ head optionList) . failWithPhase Parsing $
-                                    "Set option 'bcgt64' must be set to a pair of double values in parens, separated by a comma (e.g. bcgt64:(0.1, 1.1): no values found "
-                                when (',' `notElem` head optionList) . failWithPhase Parsing $
-                                    "Set option 'bcgt64' must be set to a pair of double values in parens, separated by a comma (e.g. bcgt64:(0.1, 1.1): no comma found "
-                                case liftA2 (,) noChangeMaybe changeMaybe of
-                                    Nothing →
-                                        failWithPhase Parsing $
-                                            "Set option 'bcgt64' must be set to a pair of double values in parens, separated by a comma (e.g. bcgt64:(0.1, 1.1): "
-                                                <> head optionList
-                                    Just val@(noChangeValue, changeValue) → do
-                                        when (bcgt64 globalSettings /= val) . logWith LogInfo $
-                                            "bit cost > 64 state set to " <> show val
-                                        pure (globalSettings{bcgt64 = val}, processedData, inSeedList)
-
-                    -- processed above, but need here since put in different value
-                    "criterion" → do
-                        localCriterion ← case head optionList of
-                            "parsimony" → pure Parsimony
-                            "pmdl" → pure PMDL
-                            "si" → pure SI
-                            "mapa" → pure MAPA
-                            "ncm" → pure NCM
-                            val →
-                                failWithPhase Parsing $
-                                    "Error in 'set' command. Criterion '" <> val <> "' is not 'parsimony', 'ml', or 'pmdl'"
-
-                        -- create lazy list of graph complexity indexed by number of network nodes--need leaf number for base tree complexity
-                        (lGraphComplexityList, lRootComplexity) ← case localCriterion of
-                            NCM
-                                | origProcessedData /= emptyProcessedData →
-                                    pure
-                                        (IL.repeat (0.0, 0.0), U.calculateNCMRootCost origProcessedData)
-                            NCM →
-                                pure
-                                    (IL.repeat (0.0, 0.0), U.calculateNCMRootCost processedData)
-                            Parsimony → pure $ (IL.repeat (0.0, 0.0), 0.0)
-                            val
-                                | val `elem` [PMDL, SI, MAPA] →
-                                    pure $
-                                        (U.calculateGraphComplexity &&& U.calculateW15RootCost) processedData
-                            val → failWithPhase Parsing $ "Optimality criterion not recognized: " <> show val
-
-                        let lGraphFactor
-                                | localCriterion `elem` [PMDL, SI, MAPA] = PMDLGraph
-                                | otherwise = graphFactor globalSettings
-
-                        logWith LogInfo $ case localCriterion of
-                            NCM → unwords ["Optimality criterion set to", show NCM, "in -log (base 10) likelihood units"]
-                            val
-                                | val `elem` [PMDL, SI] →
-                                    unwords ["Optimality criterion set to", show val, "Tree Complexity =", show . fst $ IL.head lGraphComplexityList, "bits"]
-                            val → "Optimality criterion set to " <> show val
-
-                        pure $
-                            ( globalSettings
-                                { optimalityCriterion = localCriterion
-                                , graphComplexityList = lGraphComplexityList
-                                , rootComplexity = lRootComplexity
-                                , graphFactor = lGraphFactor
-                                }
-                            , processedData
-                            , inSeedList
-                            )
-
-                    -- modify the behavior of resolutionCache softwired optimization
-                    "compressresolutions" → do
-                        localCriterion ← case toLower <$> head optionList of
-                            "true" → pure True
-                            "false" → pure False
-                            val →
-                                failWithPhase Parsing $
-                                    "Error in 'set' command. CompressResolutions '" <> val <> "' is not 'true' or 'false'"
-                        logWith LogInfo $ "CompressResolutions set to " <> show localCriterion
-                        pure (globalSettings{compressResolutions = localCriterion}, processedData, inSeedList)
-
-                    -- this not intended to be for users
-                    "dynamicepsilon" → case readMaybe (head optionList) ∷ Maybe Double of
-                        Nothing →
-                            failWithPhase Parsing $
-                                "Set option 'dynamicEpsilon' must be set to a double value >= 0.0 (e.g. dynamicepsilon:0.02): " <> head optionList
-                        Just val
-                            | val < 0.0 →
-                                failWithPhase Parsing $
-                                    "Set option 'dynamicEpsilon' must be set to a double value >= 0.0 (e.g. dynamicepsilon:0.02): " <> show val
-                        Just localValue → do
-                            logWith LogInfo $ "Dynamic Epsilon factor set to " <> head optionList
-                            pure (globalSettings{dynamicEpsilon = 1.0 + (localValue * fractionDynamic globalSettings)}, processedData, inSeedList)
-                    "finalassignment" → do
-                        localMethod ← case head optionList of
-                            "do" → pure DirectOptimization
-                            "directoptimization" → pure DirectOptimization
-                            "ia" → pure ImpliedAlignment
-                            "impliedalignment" → pure ImpliedAlignment
-                            _ →
-                                failWithPhase Parsing $
-                                    "Error in 'set' command. FinalAssignment  '"
-                                        <> head optionList
-                                        <> "' is not 'DirectOptimization (DO)' or 'ImpliedAlignment (IA)'"
-
-                        when (graphType globalSettings == Tree) . logWith LogInfo $
-                            "FinalAssignment set to " <> show localMethod
-
-                        if (graphType globalSettings == Tree || localMethod == DirectOptimization)
-                            then pure (globalSettings{finalAssignment = localMethod}, processedData, inSeedList)
-                            else do
-                                logWith LogInfo "FinalAssignment set to DO (ignoring IA option) for non-Tree graphs"
-                                pure (globalSettings{finalAssignment = DirectOptimization}, processedData, inSeedList)
-                    "graphfactor" → do
-                        localMethod ← case toLower <$> head optionList of
-                            "nopenalty" → pure NoNetworkPenalty
-                            "w15" → pure Wheeler2015Network
-                            "w23" → pure Wheeler2023Network
-                            "pmdl" → pure PMDLGraph
-                            val →
-                                failWithPhase Parsing $
-                                    "Error in 'set' command. GraphFactor  '" <> val <> "' is not 'NoPenalty', 'W15', 'W23', or 'PMDL'"
-                        logWith LogInfo $ "GraphFactor set to " <> show localMethod
-                        pure (globalSettings{graphFactor = localMethod}, processedData, inSeedList)
-                    "graphssteepest" → case readMaybe (head optionList) ∷ Maybe Int of
-                        Nothing →
-                            failWithPhase Parsing $
-                                "Set option 'graphsSteepest' must be set to an integer value (e.g. graphsSteepest:5): " <> head optionList
-                        Just localValue → do
-                            logWith LogInfo $ "GraphsStreepest set to " <> show localValue
-                            pure (globalSettings{graphsSteepest = localValue}, processedData, inSeedList)
-                    "graphtype" → do
-                        localGraphType ← case head optionList of
-                            "tree" → pure Tree
-                            "softwired" → pure SoftWired
-                            "hardwired" → pure HardWired
->>>>>>> 212294e7
                             val →
                                 failWithPhase Parsing $
                                     "Error in 'set' command. Partitioncharacter '" <> val <> "' must be a single character\n"
