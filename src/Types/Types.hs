--- conflicted
+++ resolved
@@ -15,12 +15,9 @@
 import Data.BitVector.LittleEndian qualified as BV
 import Data.InfList qualified as IL
 import Data.List.NonEmpty (NonEmpty (..))
-<<<<<<< HEAD
-=======
-import Data.MetricRepresentation as MR
-import Data.TCM qualified as TCM
-import Data.TCM.Dense qualified as TCMD
->>>>>>> ad37333f
+--import Data.MetricRepresentation as MR
+--import Data.TCM qualified as TCM
+--import Data.TCM.Dense qualified as TCMD
 import Data.Text.Lazy qualified as T
 import Data.Text.Short qualified as ST
 import Data.Vector qualified as V
@@ -29,11 +26,8 @@
 import Data.Word (Word64)
 import Debug.Trace
 import GHC.Generics
-<<<<<<< HEAD
 import Measure.Unit.SymbolCount (symbolCount)
-=======
 import PHANE.Evaluation
->>>>>>> ad37333f
 import SymMatrix qualified as S
 import TransitionMatrix qualified as TM
 import TransitionMatrix.Diagnosis.Error (DiagnosisFailure)
@@ -61,28 +55,22 @@
 infinity = read "Infinity" ∷ Double
 
 
-{- | maxAddStatesToRecode maximum size of addditive character to recode into
-non-additive characters 65 can fit in 4 WideState since nstates - 1 binaries
+{- |
+'maxAddStatesToRecode' maximum size of addditive character to recode into
+non-additive characters @65@ can fit in 4 WideState since @nstates - 1@ binaries
 prob could be bigger based on cost of optimizing additive versus but this
-<<<<<<< HEAD
-seems a reasonale number (prob should be timed to verify)
-=======
-seems a reasonable number (prob should be timed to verify)
->>>>>>> ad37333f
+seems a reasonable number (prob should be timed to verify).
 -}
 maxAddStatesToRecode ∷ Int
 maxAddStatesToRecode = 129
 
 
-<<<<<<< HEAD
-=======
 {- |
 Core monad transformer stack for evaluating computations within the application PhyG.
 -}
 type PhyG = Evaluation ()
 
 
->>>>>>> ad37333f
 -- | Types for timed searches
 type Days = Int
 
@@ -356,18 +344,11 @@
     , charType ∷ CharType
     , activity ∷ Bool
     , weight ∷ Double
-<<<<<<< HEAD
     , metricity ∷ Metricity
     , costMatrix ∷ S.Matrix Int
     , slimTCM ∷ TM.TransitionMatrix SlimState
     , wideTCM ∷ TM.TransitionMatrix WideState
     , hugeTCM ∷ TM.TransitionMatrix BV.BitVector
-=======
-    , costMatrix ∷ S.Matrix Int
-    , slimTCM ∷ TCMD.DenseTransitionCostMatrix
-    , wideTCM ∷ MR.MetricRepresentation WideState
-    , hugeTCM ∷ MR.MetricRepresentation BV.BitVector
->>>>>>> ad37333f
     , changeCost ∷ Double
     , noChangeCost ∷ Double
     , alphabet ∷ Alphabet ST.ShortText
@@ -928,7 +909,6 @@
 -- emptyCharInfo for convenience
 emptyCharInfo ∷ CharInfo
 emptyCharInfo =
-<<<<<<< HEAD
     let minAlphabet = fromSymbols $ "0" :| ["1"]
         numSymbols = symbolCount minAlphabet
         foundMetric = (\x → trace ("FoundMetric:\t" <> show x) x) . TM.transitionMetricity $
@@ -950,21 +930,4 @@
             , alphabet = minAlphabet
             , prealigned = False
             , origInfo = V.empty
-            }
-=======
-    CharInfo
-        { name = "EmptyCharName"
-        , charType = NonAdd
-        , activity = True
-        , weight = 1.0
-        , costMatrix = S.empty
-        , slimTCM = TCMD.generateDenseTransitionCostMatrix 2 2 . S.getCost $ V.fromList <$> V.fromList [[0, 1], [1, 0]] -- genDiscreteDenseOfDimension 2
-        , wideTCM = snd $ MR.metricRepresentation <$> TCM.fromRows [[0 ∷ Word, 0 ∷ Word], [0 ∷ Word, 0 ∷ Word]]
-        , hugeTCM = snd $ MR.metricRepresentation <$> TCM.fromRows [[0 ∷ Word, 0 ∷ Word], [0 ∷ Word, 0 ∷ Word]]
-        , changeCost = 1.0
-        , noChangeCost = 0.0
-        , alphabet = fromSymbols $ "0" :| ["1"]
-        , prealigned = False
-        , origInfo = V.empty
-        }
->>>>>>> ad37333f
+            }