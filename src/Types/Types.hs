{-# LANGUAGE DeriveGeneric #-}
{-# LANGUAGE DerivingStrategies #-}
{-# LANGUAGE OverloadedStrings #-}

{- |
Module specifying data types
-}
module Types.Types (
    module Types.Types,
) where

import Bio.DynamicCharacter (HugeDynamicCharacter, OpenDynamicCharacter, SlimDynamicCharacter, WideDynamicCharacter)
import Bio.DynamicCharacter.Element (HugeState, SlimState, WideState)
import Control.DeepSeq
import Control.Monad.IO.Class (MonadIO)
import Control.Parallel.Strategies
import Data.Alphabet
import Data.BitVector.LittleEndian qualified as BV
import Data.InfList qualified as IL
import Data.List.NonEmpty (NonEmpty (..))
-- import Data.MetricRepresentation as MR
-- import Data.TCM qualified as TCM
-- import Data.TCM.Dense qualified as TCMD
import Data.Text.Lazy qualified as T
import Data.Text.Short qualified as ST
import Data.Vector qualified as V
import Data.Vector.Storable qualified as SV
import Data.Vector.Unboxed qualified as UV
import Data.Word (Word64)
import Debug.Trace
import GHC.Generics
import Measure.Unit.SymbolCount (symbolCount)
import PHANE.Evaluation
import SymMatrix qualified as S
import TransitionMatrix qualified as TM
import TransitionMatrix.Diagnosis.Error (DiagnosisFailure)
import TransitionMatrix.Metricity (Metricity)
import Utilities.LocalGraph qualified as LG


-- | Debug Flag
isDebug ∷ Bool
isDebug = False


-- | Program Version
pgVersion ∷ String
pgVersion = "0.1"


-- | used for comparing graph costs and edge lengths that are Double
epsilon ∷ Double
epsilon = 0.0001


-- | infinity is a large Double for use with Graph costs
infinity ∷ Double
infinity = read "Infinity" ∷ Double


{- |
'maxAddStatesToRecode' maximum size of addditive character to recode into
non-additive characters @65@ can fit in 4 WideState since @nstates - 1@ binaries
prob could be bigger based on cost of optimizing additive versus but this
seems a reasonable number (prob should be timed to verify).
-}
maxAddStatesToRecode ∷ Int
maxAddStatesToRecode = 129


{- |
Core monad transformer stack for evaluating computations within the application PhyG.
-}
type PhyG = Evaluation ()


-- | Types for timed searches
type Days = Int


type Hours = Int


type Minutes = Int


type Seconds = Int


type Time = (Days, Hours, Minutes, Seconds)


{- | Command types
data Argument = String | Double | Int | Bool | Time
   deriving stock (Show, Eq)
-}
type Argument = (String, String)


-- For rename format rename:(a,b,c,...,y,z) => a-y renamed to z
data Instruction
    = NotACommand
    | Build
    | Fuse
    | Read
    | Reblock
    | Refine
    | Rename
    | Report
    | Run
    | Select
    | Set
    | Swap
    | Search
    | Support
    | Transform
    deriving stock (Show, Eq, Ord)


-- | Node variety
data NodeType = RootNode | LeafNode | TreeNode | NetworkNode | In1Out1
    deriving stock (Show, Eq)


-- | Edge types
data EdgeType = NetworkEdge | TreeEdge | PendantEdge
    deriving stock (Show, Eq, Ord)


-- | Command type structure
type Command = (Instruction, [Argument])


-- | CharType data type for input characters
data CharType
    = Add
    | NonAdd
    | Matrix
    | SlimSeq
    | WideSeq
    | HugeSeq
    | NucSeq
    | AminoSeq
    | AlignedSlim
    | AlignedWide
    | AlignedHuge
    | Packed2
    | Packed4
    | Packed5
    | Packed8
    | Packed64
    deriving stock (Read, Show, Eq)


{- | Evaluation strategries for a graph, full muti-traversal, single-trwraversal based on outpgroup rooting,
static apporximation of non-exact (unaligned sequence) charcaters.
-}
data GraphEvaluation = MultiTraverse | SingleTraverse | StaticApproximation
    deriving stock (Read, Show, Eq)


-- | bandit types
data BanditType = SearchBandit | GraphBandit
    deriving stock (Read, Show, Eq)


-- non additive bit packed types (64 not really 'packed' but treated as if were)
-- these are not entered but are created by transforming existing non-additive characters
packedNonAddTypes ∷ [CharType]
packedNonAddTypes = [Packed2, Packed4, Packed5, Packed8, Packed64]


-- aligned not in here because they are not reorganized, and would screw up reroot optimization
exactCharacterTypes ∷ [CharType]
exactCharacterTypes = [Add, NonAdd, Matrix] <> packedNonAddTypes


-- | types for character classes
nonExactCharacterTypes ∷ [CharType]
nonExactCharacterTypes = [SlimSeq, WideSeq, HugeSeq, NucSeq, AminoSeq] -- , AlignedSlim, AlignedWide, AlignedHuge]


-- prealigned types
prealignedCharacterTypes ∷ [CharType]
prealignedCharacterTypes = [AlignedSlim, AlignedWide, AlignedHuge]


-- sequence types
sequenceCharacterTypes ∷ [CharType]
sequenceCharacterTypes = nonExactCharacterTypes <> prealignedCharacterTypes


{- | Graph types for searching etc.  Can be modified by 'Set command
HardWired and SoftWired are network types
'Tree'  would be a single tree in the sense as produced by typical phylogentic
seqrch programs--no forests
-}
data GraphType = Tree | HardWired | SoftWired
    deriving stock (Show, Eq)


{- | Optimality criterion sets the cost function for graphs and potentially models
likelihood form is the "Self Information" in context of Kolmogorov complexity/MDL/PMDL
MAPA is Integrate Likelihood/dBaysian stuff via TCM modification
-}
data OptimalityCriterion = Parsimony | PMDL | SI | MAPA | NCM
    deriving stock (Show, Eq)


data GraphFactor = NoNetworkPenalty | Wheeler2015Network | Wheeler2023Network | PMDLGraph
    deriving stock (Show, Eq)


data RootCost = NoRootCost | MAPARoot | NCMRoot | PMDLRoot | SIRoot | Wheeler2015Root
    deriving stock (Show, Eq)


data SoftWiredAlgorithm = Naive | ResolutionCache
    deriving stock (Show, Eq)


data ParallelStrategy = R0 | RSeq | RPar | RDeepSeq
    deriving stock (Show, Eq)


{- | Method for makeing final seqeujnce charactert states assignment
do an DO-based method--more exact but higher time complexity--single preorder
pass but worst cae O(n^2) in seqeunce length
or assign based on Implied alignment --requires additional post/pre order
traversal but is linear in sequence length
-}
data AssignmentMethod = DirectOptimization | ImpliedAlignment
    deriving stock (Show, Eq)


data SearchData = SearchData
    { instruction ∷ Instruction
    , arguments ∷ [Argument]
    , minGraphCostIn ∷ VertexCost
    , maxGraphCostIn ∷ VertexCost
    , numGraphsIn ∷ Int
    , minGraphCostOut ∷ VertexCost
    , maxGraphCostOut ∷ VertexCost
    , numGraphsOut ∷ Int
    , commentString ∷ String
    , duration ∷ Int
    }
    deriving stock (Show, Eq)


{- | maxSimultaneousGraphsSteepest is the maximum number of graphs that are evaluated
at a step in "steepest" algorithms of swap and fuse. Set becasue can increase
run time of these procedurs by delaying finding "better" solutins to move to.
-}
maxSimultaneousGraphsSteepest ∷ Int
maxSimultaneousGraphsSteepest = 10


-- | SwapType types for swapping, TBRAlternate for special casing in Swap
data SwapType = NoSwap | NNI | SPR | TBR | Alternate | TBRAlternate
    deriving stock (Show, Eq)


-- | JoinType types for join methods
data JoinType = JoinPruned | JoinAll | JoinAlternate
    deriving stock (Show, Eq)


-- | SelectGraphType types to select gaphs
data SelectGraphType = Best | Unique | AtRandom | All
    deriving stock (Show, Eq)


-- | Support method types
data SupportMethod = Jackknife | Bootstrap | GoodmanBremer
    deriving stock (Show, Eq)


-- | return parallel Strategy
parStrategy ∷ (NFData b) ⇒ ParallelStrategy → Strategy b
parStrategy parStrat
    | parStrat == R0 = r0
    | parStrat == RPar = rpar
    | parStrat == RSeq = rseq
    | parStrat == RDeepSeq = rdeepseq
    | otherwise = rdeepseq


data GlobalSettings = GlobalSettings
    { bc2 ∷ (Double, Double) -- PMDL bitCost for 2 states of no-change and change as pair
    , bc4 ∷ (Double, Double) -- PMDL bitCost for 4 states of no-change and change as pair
    , bc5 ∷ (Double, Double) -- PMDL bitCost for 5 states of no-change and change as pair
    , bc8 ∷ (Double, Double) -- PMDL bitCost for 8 states of no-change and change as pair
    , bc64 ∷ (Double, Double) -- PMDL bitCost for 64 states of no-change and change as pair
    , bcgt64 ∷ (Double, Double) -- PMDL bitCost for > 64 states of no-change and change as pair
    , compressResolutions ∷ Bool -- "nub" resolutions in softwired graph
    , defaultParStrat ∷ ParallelStrategy -- default parallel strategy
    , dynamicEpsilon ∷ Double -- factor of dynamic heuristics overestimating graph deltas determind by fraction of data is dynamic and user value
    , finalAssignment ∷ AssignmentMethod
    , fractionDynamic ∷ Double -- estimated fraction of character length that are dynamic (actually seqeunce) for setting dynamicEpsilon
    , graphComplexityList ∷ IL.InfList (VertexCost, VertexCost) -- complexity of graphs in bits, index for number of network nodes (0= tree etc0 lazy so only evaluate each once when needed O(n) but needlazyness and permanence
    , graphsSteepest ∷ Int -- he maximum number of graphs that are evaluated
    -- at a step in "steepest" algorithms of swap and network add/delete. Set because can increase
    -- run time of these procedures by delaying finding "better" solutions to move to.
    -- also increases memory footprint
    , graphType ∷ GraphType
    , graphFactor ∷ GraphFactor -- net penalty/graph complexity
    , lazyParStrat ∷ ParallelStrategy -- default parallel strategy to WHNF
    , missingThreshold ∷ Int -- default threshold of maximum missing data to keep in data set 100 (keep all, 0 would be no missing data)
    , modelComplexity ∷ Double -- model cost for PMDL, 0.0 for other criteria
    , multiTraverseCharacters ∷ Bool -- If true "reroot" charcter trees to get best cost for (only affects) dynamic characters, if False then no
    , numDataLeaves ∷ Int -- number of leaves  set after data processing--for conveniance really
    , optimalityCriterion ∷ OptimalityCriterion
    , outgroupIndex ∷ Int -- Outgroup terminal index, default 0 (first input leaf)
    , outGroupName ∷ T.Text -- Outgroup name
    , partitionCharacter ∷ String -- 'character' for mparitioning seqeunce data into homologous sections'--checks for length == 1 later
    , reportNaiveData ∷ Bool -- reports using Naive data so preserves character order and codings.  This comes at a cost in memory footprint.  If False,
    -- packed characters are reported--and are somewhat inscrutable. But perhaps 3% of data footprint--useful for large
    -- add/non add dat asets liker SNP genomic data
    , rootComplexity ∷ VertexCost -- complexity of root in bits per root for PMDL/ML calculations
    , rootCost ∷ RootCost
    , searchData ∷ [SearchData]
    , seed ∷ Int -- random seed
    , softWiredMethod ∷ SoftWiredAlgorithm -- algorithm to optimize softwired graphs
    , strictParStrat ∷ ParallelStrategy -- default parallel strategy to Fully evaluate
    , unionThreshold ∷ Double -- this is the edge union cost threshold for rejoing edges during SPR and TBR, and (perhps) character Wagner build
    -- as described by Varon and Wheeler (2013) and set to 1.17 experimentally
    , useIA ∷ Bool -- turn on/off IA everywhere can (mainly for internal testing)
    , useNetAddHeuristic ∷ Bool -- Netowrk addition heuristic--very coarse currently
    }
    deriving stock (Show, Eq)


instance NFData GlobalSettings where rnf x = seq x ()


{- | CharInfo information about characters
null values for these are in Input.FastAC.hs
 TCMD.DenseTransitionCostMatrix          => genDiscreteDenseOfDimension (length alphabet)
 MR.MetricRepresentation WideState          => metricRepresentation <$> TCM.fromRows [[0::Word]]
 MR.MetricRepresentation BV.BitVector    => metricRepresentation <$> TCM.fromRows [[0::Word]]
changeCost and noChange costs are for PMDL costs for packed/non-additive character for
other character types the cost matrix holds this information in comvcert with weight since the matrix values are integers
-}
data CharInfo = CharInfo
    { name ∷ NameText
    , charType ∷ CharType
    , activity ∷ Bool
    , weight ∷ Double
    , metricity ∷ Metricity
    , costMatrix ∷ S.Matrix Int
<<<<<<< HEAD
    , slimTCM ∷ TM.TransitionMatrix SlimState
    , wideTCM ∷ TM.TransitionMatrix WideState
    , hugeTCM ∷ TM.TransitionMatrix BV.BitVector
=======
    , slimTCM ∷ TCMD.DenseTransitionCostMatrix
    , wideTCM ∷ MR.MetricRepresentation WideState
    , hugeTCM ∷ MR.MetricRepresentation HugeState
>>>>>>> ea7e47d3
    , changeCost ∷ Double
    , noChangeCost ∷ Double
    , alphabet ∷ Alphabet ST.ShortText
    , prealigned ∷ Bool
    , origInfo ∷ V.Vector (NameText, CharType, Alphabet ST.ShortText)
    }
    deriving stock (Show, Eq)


instance NFData CharInfo where rnf x = seq x ()


instance Ord CharInfo where x `compare` y = show x `compare` show y


-- | Types for vertex information
type VertexCost = Double


type StateCost = Int


type VertexIndex = Int


-- | index of child vertices
type ChildStateIndex = Int


{- | unique bitvector labelling for vertex based on descednent labellings
these labels are used for caching, left/right DO optimizaiton
thery should be label invariant
a hash of sorted input data for leaves
will need a map from NameBV to T.Text name (or not)
-}
type NameBV = BV.BitVector


-- | Human legibale name for vertices, characters, and Blocks
type NameText = T.Text


{- | TYpes for Matrix/Sankoff characters
Triple contains info from left and right child--could be only one
use fst then
finals state also vector of triple--but need to keep min cost
for final assignments
filter by local costVect to get 'best' states an each node
-}
type MatrixTriple = (StateCost, [ChildStateIndex], [ChildStateIndex])


-- Only date here that varies by vertex, rest inglobal character info
-- vectors so all data of single type can be grouped together
-- will need to add masks for bit-packing non-additive chars
-- may have to add single assignment for hardwired and IP optimization
-- for approximate sakoff (DO-like) costs can use stateBVPrelim/stateBVFinal
-- for matrix/Saknoff characters-- Vector of vector of States
-- BUT all with same cost matrix/tcm
-- triples (add, no-add, sequence) are to keep children of vertex states for pre-order pass
-- order is always (left parent median, median, right parent median)
-- do not need for matrix since up pass is a traceback from parent
-- sequence characters are a vector of bitvectors--so only a single seqeunce character
--  per "charctaer" this is so the multi-traversal can take place independently for each
--  sequence character, creating a properly "rooted" tree/graph for each non-exact seqeunce character
-- prelim is created from gapped, final from (via 3-way minimization) parent final and child alignment (2nd and 3rd fields).
-- the 'alignment' fields hold the implied alignment data
-- the 'union' fields hold post-order unions of subgraph charcaters (ia for sequence) fir use in uinion threshold
-- during branch addintion/readdition (e.g swapping)
data CharacterData = CharacterData
    { -- for Non-additive
      stateBVPrelim ∷ (V.Vector BV.BitVector, V.Vector BV.BitVector, V.Vector BV.BitVector) -- HugeDynamicCharacter -- preliminary for Non-additive chars, Sankoff Approx
    , stateBVFinal ∷ V.Vector BV.BitVector
    , stateBVUnion ∷ V.Vector BV.BitVector
    , -- for Additive
      rangePrelim ∷ (V.Vector (Int, Int), V.Vector (Int, Int), V.Vector (Int, Int))
    , rangeFinal ∷ V.Vector (Int, Int)
    , rangeUnion ∷ V.Vector (Int, Int)
    , -- for multiple Sankoff/Matrix with slim tcm
      matrixStatesPrelim ∷ V.Vector (V.Vector MatrixTriple)
    , matrixStatesFinal ∷ V.Vector (V.Vector MatrixTriple)
    , matrixStatesUnion ∷ V.Vector (V.Vector MatrixTriple)
    , -- preliminary for m,ultiple seqeunce chars with same TCM
      slimPrelim ∷ SV.Vector SlimState
    , -- gapped medians of left, right, and preliminary used in preorder pass
      slimGapped ∷ SlimDynamicCharacter
    , slimAlignment ∷ SlimDynamicCharacter
    , slimFinal ∷ SV.Vector SlimState
    , slimIAPrelim ∷ SlimDynamicCharacter
    , slimIAFinal ∷ SV.Vector SlimState
    , slimIAUnion ∷ SV.Vector SlimState
    , -- vector of individual character costs (Can be used in reweighting-ratchet)
      widePrelim ∷ UV.Vector WideState
    , -- gapped median of left, right, and preliminary used in preorder pass
      wideGapped ∷ WideDynamicCharacter
    , wideAlignment ∷ WideDynamicCharacter
    , wideFinal ∷ UV.Vector WideState
    , wideIAPrelim ∷ WideDynamicCharacter
    , wideIAFinal ∷ UV.Vector WideState
    , wideIAUnion ∷ UV.Vector WideState
    , -- vector of individual character costs (Can be used in reweighting-ratchet)
      hugePrelim ∷ V.Vector HugeState
    , -- gapped medians of left, right, and preliminary used in preorder pass
      hugeGapped ∷ HugeDynamicCharacter
    , hugeAlignment ∷ HugeDynamicCharacter
    , hugeFinal ∷ V.Vector HugeState
    , hugeIAPrelim ∷ HugeDynamicCharacter
    , hugeIAFinal ∷ V.Vector HugeState
    , hugeIAUnion ∷ V.Vector HugeState
    , -- vectors for pre-aligned sequences also used in static approx
      alignedSlimPrelim ∷ SlimDynamicCharacter
    , alignedSlimFinal ∷ SV.Vector SlimState
    , alignedSlimUnion ∷ SV.Vector SlimState
    , alignedWidePrelim ∷ WideDynamicCharacter
    , alignedWideFinal ∷ UV.Vector WideState
    , alignedWideUnion ∷ UV.Vector WideState
    , alignedHugePrelim ∷ HugeDynamicCharacter
    , alignedHugeFinal ∷ V.Vector HugeState
    , alignedHugeUnion ∷ V.Vector HugeState
    , -- coiuld be made Storable later is using C or GPU/Accelerate
      packedNonAddPrelim ∷ OpenDynamicCharacter UV.Vector Word64
    , packedNonAddFinal ∷ UV.Vector Word64
    , packedNonAddUnion ∷ UV.Vector Word64
    , -- vector of individual character costs (Can be used in reweighting-ratchet)
      localCostVect ∷ V.Vector StateCost
    , -- weight * V.sum localCostVect
      localCost ∷ VertexCost
    , -- unclear if need vector version
      globalCost ∷ VertexCost
    }
    deriving stock (Show, Eq, Generic)


instance NFData CharacterData where rnf x = seq x ()


{- | type TermData type contains termnal name and list of characters
characters as ShortText to save space on input
-}
type TermData = (NameText, [ST.ShortText])


type LeafData = (NameText, V.Vector CharacterData)


{- | VertexBlockData vector over blocks of character data in block (Vector)
blocks of character data for  a given vertex
-}
type VertexBlockData = V.Vector (V.Vector CharacterData)


{- | VertexBlockDataMaybe vector over maybe  blocks of character data in block (Vector)
blocks of character data for  a given vertex
-}
type VertexBlockDataMaybe = V.Vector (V.Vector (Maybe CharacterData))


{- | ResolutionData contains vertex information for soft-wired network components
these are used in the idenitification of minimal cost display trees for a block of
data that follow the same display tree
-}
type ResolutionVertexData = V.Vector ResolutionBlockData


{- | ResolutionBlockData contains a list of ResolutionData
this list contains all the potential resolutions of a softwired
networtk vertex
-}
type ResolutionBlockData = V.Vector ResolutionData


{- | ResolutionData contains individual block information for a given resoluton of soft-wired network components
these are used in the idenitification of minimal cost display trees for a block of
data that follow the same display tree
nodes are VertexInfo for ease of conversion--but nthe info is largely bogus and not to be trusted, same with EdgeInfo
-}
data ResolutionData = ResolutionData
    { displaySubGraph ∷ ([LG.LNode VertexInfo], [LG.LEdge EdgeInfo]) -- holds the post-order display sub-tree for the block
    , displayBVLabel ∷ NameBV -- For comparison of vertices subtrees, left/right, anmd root leaf inclusion
    , displayData ∷ V.Vector CharacterData -- data for characters in block
    -- left and right indices of child resolution Data for traceback and preliminary state assignment
    , childResolutionIndices ∷ (Maybe Int, Maybe Int)
    , resolutionCost ∷ VertexCost -- cost of creating the resolution
    , displayCost ∷ VertexCost -- cost of that display subtree
    }
    deriving stock (Show, Eq)


instance NFData ResolutionData where rnf x = seq x ()


-- | VertexInfo type -- vertex information for Decorated Graph
data VertexInfo = VertexInfo
    { index ∷ Int -- For accessing
    , bvLabel ∷ NameBV -- For comparison of vertices subtrees, left/right
    , parents ∷ V.Vector Int -- indegree indices
    , children ∷ V.Vector Int -- outdegree indices
    , nodeType ∷ NodeType -- root, leaf, network, tree
    , vertName ∷ NameText -- Text name of vertex either input or HTU#
    , vertData ∷ VertexBlockData -- data as vector of blocks (each a vector of characters)
    , vertexResolutionData ∷ V.Vector ResolutionBlockData -- soft-wired network component resolution information for Blocks
    , vertexCost ∷ VertexCost -- local cost of vertex
    , subGraphCost ∷ VertexCost -- cost of graph to leaves from the vertex
    }
    deriving stock (Generic, Show, Eq)


instance NFData VertexInfo where rnf x = seq x ()


-- | type edge data, source and sink node indices are fst3 and snd3 fields.
data EdgeInfo = EdgeInfo
    { minLength ∷ VertexCost
    , maxLength ∷ VertexCost
    , midRangeLength ∷ VertexCost
    , edgeType ∷ EdgeType
    }
    deriving stock (Show, Eq, Ord)


instance NFData EdgeInfo where rnf x = seq x ()


{- | DecortatedGraph is the canonical graph contining all final information
from preorder traversal trees
and post-order info usually from an initial root-based traversal
-}
type DecoratedGraph = LG.Gr VertexInfo EdgeInfo


{- | Type BLockDisplayTree is a Forest of tree components (indegree, outdegree) = (0,1|2),(1,2),(1,0)
these are "resolved" from more general graphs
will have to allow for indegre=outdegree=1 for dispaly tree generation and reconciliation
the vertData field will always have a single Bloclk--teh vecor of blocks will be a vector of
DecoratedGraphs.  These woulod better have a single Vector of cChracter info as
opposed to the Decorated Tree type, but the record naming and use gets screwed up.
type BlockDisplayForest = LG.Gr VertexInfo EdgeInfo
-}

{- | DecoratedGraph is a forest of tree compnents for a single character
this is used for non-exact character traversal trees
there will always be only a single block and single character even though
expresed as Vector fo Vector of Chaarcters.  Would be better as a single character as
opposed to the Decorated Tree type, but the record naming and use gets screwed up.
type DecoratedGraph = LG.Gr VertexInfo EdgeInfo
-}

-- | type RawGraph is input graphs with leaf and edge labels
type SimpleGraph = LG.Gr NameText VertexCost


{- | Type phylogentic Graph is a graph with
cost, optimality value,
block display trees, character traversal "foci" (could have multiple)
Data optimizations exist in Processed Data
Question of wheterh traversal foci shold be in Graph or Data section
for now in Graph but could easiily be moved to Processed data
May need "EdgeData" like VertexData for heuristics.  UNclear if local scope during SPR/TBR will do it.
   Fields:
       1) "Simple" graph with fileds useful for outputting graphs
       2) Graph optimality value or cost
       3) Decorated Graph with optimized vertex/Node data
       4) Vector of display trees for each data Block
                 root and vertex costs not updated in rerooting so cannot be trusted
                 Each block can have multiple display trees so extra list there
       5) Vector of traversal foci for each character (Vector of Blocks -> Vector of Characters, a single tree for each character)
              vector is over blocks, then characters (could have have multiple for each character, but only single tracked here)
              only important for dynamic (ie non-exact) characters whose costs depend on traversal focus
              one graph per character
       6) Vector of Block Character Information (whihc is a Vector itself) required to properly optimize characters
-}
type PhylogeneticGraph =
    ( SimpleGraph
    , VertexCost
    , DecoratedGraph
    , V.Vector [DecoratedGraph]
    , V.Vector (V.Vector DecoratedGraph)
    , V.Vector (V.Vector CharInfo)
    )


-- | Type phylogentic Graph is a graph with general types
type GenPhyloGraph a b =
    (SimpleGraph, VertexCost, DecoratedGraph, V.Vector [LG.Gr a b], V.Vector (V.Vector (LG.Gr a b)), V.Vector (V.Vector CharInfo))


{- | Type ReducedPhylogenticGraph is a graph
that has most of the information of a PhylogeneticGraph but does not have repeated
decorations.  The only lacking information is the traversal topologies of the charcter graphs (5th field of phylogenetic graph)
the display tree field (4th) does not have decorations but only toplogy infomatin in form of SimpleGraph
the purpose of the type is to remove the redundant decorations to 1/3 of what they are in PhylogeneticGraph
   Fields:
       1) "Simple" graph with fileds useful for outputting graphs
       2) Graph optimality value or cost
       3) Decorated Graph with optimized vertex/Node data
       4) Vector of display trees for each data Block as Simple Graphs
                 Each block can have multiple display trees so extra list there
       5) Vector of Block Character Information (whihc is a Vector itself) required to properly optimize characters
-}
type ReducedPhylogeneticGraph = (SimpleGraph, VertexCost, DecoratedGraph, V.Vector [SimpleGraph], V.Vector (V.Vector CharInfo))


{- | RawData type processed from input to be passed to characterData
to recode into usable form
the format is tuple of a list of taxon-data list tuples and charinfo list.
the data list and charinfo list must have the same length
-}
type RawData = ([TermData], [CharInfo])


{- | Processed data is the basic data structire for analysis
can be input to functions
based on "blocks" that follow same display tree (soft-wired network)
each block has a set of characters (for each vertex eventually) and character info
the vector of T.Text are the names--leaves form input, internal HTU <> (show index)
ablock are initialy set bu input file, and can be later changed by "set(block,...)"
command
"Naive" "Optimized" and "Transformed" darta are this type after different processing steps
the first and second vectors are size number of leaves, teh third is number of blocks
-}
type ProcessedData = (V.Vector NameText, V.Vector NameBV, V.Vector BlockData)


{- | Block data  is the basic data unit that is optimized on a display tree
 Block data contain data fo all leaves and all characters in the block
it is row, ie vertex dominant
it has a bitvector name derived from leaf bitvector labels (union of children)
the bitvector name can vary among blocks (for non-leaves) due to alternate display trees
a vector of characterer data where assignments and costs reside, and a vector of character info
leaves will alwasy be first (indices 0..n-1) for simpler updating of data during graph optimization
NameText is the block label used for assignment and reporting output
Initially set to input filename of character
   Fields:
       1) name of the block--intially taken from input filenames
       2) vector of vertex/leaf data with vector of character data for each leaf
       3) Vector of character information for characters in the block
-}
type BlockData = (NameText, V.Vector (V.Vector CharacterData), V.Vector CharInfo)


-- | type SAParams parameter structure for simulated alnnealing and Drifting
data SimulatedAnnealingMethod = SimAnneal | Drift
    deriving stock (Read, Show, Eq)


-- | Simulated Annealing parameters
data SAParams = SAParams
    { method ∷ SimulatedAnnealingMethod
    , numberSteps ∷ Int
    , currentStep ∷ Int
    , rounds ∷ Int
    , driftAcceptEqual ∷ Double
    , driftAcceptWorse ∷ Double
    , driftMaxChanges ∷ Int
    , driftChanges ∷ Int
    }
    deriving stock (Show, Eq)


instance NFData SAParams where rnf x = seq x ()


-- | SwapParam type for swap parameers
data SwapParams = SwapParams
    { swapType ∷ SwapType -- NNI/SPR/TBR/Alternate
    , joinType ∷ JoinType -- Union priuning on or off
    , atRandom ∷ Bool -- randomized spluting and rejoining
    , keepNum ∷ Int -- number equally costly solutoins to keep
    , maxMoveEdgeDist ∷ Int -- maximum rejoin distance from initial mplacement
    , steepest ∷ Bool -- steepest descent versus "all"
    , joinAlternate ∷ Bool -- in alternate swapping for TBR
    , doIA ∷ Bool -- use Implied alignment fields for rearragement costs
    , returnMutated ∷ Bool -- return changed graphs for simlated annealing, genetic algorithm
    }
    deriving stock (Show, Eq)


instance NFData SwapParams where rnf x = seq x ()


-- | empty structures for convenient use

-- | emptyProcessedData empty processsed data dfor memory saving with large qualitative data sets(e.g. SNPS)
emptyProcessedData ∷ ProcessedData
emptyProcessedData = (V.empty, V.empty, V.empty)


-- | emptySearchData for use in getting basic procesin input data
emptySearchData ∷ SearchData
emptySearchData =
    SearchData
        { instruction = NotACommand
        , arguments = []
        , minGraphCostIn = infinity
        , maxGraphCostIn = infinity
        , numGraphsIn = 0
        , minGraphCostOut = infinity
        , maxGraphCostOut = infinity
        , numGraphsOut = 0
        , commentString = []
        , duration = 0
        }


-- | emptyGlobalSettings for early use in parition charcter.  Can't have full due to data dependency of outpogroup name
emptyGlobalSettings ∷ GlobalSettings
emptyGlobalSettings =
    GlobalSettings
        { outgroupIndex = 0
        , outGroupName = "NoOutgroupSet"
        , optimalityCriterion = Parsimony
        , graphType = Tree
        , compressResolutions = False
        , finalAssignment = DirectOptimization
        , graphFactor = Wheeler2015Network
        , rootCost = NoRootCost
        , rootComplexity = 0.0
        , graphComplexityList = IL.repeat (0.0, 0.0)
        , modelComplexity = 0.0
        , seed = 0
        , searchData = []
        , partitionCharacter = "#"
        , numDataLeaves = 0
        , bc2 = (0.0, 1.0)
        , bc4 = (0.0, 1.0)
        , bc5 = (0.0, 1.0)
        , bc8 = (0.0, 1.0)
        , bc64 = (0.0, 1.0)
        , bcgt64 = (0.0, 1.0)
        , fractionDynamic = 1.0
        , dynamicEpsilon = 1.00
        , graphsSteepest = 10
        , softWiredMethod = ResolutionCache
        , multiTraverseCharacters = True
        , reportNaiveData = True
        , unionThreshold = 1.17
        , defaultParStrat = RSeq
        , lazyParStrat = RPar -- default parallel strategy
        , strictParStrat = RDeepSeq -- high level--basically srtict evaluation
        , useNetAddHeuristic = True
        , useIA = True
        , missingThreshold = 100
        }


{- | emptyPhylogeneticGraph specifies and empty phylogenetic graph
important cost is infinity for filtering operations
-}
emptyPhylogeneticGraph ∷ PhylogeneticGraph
emptyPhylogeneticGraph = (LG.empty, infinity, LG.empty, V.empty, V.empty, V.empty)


{- | emptyReducedPhylogeneticGraph specifies and empty phylogenetic graph
important cost is infinity for filtering operations
-}
emptyReducedPhylogeneticGraph ∷ ReducedPhylogeneticGraph
emptyReducedPhylogeneticGraph = (LG.empty, infinity, LG.empty, V.empty, V.empty)


-- | emptycharacter useful for intialization and missing data
emptyCharacter ∷ CharacterData
emptyCharacter =
    CharacterData -- for non-additive
        { stateBVPrelim = (mempty, mempty, mempty) -- preliminary for Non-additive chars, Sankoff Approx
        , stateBVFinal = mempty
        , stateBVUnion = mempty
        , -- for Additive
          rangePrelim = (mempty, mempty, mempty)
        , rangeFinal = mempty
        , rangeUnion = mempty
        , -- for multiple Sankoff/Matrix with sme tcm
          matrixStatesPrelim = mempty
        , matrixStatesFinal = mempty
        , matrixStatesUnion = mempty
        , -- preliminary for m,ultiple seqeunce cahrs with same TCM
          slimPrelim = mempty
        , -- gapped medians of left, right, and preliminary used in preorder pass
          slimGapped = (mempty, mempty, mempty)
        , slimAlignment = (mempty, mempty, mempty)
        , slimFinal = mempty
        , slimIAPrelim = (mempty, mempty, mempty)
        , slimIAFinal = mempty
        , slimIAUnion = mempty
        , -- gapped median of left, right, and preliminary used in preorder pass
          widePrelim = mempty
        , -- gapped median of left, right, and preliminary used in preorder pass
          wideGapped = (mempty, mempty, mempty)
        , wideAlignment = (mempty, mempty, mempty)
        , wideFinal = mempty
        , wideIAPrelim = (mempty, mempty, mempty)
        , wideIAFinal = mempty
        , wideIAUnion = mempty
        , -- vector of individual character costs (Can be used in reweighting-ratchet)
          hugePrelim = mempty
        , -- gapped mediasn of left, right, and preliminary used in preorder pass
          hugeGapped = (mempty, mempty, mempty)
        , hugeAlignment = (mempty, mempty, mempty)
        , hugeFinal = mempty
        , hugeIAPrelim = (mempty, mempty, mempty)
        , hugeIAFinal = mempty
        , hugeIAUnion = mempty
        , -- vectors for pre-aligned sequences also used in static approx
          alignedSlimPrelim = (mempty, mempty, mempty)
        , alignedSlimFinal = mempty
        , alignedSlimUnion = mempty
        , alignedWidePrelim = (mempty, mempty, mempty)
        , alignedWideFinal = mempty
        , alignedWideUnion = mempty
        , alignedHugePrelim = (mempty, mempty, mempty)
        , alignedHugeFinal = mempty
        , alignedHugeUnion = mempty
        , packedNonAddPrelim = (mempty, mempty, mempty)
        , packedNonAddFinal = mempty
        , packedNonAddUnion = mempty
        , -- vector of individual character costs (Can be used in reweighting-ratchet)
          localCostVect = V.singleton 0
        , -- weight * V.sum localCostVect
          localCost = 0
        , -- unclear if need vector version
          globalCost = 0
        }


-- | emptyVertex useful for graph rearrangements
emptyVertexInfo ∷ VertexInfo
emptyVertexInfo =
    VertexInfo
        { index = -1
        , bvLabel = BV.fromBits [False]
        , parents = mempty
        , children = mempty
        , nodeType = TreeNode -- root, leaf, network, tree
        , vertName = "EmptyVertex"
        , vertData = mempty
        , vertexResolutionData = mempty
        , vertexCost = 0.0
        , subGraphCost = 0.0
        }


-- | usefule in some cases
dummyNode ∷ LG.LNode VertexInfo
dummyNode = (-1, emptyVertexInfo)


-- | dummyEdge for convenience
dummyEdge ∷ EdgeInfo
dummyEdge =
    EdgeInfo
        { minLength = 0
        , maxLength = 0
        , midRangeLength = 0
        , edgeType = TreeEdge
        }


-- emptyCharInfo for convenience
emptyCharInfo ∷ (MonadIO m) ⇒ m CharInfo
emptyCharInfo =
    let minAlphabet = fromSymbols $ "0" :| ["1"]
        numSymbols = symbolCount minAlphabet
        foundMetric = (\x → trace ("FoundMetric:\t" <> show x) x) . TM.transitionMetricity $
            case TM.fromRows [[0, 1], [1, 0]] ∷ Either (DiagnosisFailure Word) (TM.TransitionMeasureDiagnosis Word) of
                Right v → v
                Left _ → error "Impossible construction of 'empyCharInfo'"
    in  pure
            CharInfo
                { name = "EmptyCharName"
                , charType = NonAdd
                , activity = True
                , weight = 1.0
                , metricity = foundMetric
                , costMatrix = S.empty
                , slimTCM = TM.discreteMetric numSymbols
                , wideTCM = TM.discreteMetric numSymbols
                , hugeTCM = TM.discreteMetric numSymbols
                , changeCost = 1.0
                , noChangeCost = 0.0
                , alphabet = minAlphabet
                , prealigned = False
                , origInfo = V.empty
                }<|MERGE_RESOLUTION|>--- conflicted
+++ resolved
@@ -349,15 +349,9 @@
     , weight ∷ Double
     , metricity ∷ Metricity
     , costMatrix ∷ S.Matrix Int
-<<<<<<< HEAD
     , slimTCM ∷ TM.TransitionMatrix SlimState
     , wideTCM ∷ TM.TransitionMatrix WideState
-    , hugeTCM ∷ TM.TransitionMatrix BV.BitVector
-=======
-    , slimTCM ∷ TCMD.DenseTransitionCostMatrix
-    , wideTCM ∷ MR.MetricRepresentation WideState
-    , hugeTCM ∷ MR.MetricRepresentation HugeState
->>>>>>> ea7e47d3
+    , hugeTCM ∷ TM.TransitionMatrix HugeState
     , changeCost ∷ Double
     , noChangeCost ∷ Double
     , alphabet ∷ Alphabet ST.ShortText
