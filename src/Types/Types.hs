--- conflicted
+++ resolved
@@ -5,16 +5,14 @@
 {- |
 Module specifying data types
 -}
-module Types.Types where
+module Types.Types (
+    module Types.Types,
+) where
 
 import Bio.DynamicCharacter (HugeDynamicCharacter, OpenDynamicCharacter, SlimDynamicCharacter, WideDynamicCharacter)
 import Bio.DynamicCharacter.Element (SlimState, WideState)
 import Control.DeepSeq
-<<<<<<< HEAD
 import Control.Monad.IO.Class (MonadIO)
-import PHANE.Evaluation
-=======
->>>>>>> ad37333f
 import Control.Parallel.Strategies
 import Data.Alphabet
 import Data.BitVector.LittleEndian qualified as BV
@@ -206,12 +204,8 @@
 data GraphFactor = NoNetworkPenalty | Wheeler2015Network | Wheeler2023Network | PMDLGraph
     deriving stock (Show, Eq)
 
-<<<<<<< HEAD
-data RootCost = NoRootCost | MAPARoot | NCMRoot | PMDLRoot | SIRoot 
-=======
-
-data RootCost = NoRootCost | Wheeler2015Root | PMDLRoot | MLRoot | NCMRoot
->>>>>>> ad37333f
+
+data RootCost = NoRootCost | MAPARoot | NCMRoot | PMDLRoot | SIRoot | Wheeler2015Root
     deriving stock (Show, Eq)
 
 
@@ -232,21 +226,6 @@
 data AssignmentMethod = DirectOptimization | ImpliedAlignment
     deriving stock (Show, Eq)
 
-<<<<<<< HEAD
-data SearchData
-    = SearchData
-    { instruction     :: Instruction
-    , arguments       :: [Argument]
-    , minGraphCostIn  :: VertexCost
-    , maxGraphCostIn  :: VertexCost
-    , numGraphsIn     :: Int
-    , minGraphCostOut :: VertexCost
-    , maxGraphCostOut :: VertexCost
-    , numGraphsOut    :: Int
-    , commentString   :: String
-    , duration        :: Int
-    } deriving stock (Show, Eq)
-=======
 
 data SearchData = SearchData
     { instruction ∷ Instruction
@@ -270,7 +249,6 @@
 maxSimultaneousGraphsSteepest ∷ Int
 maxSimultaneousGraphsSteepest = 10
 
->>>>>>> ad37333f
 
 -- | SwapType types for swapping, TBRAlternate for special casing in Swap
 data SwapType = NoSwap | NNI | SPR | TBR | Alternate | TBRAlternate
@@ -713,22 +691,10 @@
 
 
 -- | Simulated Annealing parameters
-<<<<<<< HEAD
-data SAParams = SAParams { method            :: SimulatedAnnealingMethod
-                         , numberSteps       :: Int
-                         , currentStep       :: Int
-                         , rounds            :: Int
-                         , driftAcceptEqual  :: Double
-                         , driftAcceptWorse  :: Double
-                         , driftMaxChanges   :: Int
-                         , driftChanges      :: Int
-                         } deriving stock (Show, Eq)
-=======
 data SAParams = SAParams
     { method ∷ SimulatedAnnealingMethod
     , numberSteps ∷ Int
     , currentStep ∷ Int
-    , randomIntegerList ∷ [Int]
     , rounds ∷ Int
     , driftAcceptEqual ∷ Double
     , driftAcceptWorse ∷ Double
@@ -737,7 +703,6 @@
     }
     deriving stock (Show, Eq)
 
->>>>>>> ad37333f
 
 instance NFData SAParams where rnf x = seq x ()
 
@@ -782,50 +747,6 @@
         , commentString = []
         , duration = 0
         }
-<<<<<<< HEAD
-        
--- | emptyGlobalSettings for early use in parition charcter.  Can't have full due to data dependency of outpogroup name
-emptyGlobalSettings :: GlobalSettings
-emptyGlobalSettings = GlobalSettings { outgroupIndex = 0
-                                     , outGroupName = "NoOutgroupSet"
-                                     , optimalityCriterion = Parsimony
-                                     , graphType = Tree
-                                     , compressResolutions = False
-                                     , finalAssignment = DirectOptimization
-                                     , graphFactor = Wheeler2015Network
-                                     , rootCost = NoRootCost
-                                     , rootComplexity  = 0.0
-                                     , graphComplexityList  = IL.repeat (0.0, 0.0)
-                                     , modelComplexity = 0.0
-                                     , seed = 0
-                                     , searchData = []
-                                     , partitionCharacter = "#"
-                                     , numDataLeaves = 0
-                                     , bc2 = (0.0,1.0)
-                                     , bc4 = (0.0,1.0)
-                                     , bc5 = (0.0,1.0)
-                                     , bc8 = (0.0,1.0)
-                                     , bc64 = (0.0,1.0)
-                                     , bcgt64 = (0.0,1.0)
-                                     , fractionDynamic = 1.0
-                                     , dynamicEpsilon = 1.00
-                                     , graphsSteepest = 1
-                                     , softWiredMethod = ResolutionCache
-                                     , multiTraverseCharacters = True
-                                     , reportNaiveData = True
-                                     , unionThreshold = 1.17
-                                     , defaultParStrat = RSeq    
-                                     , lazyParStrat = RPar -- default parallel strategy 
-                                     , strictParStrat = RDeepSeq -- high level--basically srtict evaluation
-                                     , useNetAddHeuristic = True
-                                     , useIA = True
-                                     , missingThreshold = 100
-                                     }
-
--- | emptyPhylogeneticGraph specifies and empty phylogenetic graph
--- important cost is infinity for filtering operations
-emptyPhylogeneticGraph :: PhylogeneticGraph
-=======
 
 
 -- | emptyGlobalSettings for early use in parition charcter.  Can't have full due to data dependency of outpogroup name
@@ -873,7 +794,6 @@
 important cost is infinity for filtering operations
 -}
 emptyPhylogeneticGraph ∷ PhylogeneticGraph
->>>>>>> ad37333f
 emptyPhylogeneticGraph = (LG.empty, infinity, LG.empty, V.empty, V.empty, V.empty)
 
 
@@ -982,7 +902,6 @@
 
 
 -- emptyCharInfo for convenience
-<<<<<<< HEAD
 emptyCharInfo :: MonadIO m => m CharInfo
 emptyCharInfo =
     let minimalMatrix :: [[Int]]
@@ -1005,23 +924,4 @@
                 , alphabet   = fromSymbols $ "0" :| [ "1" ]
                 , prealigned = False
                 , origInfo   = V.empty
-                }
-=======
-emptyCharInfo ∷ CharInfo
-emptyCharInfo =
-    CharInfo
-        { name = "EmptyCharName"
-        , charType = NonAdd
-        , activity = True
-        , weight = 1.0
-        , costMatrix = S.empty
-        , slimTCM = TCMD.generateDenseTransitionCostMatrix 2 2 . S.getCost $ V.fromList <$> V.fromList [[0, 1], [1, 0]] -- genDiscreteDenseOfDimension 2
-        , wideTCM = snd $ MR.metricRepresentation <$> TCM.fromRows [[0 ∷ Word, 0 ∷ Word], [0 ∷ Word, 0 ∷ Word]]
-        , hugeTCM = snd $ MR.metricRepresentation <$> TCM.fromRows [[0 ∷ Word, 0 ∷ Word], [0 ∷ Word, 0 ∷ Word]]
-        , changeCost = 1.0
-        , noChangeCost = 0.0
-        , alphabet = fromSymbols $ "0" :| ["1"]
-        , prealigned = False
-        , origInfo = V.empty
-        }
->>>>>>> ad37333f
+                }