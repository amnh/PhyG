{--
This is a memory pig and rather slow.
Probably because it doens't just take the first "better" graph.

For now--graphsteepest set to 1 to reduce memory footprint.
--}

{- |
Module controlling graph refinement functions
-}
module Search.Refinement (
    refineGraph,
    netEdgeMaster,
    fuseGraphs,
    swapMaster,
    geneticAlgorithmMaster,
) where

import Commands.Verify qualified as VER
import Control.Monad (when)
import Data.Char
import Data.Functor (($>))
import Data.Maybe
import GeneralUtilities
import Graphs.GraphOperations qualified as GO
import PHANE.Evaluation
import PHANE.Evaluation.ErrorPhase (ErrorPhase (..))
import PHANE.Evaluation.Logging (LogLevel (..), Logger (..))
import PHANE.Evaluation.Verbosity (Verbosity (..))
import Search.Fuse qualified as F
import Search.GeneticAlgorithm qualified as GA
import Search.NetworkAddDelete qualified as N
import Search.SwapMaster qualified as SM
import Text.Read
import Types.Types
import Utilities.Utilities as U


{- | swapMaster moved to Search.SwapMaster due to very long (>20') compile times
with --enalble-profinling
-}
swapMaster
    ∷ [Argument]
    → GlobalSettings
    → ProcessedData
    → Int
    → [ReducedPhylogeneticGraph]
    → PhyG [ReducedPhylogeneticGraph]
swapMaster = SM.swapMaster


-- | driver for overall refinement
refineGraph
    ∷ [Argument]
    → GlobalSettings
    → ProcessedData
    → Int
    → [ReducedPhylogeneticGraph]
    → PhyG [ReducedPhylogeneticGraph]
refineGraph inArgs inGS inData rSeed inGraphList =
    if null inGraphList
        then do
            logWith LogInfo "No graphs input to refine\n"
            pure []
        else
            let fstArgList = fmap (fmap toLower . fst) inArgs
                sndArgList = fmap (fmap toLower . snd) inArgs
                lcArgList = zip fstArgList sndArgList
                checkCommandList = checkCommandArgs "refineGraph" fstArgList VER.refineArgList
            in  -- check for valid command options
                if not checkCommandList
                    then failWithPhase Parsing ("Unrecognized command in 'GeneticAlgorithm': " <> show inArgs)
                    else
                        let doNetAdd = any ((== "netadd") . fst) lcArgList
                            doNetDel = any ((== "netdel") . fst) lcArgList || any ((== "netdelete") . fst) lcArgList
                            doNetAddDel = any ((== "netadddel") . fst) lcArgList || any ((== "netadddelete") . fst) lcArgList
                            doNetMov = any ((== "netmove") . fst) lcArgList
                            doGenAlg = any ((== "ga") . fst) lcArgList || any ((== "geneticalgorithm") . fst) lcArgList
                        in  -- network edge edits
                            if doNetAdd || doNetDel || doNetAddDel || doNetMov
                                then netEdgeMaster inArgs inGS inData rSeed inGraphList
                                else -- genetic algorithm

                                    if doGenAlg
                                        then do
                                            gaReturn ← geneticAlgorithmMaster inArgs inGS inData rSeed inGraphList
                                            pure gaReturn
                                        else -- genetic algorithm default
                                        do
                                            gaReturn ← geneticAlgorithmMaster inArgs inGS inData rSeed inGraphList
                                            pure gaReturn


-- error "No refinement operation specified"

{- | geneticAlgorithmMaster takes arguments and performs genetic algorithm on input graphs
the process follows several steps
1) input graphs are mutated
      this step is uncharacteristically first so that is can operate on
      graphs that have been "fused" (recombined) already
      mutated graphs are added up to popsize
      if input graphs are already at the population size, an equal number of mutants are added (exceeding input popsize)
2) graph are recombined using fusing operations
3) population undergoes selection to population size (unique graphs)
      selection based on delta with best graph and severity factor on (0,Inf) 1 pure cost delta < 1 more severe, > 1 less severe
      if "elitist" (default) 'best' graphs are always selected to ensure no worse.
4) operation repearts for number of generations
-}
geneticAlgorithmMaster
    ∷ [Argument]
    → GlobalSettings
    → ProcessedData
    → Int
    → [ReducedPhylogeneticGraph]
    → PhyG [ReducedPhylogeneticGraph]
geneticAlgorithmMaster inArgs inGS inData rSeed inGraphList =
    if null inGraphList
        then do
            logWith LogInfo "No graphs to undergo Genetic Algorithm\n"
            pure []
        else do
            logWith
                LogInfo
                ( "Genetic Algorithm operating on population of "
                    <> show (length inGraphList)
                    <> " input graph(s) with cost range ("
                    <> show (minimum $ fmap snd5 inGraphList)
                    <> ","
                    <> show (maximum $ fmap snd5 inGraphList)
                    <> ")"
                    <> "\n"
                )

            -- process args
            let (doElitist, keepNum, popSize, generations, severity, recombinations, maxNetEdges, stopNum) = getGeneticAlgParams inArgs

            (newGraphList, generationCounter) ←
                GA.geneticAlgorithm
                    inGS
                    inData
                    rSeed
                    doElitist
                    (fromJust maxNetEdges)
                    (fromJust keepNum)
                    (fromJust popSize)
                    (fromJust generations)
                    0
                    (fromJust severity)
                    (fromJust recombinations)
                    0
                    stopNum
                    inGraphList

            logWith
                LogInfo
                ( "\tGenetic Algorithm: "
                    <> show (length newGraphList)
                    <> " resulting graphs with cost range ("
                    <> show (minimum $ fmap snd5 newGraphList)
                    <> ","
                    <> show (maximum $ fmap snd5 newGraphList)
                    <> ")"
                    <> " after "
                    <> show generationCounter
                    <> " generation(s)"
                    <> "\n"
                )

            pure newGraphList


-- | getGeneticAlgParams returns paramlist from arglist
getGeneticAlgParams
    ∷ [Argument]
    → (Bool, Maybe Int, Maybe Int, Maybe Int, Maybe Double, Maybe Int, Maybe Int, Int)
getGeneticAlgParams inArgs =
    let fstArgList = fmap (fmap toLower . fst) inArgs
        sndArgList = fmap (fmap toLower . snd) inArgs
        lcArgList = zip fstArgList sndArgList
        checkCommandList = checkCommandArgs "geneticalgorithm" fstArgList VER.geneticAlgorithmArgList
    in  -- check for valid command options
        if not checkCommandList
            then errorWithoutStackTrace ("Unrecognized command in 'GeneticAlgorithm': " <> show inArgs)
            else
                let keepList = filter ((== "keep") . fst) lcArgList
                    keepNum
                        | length keepList > 1 =
                            errorWithoutStackTrace
                                ("Multiple 'keep' number specifications in genetic algorithm command--can have only one: " <> show inArgs)
                        | null keepList = Just 10
                        | otherwise = readMaybe (snd $ head keepList) ∷ Maybe Int

                    popSizeList = filter ((== "popsize") . fst) lcArgList
                    popSize
                        | length popSizeList > 1 =
                            errorWithoutStackTrace
                                ("Multiple 'popsize' number specifications in genetic algorithm command--can have only one: " <> show inArgs)
                        | null popSizeList = Just 20
                        | otherwise = readMaybe (snd $ head popSizeList) ∷ Maybe Int

                    generationsList = filter ((== "generations") . fst) lcArgList
                    generations
                        | length generationsList > 1 =
                            errorWithoutStackTrace
                                ("Multiple 'generations' number specifications in genetic algorithm command--can have only one: " <> show inArgs)
                        | null generationsList = Just 5
                        | otherwise = readMaybe (snd $ head generationsList) ∷ Maybe Int

                    severityList = filter ((== "severity") . fst) lcArgList
                    severity
                        | length severityList > 1 =
                            errorWithoutStackTrace
                                ("Multiple 'severity' number specifications in genetic algorithm command--can have only one: " <> show inArgs)
                        | null severityList = Just 1.0
                        | otherwise = readMaybe (snd $ head severityList) ∷ Maybe Double

                    recombinationsList = filter ((== "recombinations") . fst) lcArgList
                    recombinations
                        | length recombinationsList > 1 =
                            errorWithoutStackTrace
                                ("Multiple 'recombinations' number specifications in genetic algorithm command--can have only one: " <> show inArgs)
                        | null recombinationsList = Just 100
                        | otherwise = readMaybe (snd $ head recombinationsList) ∷ Maybe Int

                    maxNetEdgesList = filter ((== "maxnetedges") . fst) lcArgList
                    maxNetEdges
                        | length maxNetEdgesList > 1 =
                            errorWithoutStackTrace
                                ("Multiple 'maxNetEdges' number specifications in genetic algorithm command--can have only one: " <> show inArgs)
                        | null maxNetEdgesList = Just 5
                        | otherwise = readMaybe (snd $ head maxNetEdgesList) ∷ Maybe Int

                    stopList = filter ((== "stop") . fst) lcArgList
                    stopNum
                        | length stopList > 1 =
                            errorWithoutStackTrace ("Multiple 'stop' number specifications in search command--can have only one: " <> show inArgs)
                        | null stopList = Just (maxBound ∷ Int)
                        | otherwise = readMaybe (snd $ head stopList) ∷ Maybe Int

                    -- in case want to make it an option
                    -- doElitist' = any ((== "nni") . fst) lcArgList
                    doElitist = True
                in  -- check arguments
                    if isNothing keepNum
                        then errorWithoutStackTrace ("Keep specification not an integer in Genetic Algorithm: " <> show (head keepList))
                        else
                            if isNothing popSize
                                then errorWithoutStackTrace ("PopSize specification not an integer in Genetic Algorithm: " <> show (head popSizeList))
                                else
                                    if isNothing generations
                                        then errorWithoutStackTrace ("Generations specification not an integer in Genetic Algorithm: " <> show (head generationsList))
                                        else
                                            if isNothing severity
                                                then errorWithoutStackTrace ("Severity factor specification not an integer in Genetic Algorithm: " <> show (head severityList))
                                                else
                                                    if isNothing recombinations
                                                        then
                                                            errorWithoutStackTrace
                                                                ("Severity factor specification not an integer in Genetic Algorithm: " <> show (head recombinationsList))
                                                        else
                                                            if isNothing stopNum
                                                                then
                                                                    errorWithoutStackTrace
                                                                        ("Stop specification not an integer or not found in Genetic Algorithm (e.g. stop:10) " <> show (head stopList))
                                                                else (doElitist, keepNum, popSize, generations, severity, recombinations, maxNetEdges, fromJust stopNum)


{- | fuseGraphs is a wrapper for graph recombination
the functions make heavy use of branch swapping functions in Search.Swap
-}
fuseGraphs
    ∷ [Argument]
    → GlobalSettings
    → ProcessedData
    → Int
    → [ReducedPhylogeneticGraph]
    → PhyG [ReducedPhylogeneticGraph]
fuseGraphs inArgs inGS inData rSeed inGraphList
    | null inGraphList = logWith LogMore "Fusing--skipped: No graphs to fuse\n" $> []
    | length inGraphList == 1 = logWith LogMore "Fusing--skipped: Need > 1 graphs to fuse\n" $> inGraphList
    -- \| graphType inGS == HardWired = trace "Fusing hardwired graphs is currenty not implemented" inGraphList
    | otherwise = do
        -- process args for fuse placement
        (keepNum, maxMoveEdgeDist, fusePairs, lcArgList) ← getFuseGraphParams inArgs

        -- steepest off by default due to wanteing to check all addition points
        let doSteepest' = any ((== "steepest") . fst) lcArgList
        let doAll = any ((== "all") . fst) lcArgList

        let doSteepest
                | (not doSteepest' && not doAll) = True
                | (doSteepest' && doAll) = True
                | doAll = False
                | otherwise = doSteepest'

        -- readdition options, specified as swap types
        -- no alternate or nni for fuse--not really meaningful

        let swapType
                | any ((== "tbr") . fst) lcArgList = TBR
                | any ((== "spr") . fst) lcArgList = SPR
                | otherwise = NoSwap

        -- turn off union selection of rejoin--default to do both, union first
        let joinType
                | any ((== "joinall") . fst) lcArgList = JoinAll
                | any ((== "joinpruned") . fst) lcArgList = JoinPruned
                | otherwise = JoinAlternate

        -- set implied alignment swapping
        let doIA' = any ((== "ia") . fst) lcArgList
        let getDoIA
                | (graphType inGS /= Tree) && doIA' = logWith LogWarn "\tIgnoring 'IA' swap option for non-Tree\n" $> False
                | otherwise = pure doIA'

        let returnBest = any ((== "best") . fst) lcArgList
        let returnUnique = (not returnBest) || (any ((== "unique") . fst) lcArgList)
        let doSingleRound = any ((== "once") . fst) lcArgList
        let randomPairs = any ((== "atrandom") . fst) lcArgList
        let fusePairs'
                | fusePairs == Just (maxBound ∷ Int) = Nothing
                | otherwise = fusePairs

        -- this for exchange or one dirction transfer of sub-graph--one half time for noreciprocal
        let reciprocal' = any ((== "reciprocal") . fst) lcArgList
        let notReciprocal = any ((== "notreciprocal") . fst) lcArgList
        let reciprocal
                | not reciprocal' = False
                | notReciprocal = False
                | otherwise = True

        let seedList = randomIntList rSeed

        -- populate SwapParams structure
        let swapParams withIA =
                SwapParams
                    { swapType = swapType
                    , joinType = joinType
                    , atRandom = randomPairs -- really same as swapping at random not so important here
                    , keepNum = (fromJust keepNum)
                    , maxMoveEdgeDist = (2 * fromJust maxMoveEdgeDist)
                    , steepest = doSteepest
                    , joinAlternate = False -- join prune alternates--turned off for now
                    , doIA = withIA
                    , returnMutated = False -- no SA/Drift swapping in Fuse
                    }
        logWith LogInfo $
            unwords
                [ "Fusing"
                , show $ length inGraphList
                , "input graph(s) with minimum cost"
                , show . minimum $ fmap snd5 inGraphList
                , "\n"
                ]

        withIA ← getDoIA

        -- perform graph fuse operations
        -- sets graphsSteepest to 1 to reduce memory footprintt
        (newGraphList, counterFuse) ←
            F.fuseAllGraphs
                (swapParams withIA)
                (inGS{graphsSteepest = 1})
                inData
                seedList
                0
                returnBest
                returnUnique
                doSingleRound
                fusePairs'
                randomPairs
                reciprocal
                inGraphList

        logWith LogMore $
            unwords
                [ "\tAfter fusing:"
                , show $ length newGraphList
                , "resulting graphs with minimum cost"
                , show . minimum $ fmap snd5 newGraphList
                , " after fuse rounds (total): "
                , show counterFuse
                , "\n"
                ]
        pure newGraphList


-- | getFuseGraphParams returns fuse parameters from arglist
getFuseGraphParams
    ∷ [Argument]
    → PhyG (Maybe Int, Maybe Int, Maybe Int, [(String, String)])
getFuseGraphParams inArgs =
    let fstArgList = fmap (fmap toLower . fst) inArgs
        sndArgList = fmap (fmap toLower . snd) inArgs
        lcArgList = zip fstArgList sndArgList
        checkCommandList = checkCommandArgs "fuse" fstArgList VER.fuseArgList
    in  -- check for valid command options
        if not checkCommandList
            then errorWithoutStackTrace ("Unrecognized command in 'fuse': " <> show inArgs)
            else
                let keepList = filter ((== "keep") . fst) lcArgList
                    keepNum
                        | null keepList = Just 10
                        | otherwise = readMaybe (snd $ head keepList) ∷ Maybe Int

                    -- this is awkward syntax but works to chejkc fpor multiple swapping limit commands
                    moveLimitList = filter (not . null) (snd <$> filter ((`notElem` ["keep", "pairs"]) . fst) lcArgList)
                    maxMoveEdgeDist
                        | null moveLimitList = Just ((maxBound ∷ Int) `div` 3)
                        | otherwise = readMaybe (head moveLimitList) ∷ Maybe Int

                    pairList = filter ((== "pairs") . fst) lcArgList
                    fusePairs
                        | null pairList = Just (maxBound ∷ Int)
                        | otherwise = readMaybe (snd $ head pairList) ∷ Maybe Int
                in  -- check arguments
                    if length keepList > 1
                        then failWithPhase Parsing ("Multiple 'keep' number specifications in fuse command--can have only one: " <> show inArgs)
                        else
                            if length moveLimitList > 1
                                then
                                    failWithPhase
                                        Parsing
                                        ("Multiple maximum edge distance number specifications in fuse command--can have only one (e.g. spr:2): " <> show inArgs)
                                else
                                    if length pairList > 1
                                        then failWithPhase Parsing ("Multiple 'pair' number specifications in fuse command--can have only one: " <> show inArgs)
                                        else
                                            if isNothing keepNum
                                                then failWithPhase Parsing ("Keep specification not an integer in swap: " <> show (head keepList))
                                                else
                                                    if isNothing maxMoveEdgeDist
                                                        then
                                                            failWithPhase
                                                                Parsing
                                                                ("Maximum edge move distance specification in fuse command not an integer (e.g. spr:2): " <> show (head moveLimitList))
                                                        else
                                                            if isNothing fusePairs
                                                                then failWithPhase Parsing ("fusePairs specification not an integer in fuse: " <> show (head pairList))
                                                                else pure (keepNum, maxMoveEdgeDist, fusePairs, lcArgList)


-- | netEdgeMaster overall master for add/delete net edges
netEdgeMaster
    ∷ [Argument]
    → GlobalSettings
    → ProcessedData
    → Int
    → [ReducedPhylogeneticGraph]
    → PhyG [ReducedPhylogeneticGraph]
netEdgeMaster inArgs inGS inData rSeed inGraphList =
    if null inGraphList
        then do
            logWith LogInfo "No graphs to edit network edges\n"
            pure []
        else
            if graphType inGS == Tree
                then do
                    logWith LogWarn "\tCannot perform network edge operations on graphtype tree--set graphtype to SoftWired or HardWired\n"
                    pure inGraphList
                else -- process args for netEdgeMaster

                    let ( keepNum
                            , steps'
                            , annealingRounds'
                            , driftRounds'
                            , acceptEqualProb
                            , acceptWorseFactor
                            , maxChanges
                            , maxNetEdges
                            , lcArgList
                            , maxRounds
                            ) = getNetEdgeParams inArgs
                        doNetAdd = any ((== "netadd") . fst) lcArgList
                        doNetDelete = any ((== "netdel") . fst) lcArgList || any ((== "netdelete") . fst) lcArgList
                        doAddDelete = any ((== "netadddel") . fst) lcArgList || any ((== "netadddelete") . fst) lcArgList
                        doMove = any ((== "netmove") . fst) lcArgList
                        doSteepest' = any ((== "steepest") . fst) lcArgList
                        doAll = any ((== "all") . fst) lcArgList

                        -- do steepest default
                        doSteepest
                            | (not doSteepest' && not doAll) = True
                            | doSteepest' && doAll = True
                            | otherwise = doSteepest'

                        -- randomized order default
                        doRandomOrder'
                            | any ((== "atrandom") . fst) lcArgList = True
                            | any ((== "inorder") . fst) lcArgList = False
                            | otherwise = True

                        -- simulated annealing parameters
                        -- returnMutated to return annealed Graphs before swapping fir use in Genetic Algorithm
                        doAnnealing = any ((== "annealing") . fst) lcArgList

                        doDrift = any ((== "drift") . fst) lcArgList

                        -- ensures random edge order for drift/annealing
                        doRandomOrder = doRandomOrder' || doDrift || doAnnealing

                        returnMutated = any ((== "returnmutated") . fst) lcArgList

                        simAnnealParams =
                            if not doAnnealing && not doDrift
                                then Nothing
                                else
                                    let steps = max 3 (fromJust steps')
                                        annealingRounds
                                            | isNothing annealingRounds' = 1
                                            | fromJust annealingRounds' < 1 = 1
                                            | otherwise = fromJust annealingRounds'

                                        driftRounds
                                            | isNothing driftRounds' = 1
                                            | fromJust driftRounds' < 1 = 1
                                            | otherwise = fromJust driftRounds'

                                        saMethod
                                            | doDrift && doAnnealing = Drift
                                            | doDrift = Drift
                                            | otherwise = SimAnneal

                                        equalProb
                                            | fromJust acceptEqualProb < 0.0 = 0.0
                                            | fromJust acceptEqualProb > 1.0 = 1.0
                                            | otherwise = fromJust acceptEqualProb

                                        worseFactor = max (fromJust acceptWorseFactor) 0.0

                                        changes =
                                            if fromJust maxChanges < 0
                                                then 15
                                                else fromJust maxChanges

                                        saValues =
                                            SAParams
                                                { method = saMethod
                                                , numberSteps = steps
                                                , currentStep = 0
                                                , randomIntegerList = randomIntList rSeed
                                                , rounds = max annealingRounds driftRounds
                                                , driftAcceptEqual = equalProb
                                                , driftAcceptWorse = worseFactor
                                                , driftMaxChanges = changes
                                                , driftChanges = 0
                                                }
                                    in  Just saValues

                        -- create simulated annealing random lists uniquely for each fmap
                        newSimAnnealParamList = U.generateUniqueRandList (length inGraphList) simAnnealParams

                        -- perform add/delete/move operations
                        bannerText
                            | isJust simAnnealParams =
                                let editString
                                        | doNetAdd = " add) "
                                        | doNetDelete = " delete) "
                                        | doAddDelete = " add/delete) "
                                        | otherwise = " move "
                                in  if method (fromJust simAnnealParams) == SimAnneal
                                        then
                                            "Simulated Annealing (Network edge"
                                                <> editString
                                                <> show (rounds $ fromJust simAnnealParams)
                                                <> " rounds "
                                                <> show (length inGraphList)
                                                <> " with "
                                                <> show (numberSteps $ fromJust simAnnealParams)
                                                <> " cooling steps "
                                                <> show (length inGraphList)
                                                <> " input graph(s) at minimum cost "
                                                <> show (minimum $ fmap snd5 inGraphList)
                                                <> " keeping maximum of "
                                                <> show (fromJust keepNum)
                                                <> " graphs"
                                        else
                                            "Drifting (Network edge"
                                                <> editString
                                                <> show (rounds $ fromJust simAnnealParams)
                                                <> " rounds "
                                                <> show (length inGraphList)
                                                <> " with "
                                                <> show (numberSteps $ fromJust simAnnealParams)
                                                <> " cooling steps "
                                                <> show (length inGraphList)
                                                <> " input graph(s) at minimum cost "
                                                <> show (minimum $ fmap snd5 inGraphList)
                                                <> " keeping maximum of "
                                                <> show (fromJust keepNum)
                                                <> " graphs"
                            | doNetDelete =
                                ( "Network edge delete on "
                                    <> show (length inGraphList)
                                    <> " input graph(s) with minimum cost "
                                    <> show (minimum $ fmap snd5 inGraphList)
                                )
                            | doNetAdd =
                                ( "Network edge add on "
                                    <> show (length inGraphList)
                                    <> " input graph(s) with minimum cost "
                                    <> show (minimum $ fmap snd5 inGraphList)
                                    <> " and maximum "
                                    <> show (fromJust maxRounds)
                                    <> " rounds"
                                )
                            | doAddDelete =
                                ( "Network edge add/delete on "
                                    <> show (length inGraphList)
                                    <> " input graph(s) with minimum cost "
                                    <> show (minimum $ fmap snd5 inGraphList)
                                    <> " and maximum "
                                    <> show (fromJust maxRounds)
                                    <> " rounds"
                                )
                            | doMove =
                                ( "Network edge move on "
                                    <> show (length inGraphList)
                                    <> " input graph(s) with minimum cost "
                                    <> show (minimum $ fmap snd5 inGraphList)
                                )
                            | otherwise = ""

                        -- parallel stuff
                        insertAction ∷ (Maybe SAParams, [ReducedPhylogeneticGraph]) → PhyG ([ReducedPhylogeneticGraph], Int)
                        insertAction =
                            N.insertAllNetEdges
                                inGS
                                inData
                                rSeed
                                (fromJust maxNetEdges)
                                (fromJust keepNum)
                                (fromJust maxRounds)
                                0
                                returnMutated
                                doSteepest
                                doRandomOrder
                                ([], infinity)

                        deleteAction ∷ (Maybe SAParams, [ReducedPhylogeneticGraph]) → PhyG ([ReducedPhylogeneticGraph], Int)
                        deleteAction =
                            N.deleteAllNetEdges
                                inGS
                                inData
                                rSeed
                                (fromJust maxNetEdges)
                                (fromJust keepNum)
                                0
                                returnMutated
                                doSteepest
                                doRandomOrder
                                ([], infinity)

                        moveAction ∷ (Maybe SAParams, [ReducedPhylogeneticGraph]) → PhyG ([ReducedPhylogeneticGraph], Int)
                        moveAction =
                            N.moveAllNetEdges
                                inGS
                                inData
                                rSeed
                                (fromJust maxNetEdges)
                                (fromJust keepNum)
                                0
                                returnMutated
                                doSteepest
                                doRandomOrder
                                ([], infinity)

                        addDeleteAction ∷ (Maybe SAParams, [ReducedPhylogeneticGraph]) → PhyG ([ReducedPhylogeneticGraph], Int)
                        addDeleteAction =
                            N.addDeleteNetEdges
                                inGS
                                inData
                                rSeed
                                (fromJust maxNetEdges)
                                (fromJust keepNum)
                                (fromJust maxRounds)
                                0
                                returnMutated
                                doSteepest
                                doRandomOrder
                                ([], infinity)
                    in  do
                            when (doDrift && doAnnealing) $
                                logWith
                                    LogWarn
                                    "\tSpecified both Simulated Annealing (with temperature steps) and Drifting (without)--defaulting to drifting.\n"
                            when ((graphType inGS == HardWired) && doNetDelete) $
                                logWith LogInfo "Deleting edges from hardwired graphs will trivially remove all network edges to a tree, skipping\n"
                            when ((graphType inGS == HardWired) && doAddDelete) $
                                logWith
                                    LogInfo
                                    "Adding and Deleting edges to/from hardwired graphs will trivially remove all network edges to a tree, skipping\n"
                            logWith LogInfo (bannerText <> "\n")
                            -- TODO
                            -- graphPairList = PU.seqParMap (parStrategy $ strictParStrat inGS)  (N.insertAllNetEdges inGS inData rSeed (fromJust maxNetEdges) (fromJust keepNum) (fromJust maxRounds) 0 returnMutated doSteepest doRandomOrder ([], infinity)) (zip newSimAnnealParamList (fmap (: []) inGraphList)) -- `using` PU.myParListChunkRDS

                            insertPar ← getParallelChunkTraverse
                            graphPairList1 ← insertPar insertAction (zip newSimAnnealParamList (fmap (: []) inGraphList))
                            -- mapM (N.insertAllNetEdges inGS inData rSeed (fromJust maxNetEdges) (fromJust keepNum) (fromJust maxRounds) 0 returnMutated doSteepest doRandomOrder ([], infinity)) (zip newSimAnnealParamList (fmap (: []) inGraphList))

                            let (newGraphList, counterAdd) =
                                    if doNetAdd
                                        then
                                            if graphType inGS == HardWired
                                                then do
                                                    -- logWith LogWarn "Adding edges to hardwired graphs will always increase cost, skipping"
                                                    (inGraphList, 0)
                                                else -- trace ("REFINE Add") (

                                                    let (graphListList, counterList) = unzip graphPairList1
                                                    in  (GO.selectGraphs Unique (fromJust keepNum) 0.0 (-1) $ concat graphListList, sum counterList)
                                        else -- )
                                            (inGraphList, 0)

                            -- TODO
                            -- graphPairList = PU.seqParMap (parStrategy $ strictParStrat inGS)  (N.deleteAllNetEdges inGS inData rSeed (fromJust maxNetEdges) (fromJust keepNum) 0 returnMutated doSteepest doRandomOrder ([], infinity)) (zip newSimAnnealParamList (fmap (: []) inGraphList)) -- `using` PU.myParListChunkRDS
                            deletePar ← getParallelChunkTraverse
                            graphPairList2 ← deletePar deleteAction (zip newSimAnnealParamList (fmap (: []) newGraphList))
                            -- mapM (N.deleteAllNetEdges inGS inData rSeed (fromJust maxNetEdges) (fromJust keepNum) 0 returnMutated doSteepest doRandomOrder ([], infinity)) (zip newSimAnnealParamList (fmap (: []) newGraphList))
                            let (newGraphList', counterDelete) =
                                    if doNetDelete
                                        then {-
                                             if graphType inGS == HardWired then
                                                 trace ("Deleting edges from hardwired graphs will trivially remove all network edges to a tree, skipping")
                                                 (newGraphList, 0)
                                             else
                                             -}
                                        -- trace ("REFINE Delete") (

                                            let (graphListList, counterList) = unzip graphPairList2
                                            in  (GO.selectGraphs Unique (fromJust keepNum) 0.0 (-1) $ concat graphListList, sum counterList)
                                        else -- )
                                            (newGraphList, 0)

                            -- TODO
                            -- graphPairList = PU.seqParMap (parStrategy $ strictParStrat inGS)  (N.moveAllNetEdges inGS inData rSeed (fromJust maxNetEdges) (fromJust keepNum) 0 returnMutated doSteepest doRandomOrder ([], infinity)) (zip newSimAnnealParamList (fmap (: []) newGraphList')) -- `using` PU.myParListChunkRDS
                            movePar ← getParallelChunkTraverse
                            graphPairList3 ← movePar moveAction (zip newSimAnnealParamList (fmap (: []) newGraphList'))
                            -- mapM (N.moveAllNetEdges inGS inData rSeed (fromJust maxNetEdges) (fromJust keepNum) 0 returnMutated doSteepest doRandomOrder ([], infinity)) (zip newSimAnnealParamList (fmap (: []) newGraphList'))
                            let (newGraphList'', counterMove) =
                                    if doMove
                                        then -- trace ("Network move option currently disabled--skipping.")
                                        -- (newGraphList', 0 :: Int)

                                            let (graphListList, counterList) = unzip graphPairList3
                                            in  (GO.selectGraphs Unique (fromJust keepNum) 0.0 (-1) $ concat graphListList, sum counterList)
                                        else (newGraphList', 0)

                            -- graphPairList = PU.seqParMap (parStrategy $ strictParStrat inGS)  (N.addDeleteNetEdges inGS inData rSeed (fromJust maxNetEdges) (fromJust keepNum) (fromJust maxRounds) 0 returnMutated doSteepest doRandomOrder ([], infinity)) (zip newSimAnnealParamList (fmap (: []) newGraphList'')) -- `using` PU.myParListChunkRDS
                            addDeletePar ← getParallelChunkTraverse
                            graphPairList4 ← addDeletePar addDeleteAction (zip newSimAnnealParamList (fmap (: []) newGraphList''))
                            -- mapM (N.addDeleteNetEdges inGS inData rSeed (fromJust maxNetEdges) (fromJust keepNum) (fromJust maxRounds) 0 returnMutated doSteepest doRandomOrder ([], infinity)) (zip newSimAnnealParamList (fmap (: []) newGraphList''))
                            let (newGraphList''', counterAddDelete) =
                                    if doAddDelete
                                        then
                                            if graphType inGS == HardWired
                                                then do
                                                    -- logWith LogInfo "Adding and Deleting edges to/from hardwired graphs will trivially remove all network edges to a tree, skipping"
                                                    (newGraphList'', 0)
                                                else
<<<<<<< HEAD
                                                    let (graphListList, counterList) = unzip graphPairList4
                                                    in  (GO.selectGraphs Unique (fromJust keepNum) 0.0 (-1) $ concat graphListList, sum counterList)
                                        else (newGraphList'', 0)

                            let resultGraphList =
                                    if null newGraphList'''
                                        then inGraphList
                                        else GO.selectGraphs Unique (fromJust keepNum) 0.0 (-1) newGraphList'''

                            logWith
                                LogInfo
                                ( "\tAfter network edge add/delete/move: "
                                    <> show (length resultGraphList)
                                    <> " resulting graphs at cost "
                                    <> show (minimum $ fmap snd5 resultGraphList)
                                    <> " with add/delete/move rounds (total): "
                                    <> show counterAdd
                                    <> " Add, "
                                    <> show counterDelete
                                    <> " Delete, "
                                    <> show counterMove
                                    <> " Move, "
                                    <> show counterAddDelete
                                    <> " AddDelete"
                                    <> "\n"
                                )
                            pure resultGraphList

=======
                                                    -- trace ("REFINE Add") (
                                                    let graphPairList = PU.seqParMap (parStrategy $ defaultParStrat inGS)  (N.insertAllNetEdges inGS inData rSeed (fromJust maxNetEdges) (fromJust keepNum) (fromJust maxRounds) 0 returnMutated doSteepest doRandomOrder ([], infinity)) (zip newSimAnnealParamList (fmap (: []) inGraphList)) -- `using` PU.myParListChunkRDS
                                                        (graphListList, counterList) = unzip graphPairList
                                                    in
                                                    (GO.selectGraphs Unique (fromJust keepNum) 0.0 (-1) $ concat graphListList, sum counterList)
                                                    -- )
                                             else (inGraphList, 0)


                (newGraphList', counterDelete) = if doNetDelete then
                                                    {-
                                                    if graphType inGS == HardWired then
                                                        trace ("Deleting edges from hardwired graphs will trivially remove all network edges to a tree, skipping")
                                                        (newGraphList, 0)
                                                    else
                                                    -}
                                                  -- trace ("REFINE Delete") (
                                                     let graphPairList = PU.seqParMap (parStrategy $ defaultParStrat inGS)  (N.deleteAllNetEdges inGS inData rSeed (fromJust maxNetEdges) (fromJust keepNum) 0 returnMutated doSteepest doRandomOrder ([], infinity)) (zip newSimAnnealParamList (fmap (: []) newGraphList)) -- `using` PU.myParListChunkRDS
                                                         (graphListList, counterList) = unzip graphPairList
                                                     in
                                                     (GO.selectGraphs Unique (fromJust keepNum) 0.0 (-1) $ concat graphListList, sum counterList)
                                                  -- )
                                                else (newGraphList, 0)


                (newGraphList'', counterMove) = if doMove then
                                                    -- trace ("Network move option currently disabled--skipping.")
                                                    -- (newGraphList', 0 :: Int)

                                                    let graphPairList = PU.seqParMap (parStrategy $ defaultParStrat inGS)  (N.moveAllNetEdges inGS inData rSeed (fromJust maxNetEdges) (fromJust keepNum) 0 returnMutated doSteepest doRandomOrder ([], infinity)) (zip newSimAnnealParamList (fmap (: []) newGraphList')) -- `using` PU.myParListChunkRDS
                                                        (graphListList, counterList) = unzip graphPairList
                                                    in
                                                    (GO.selectGraphs Unique (fromJust keepNum) 0.0 (-1) $ concat graphListList, sum counterList)

                                                else (newGraphList', 0)

                (newGraphList''', counterAddDelete) = if doAddDelete then
                                                        if graphType inGS == HardWired then
                                                            trace "Adding and Deleting edges to/from hardwired graphs will trivially remove all network edges to a tree, skipping"
                                                            (newGraphList'', 0)
                                                        else
                                                            let graphPairList = PU.seqParMap (parStrategy $ defaultParStrat inGS)  (N.addDeleteNetEdges inGS inData rSeed (fromJust maxNetEdges) (fromJust keepNum) (fromJust maxRounds) 0 returnMutated doSteepest doRandomOrder ([], infinity)) (zip newSimAnnealParamList (fmap (: []) newGraphList'')) -- `using` PU.myParListChunkRDS
                                                                (graphListList, counterList) = unzip graphPairList
                                                            in
                                                            (GO.selectGraphs Unique (fromJust keepNum) 0.0 (-1) $ concat graphListList, sum counterList)

                                                else (newGraphList'', 0)

            in
            let resultGraphList = if null newGraphList''' then inGraphList
                                  else GO.selectGraphs Unique (fromJust keepNum) 0.0 (-1) newGraphList'''
            in
            trace ("\tAfter network edge add/delete/move: " <> show (length resultGraphList) <> " resulting graphs at cost " <> show (minimum $ fmap snd5 resultGraphList) <> " with add/delete/move rounds (total): " <> show counterAdd <> " Add, "
            <> show counterDelete <> " Delete, " <> show counterMove <> " Move, " <> show counterAddDelete <> " AddDelete")
            resultGraphList
            )
>>>>>>> 03ec1e4d

-- | getNetEdgeParams returns net edge cparameters from argument list
getNetEdgeParams
    ∷ [Argument]
    → (Maybe Int, Maybe Int, Maybe Int, Maybe Int, Maybe Double, Maybe Double, Maybe Int, Maybe Int, [(String, String)], Maybe Int)
getNetEdgeParams inArgs =
    let fstArgList = fmap (fmap toLower . fst) inArgs
        sndArgList = fmap (fmap toLower . snd) inArgs
        lcArgList = zip fstArgList sndArgList
        checkCommandList = checkCommandArgs "netEdgeMaster" fstArgList VER.netEdgeArgList
    in  -- check for valid command options
        if not checkCommandList
            then errorWithoutStackTrace ("Unrecognized command in 'netEdge': " <> show inArgs)
            else
                let keepList = filter ((== "keep") . fst) lcArgList
                    keepNum
                        | length keepList > 1 =
                            errorWithoutStackTrace ("Multiple 'keep' number specifications in netEdge command--can have only one: " <> show inArgs)
                        | null keepList = Just 10
                        | otherwise = readMaybe (snd $ head keepList) ∷ Maybe Int

                    -- simulated anealing options
                    stepsList = filter ((== "steps") . fst) lcArgList
                    steps'
                        | length stepsList > 1 =
                            errorWithoutStackTrace
                                ("Multiple annealing steps value specifications in netEdge command--can have only one (e.g. steps:10): " <> show inArgs)
                        | null stepsList = Just 10
                        | otherwise = readMaybe (snd $ head stepsList) ∷ Maybe Int

                    annealingList = filter ((== "annealing") . fst) lcArgList
                    annealingRounds'
                        | length annealingList > 1 =
                            errorWithoutStackTrace
                                ("Multiple 'annealing' rounds number specifications in netEdge command--can have only one: " <> show inArgs)
                        | null annealingList = Just 1
                        | otherwise = readMaybe (snd $ head annealingList) ∷ Maybe Int

                    -- drift options
                    driftList = filter ((== "drift") . fst) lcArgList
                    driftRounds'
                        | length driftList > 1 =
                            errorWithoutStackTrace ("Multiple 'drift' rounds number specifications in netEdge command--can have only one: " <> show inArgs)
                        | null driftList = Just 1
                        | otherwise = readMaybe (snd $ head driftList) ∷ Maybe Int

                    acceptEqualList = filter ((== "acceptequal") . fst) lcArgList
                    acceptEqualProb
                        | length acceptEqualList > 1 =
                            errorWithoutStackTrace ("Multiple 'drift' acceptEqual specifications in netEdge command--can have only one: " <> show inArgs)
                        | null acceptEqualList = Just 0.5
                        | otherwise = readMaybe (snd $ head acceptEqualList) ∷ Maybe Double

                    acceptWorseList = filter ((== "acceptworse") . fst) lcArgList
                    acceptWorseFactor
                        | length acceptWorseList > 1 =
                            errorWithoutStackTrace ("Multiple 'drift' acceptWorse specifications in netEdge command--can have only one: " <> show inArgs)
                        | null acceptWorseList = Just 20.0
                        | otherwise = readMaybe (snd $ head acceptWorseList) ∷ Maybe Double

                    maxChangesList = filter ((== "maxchanges") . fst) lcArgList
                    maxChanges
                        | length maxChangesList > 1 =
                            errorWithoutStackTrace ("Multiple 'drift' maxChanges number specifications in swap command--can have only one: " <> show inArgs)
                        | null maxChangesList = Just 15
                        | otherwise = readMaybe (snd $ head maxChangesList) ∷ Maybe Int

                    maxNetEdgesList = filter ((== "maxnetedges") . fst) lcArgList
                    maxNetEdges
                        | length maxNetEdgesList > 1 =
                            errorWithoutStackTrace ("Multiple 'maxNetEdges' number specifications in netEdge command--can have only one: " <> show inArgs)
                        | null maxNetEdgesList = Just 5
                        | otherwise = readMaybe (snd $ head maxNetEdgesList) ∷ Maybe Int

                    maxRoundsList = filter ((== "rounds") . fst) lcArgList
                    maxRounds
                        | length maxRoundsList > 1 =
                            errorWithoutStackTrace ("Multiple 'rounds' number specifications in netEdge command--can have only one: " <> show inArgs)
                        | null maxRoundsList = Just 1
                        | otherwise = readMaybe (snd $ head maxRoundsList) ∷ Maybe Int
                in  -- check inputs
                    if isNothing keepNum
                        then errorWithoutStackTrace ("Keep specification not an integer in netEdge: " <> show (head keepList))
                        else
                            if isNothing steps'
                                then errorWithoutStackTrace ("Annealing steps specification not an integer (e.g. steps:10): " <> show (snd $ head stepsList))
                                else
                                    if isNothing acceptEqualProb
                                        then
                                            errorWithoutStackTrace
                                                ("Drift 'acceptEqual' specification not a float (e.g. acceptEqual:0.75): " <> show (snd $ head acceptEqualList))
                                        else
                                            if isNothing acceptWorseFactor
                                                then
                                                    errorWithoutStackTrace
                                                        ("Drift 'acceptWorse' specification not a float (e.g. acceptWorse:1.0): " <> show (snd $ head acceptWorseList))
                                                else
                                                    if isNothing maxChanges
                                                        then
                                                            errorWithoutStackTrace
                                                                ("Drift 'maxChanges' specification not an integer (e.g. maxChanges:10): " <> show (snd $ head maxChangesList))
                                                        else
                                                            if isNothing maxNetEdges
                                                                then
                                                                    errorWithoutStackTrace
                                                                        ("Drift 'maxChanges' specification not an integer (e.g. maxChanges:10): " <> show (snd $ head maxNetEdgesList))
                                                                else
                                                                    if isNothing maxRounds
                                                                        then
                                                                            errorWithoutStackTrace
                                                                                ("Network edit 'rounds' specification not an integer (e.g. rounds:10): " <> show (snd $ head maxRoundsList))
                                                                        else
                                                                            ( keepNum
                                                                            , steps'
                                                                            , annealingRounds'
                                                                            , driftRounds'
                                                                            , acceptEqualProb
                                                                            , acceptWorseFactor
                                                                            , maxChanges
                                                                            , maxNetEdges
                                                                            , lcArgList
                                                                            , maxRounds
                                                                            )<|MERGE_RESOLUTION|>--- conflicted
+++ resolved
@@ -750,18 +750,12 @@
                             addDeletePar ← getParallelChunkTraverse
                             graphPairList4 ← addDeletePar addDeleteAction (zip newSimAnnealParamList (fmap (: []) newGraphList''))
                             -- mapM (N.addDeleteNetEdges inGS inData rSeed (fromJust maxNetEdges) (fromJust keepNum) (fromJust maxRounds) 0 returnMutated doSteepest doRandomOrder ([], infinity)) (zip newSimAnnealParamList (fmap (: []) newGraphList''))
-                            let (newGraphList''', counterAddDelete) =
-                                    if doAddDelete
-                                        then
-                                            if graphType inGS == HardWired
-                                                then do
-                                                    -- logWith LogInfo "Adding and Deleting edges to/from hardwired graphs will trivially remove all network edges to a tree, skipping"
-                                                    (newGraphList'', 0)
-                                                else
-<<<<<<< HEAD
-                                                    let (graphListList, counterList) = unzip graphPairList4
-                                                    in  (GO.selectGraphs Unique (fromJust keepNum) 0.0 (-1) $ concat graphListList, sum counterList)
-                                        else (newGraphList'', 0)
+                            let (newGraphList''', counterAddDelete)
+                                    | not doAddDelete = (newGraphList'', 0)
+                                    | otherwise = case graphType inGS of
+                                        HardWired -> (newGraphList'', 0)
+                                        _ -> let (graphListList, counterList) = unzip graphPairList4
+                                             in  (GO.selectGraphs Unique (fromJust keepNum) 0.0 (-1) $ concat graphListList, sum counterList)
 
                             let resultGraphList =
                                     if null newGraphList'''
@@ -787,64 +781,6 @@
                                 )
                             pure resultGraphList
 
-=======
-                                                    -- trace ("REFINE Add") (
-                                                    let graphPairList = PU.seqParMap (parStrategy $ defaultParStrat inGS)  (N.insertAllNetEdges inGS inData rSeed (fromJust maxNetEdges) (fromJust keepNum) (fromJust maxRounds) 0 returnMutated doSteepest doRandomOrder ([], infinity)) (zip newSimAnnealParamList (fmap (: []) inGraphList)) -- `using` PU.myParListChunkRDS
-                                                        (graphListList, counterList) = unzip graphPairList
-                                                    in
-                                                    (GO.selectGraphs Unique (fromJust keepNum) 0.0 (-1) $ concat graphListList, sum counterList)
-                                                    -- )
-                                             else (inGraphList, 0)
-
-
-                (newGraphList', counterDelete) = if doNetDelete then
-                                                    {-
-                                                    if graphType inGS == HardWired then
-                                                        trace ("Deleting edges from hardwired graphs will trivially remove all network edges to a tree, skipping")
-                                                        (newGraphList, 0)
-                                                    else
-                                                    -}
-                                                  -- trace ("REFINE Delete") (
-                                                     let graphPairList = PU.seqParMap (parStrategy $ defaultParStrat inGS)  (N.deleteAllNetEdges inGS inData rSeed (fromJust maxNetEdges) (fromJust keepNum) 0 returnMutated doSteepest doRandomOrder ([], infinity)) (zip newSimAnnealParamList (fmap (: []) newGraphList)) -- `using` PU.myParListChunkRDS
-                                                         (graphListList, counterList) = unzip graphPairList
-                                                     in
-                                                     (GO.selectGraphs Unique (fromJust keepNum) 0.0 (-1) $ concat graphListList, sum counterList)
-                                                  -- )
-                                                else (newGraphList, 0)
-
-
-                (newGraphList'', counterMove) = if doMove then
-                                                    -- trace ("Network move option currently disabled--skipping.")
-                                                    -- (newGraphList', 0 :: Int)
-
-                                                    let graphPairList = PU.seqParMap (parStrategy $ defaultParStrat inGS)  (N.moveAllNetEdges inGS inData rSeed (fromJust maxNetEdges) (fromJust keepNum) 0 returnMutated doSteepest doRandomOrder ([], infinity)) (zip newSimAnnealParamList (fmap (: []) newGraphList')) -- `using` PU.myParListChunkRDS
-                                                        (graphListList, counterList) = unzip graphPairList
-                                                    in
-                                                    (GO.selectGraphs Unique (fromJust keepNum) 0.0 (-1) $ concat graphListList, sum counterList)
-
-                                                else (newGraphList', 0)
-
-                (newGraphList''', counterAddDelete) = if doAddDelete then
-                                                        if graphType inGS == HardWired then
-                                                            trace "Adding and Deleting edges to/from hardwired graphs will trivially remove all network edges to a tree, skipping"
-                                                            (newGraphList'', 0)
-                                                        else
-                                                            let graphPairList = PU.seqParMap (parStrategy $ defaultParStrat inGS)  (N.addDeleteNetEdges inGS inData rSeed (fromJust maxNetEdges) (fromJust keepNum) (fromJust maxRounds) 0 returnMutated doSteepest doRandomOrder ([], infinity)) (zip newSimAnnealParamList (fmap (: []) newGraphList'')) -- `using` PU.myParListChunkRDS
-                                                                (graphListList, counterList) = unzip graphPairList
-                                                            in
-                                                            (GO.selectGraphs Unique (fromJust keepNum) 0.0 (-1) $ concat graphListList, sum counterList)
-
-                                                else (newGraphList'', 0)
-
-            in
-            let resultGraphList = if null newGraphList''' then inGraphList
-                                  else GO.selectGraphs Unique (fromJust keepNum) 0.0 (-1) newGraphList'''
-            in
-            trace ("\tAfter network edge add/delete/move: " <> show (length resultGraphList) <> " resulting graphs at cost " <> show (minimum $ fmap snd5 resultGraphList) <> " with add/delete/move rounds (total): " <> show counterAdd <> " Add, "
-            <> show counterDelete <> " Delete, " <> show counterMove <> " Move, " <> show counterAddDelete <> " AddDelete")
-            resultGraphList
-            )
->>>>>>> 03ec1e4d
 
 -- | getNetEdgeParams returns net edge cparameters from argument list
 getNetEdgeParams
