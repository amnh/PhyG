{- |
Module controlling timed randomized search functions
-}
module Search.Search (
    search,
) where

import Commands.Transform qualified as TRANS
import Commands.Verify qualified as VER
import Control.Concurrent.Async
import Control.DeepSeq
import Control.Evaluation
import Control.Exception
import Control.Monad (join, when)
import Control.Monad.IO.Class (MonadIO (..))
import Control.Monad.IO.Unlift
import Control.Monad.Logger (LogLevel (..), Logger (..), Verbosity (..))
import Data.Bifunctor (bimap)
import Data.Char
import Data.Functor (($>), (<&>))
import Data.Foldable
import Data.List qualified as L
import Data.List.Split qualified as LS
import Data.Maybe
-- import qualified GraphOptimization.Traversals as T
import Data.Vector qualified as V
import GeneralUtilities
import Graphs.GraphOperations qualified as GO
import Search.Build qualified as B
import Search.Refinement qualified as R
import System.ErrorPhase (ErrorPhase (..))
import System.IO
import System.Random
import System.Timeout
import System.Timing
import Text.Read
import Types.Types
import UnliftIO.Async (pooledMapConcurrently)
import Utilities.LocalGraph qualified as LG
import Utilities.Utilities qualified as U
-- import Debug.Trace


-- Bandit lists are concateenated for each of use andd update--first 3 are graph evaluation
-- and remainder are sesrch bandits.
-- they are updated separately

-- | treeBanditList is list of search types to be chosen from if graphType is tree
treeBanditList ∷ [String]
treeBanditList =
    [ "buildCharacter"
    , "buildDistance" -- "buildSPR", "buildAlternate",
    , "swapSPR"
    , "swapAlternate"
    , "fuse"
    , "fuseSPR"
    , "fuseTBR"
    , "driftSPR"
    , "driftAlternate"
    , "annealSPR"
    , "annealAlternate"
    , "geneticAlgorithm"
    ]


-- | netWorkBanditList is list of search types unique to graphType network
netWorkBanditList ∷ [String]
netWorkBanditList = ["networkAdd", "networkDelete", "networkAddDelete", "driftNetwork", "annealNetwork", "networkMove"]


-- | fullBanditList is list of search types to be chosen from if Network
fullBanditList ∷ [String]
fullBanditList = treeBanditList <> netWorkBanditList


-- | graphBanditList list for more rapid, or more thorough methods
graphBanditList ∷ [String]
graphBanditList = fmap show [MultiTraverse, SingleTraverse, StaticApproximation]


-- | A strict, three-way version of 'uncurry'.
uncurry3' ∷ (Functor f, NFData d) ⇒ (a → b → c → f d) → (a, b, c) → f d
uncurry3' f (a, b, c) = force <$> f a b c


-- | search timed randomized search returns graph list and comment list with info String for each search instance
<<<<<<< HEAD
search
    ∷ [Argument]
    → GlobalSettings
    → ProcessedData
    → [[VertexCost]]
    → Int
    → [ReducedPhylogeneticGraph]
    → PhyG ([ReducedPhylogeneticGraph], [[String]])
search inArgs inGS inData pairwiseDistances rSeed inGraphList' = 

    -- flatThetaList is the initial prior list (flat) of search (bandit) choices
    -- can also be used in search for non-Thomspon search
    let flatThetaList =
            if graphType inGS == Tree
                then zip treeBanditList (L.replicate (length treeBanditList) (1.0 / (fromIntegral $ length treeBanditList)))
            else zip fullBanditList (L.replicate (length fullBanditList) (1.0 / (fromIntegral $ length fullBanditList)))

        flatGraphBanditList = zip graphBanditList (L.replicate (length graphBanditList) (1.0 / (fromIntegral $ length graphBanditList)))

        totalFlatTheta = flatGraphBanditList <> flatThetaList
    in do

        (searchTime, keepNum, instances, thompsonSample, mFactor, mFunction, maxNetEdges, stopNum) <- getSearchParams inArgs


        let threshold = fromSeconds . fromIntegral $ (100 * searchTime) `div` 100
        let initialSeconds = fromSeconds . fromIntegral $ (0 ∷ Int)
        let searchTimed = uncurry3' $
                searchForDuration
                    inGS
                    inData
                    pairwiseDistances
                    keepNum
                    thompsonSample
                    mFactor
                    mFunction
                    totalFlatTheta
                    1
                    maxNetEdges
                    initialSeconds
                    threshold
                    0
                    stopNum
        let infoIndices = [1 ..]
        let seadStreams = randomIntList <$> randomIntList rSeed
    
        logWith LogInfo ("Randomized seach for " <> (show searchTime) <> " seconds with " <> (show instances) <> " instances keeping at most " <> (show keepNum) <> " graphs" <> "\n")
        -- if initial graph list is empty make some
        dWagGraphList ←
            B.buildGraph
                        [("distance", ""), ("replicates", show (1000)), ("rdwag", ""), ("best", show keepNum), ("return", show keepNum)]
                        inGS
                        inData
                        pairwiseDistances
                        rSeed
        let inGraphList =
                if (not . null) inGraphList'
                    then inGraphList'
                else take keepNum $ GO.selectGraphs Unique (maxBound ∷ Int) 0.0 (-1) dWagGraphList

        --  threadCount <- (max 1) <$> getNumCapabilities
        let threadCount = instances -- <- (max 1) <$> getNumCapabilities
        let startGraphs = replicate threadCount (inGraphList, mempty)
        let threadInits = zip3 infoIndices seadStreams startGraphs
        resultList ← pooledMapConcurrently searchTimed threadInits -- If there are no input graphs--make some via distance
        let (newGraphList, commentList) = unzip resultList
        let newCostList = L.group $ L.sort $ fmap getMinGraphListCost newGraphList

        let iterationHitString = ("Hit minimum cost " <> (show $ minimum $ fmap snd5 $ concat newGraphList) <> " in " <> (show $ length $ head newCostList) <> " of " <> (show $ length newGraphList) <> " iterations" <> "\n")
        let completeGraphList = inGraphList <> fold newGraphList
        let filteredGraphList = GO.selectGraphs Unique (maxBound ∷ Int) 0.0 (-1) completeGraphList
        let selectedGraphList = take keepNum filteredGraphList
            
        logWith LogInfo iterationHitString
                
        pure (selectedGraphList, commentList <> [[iterationHitString]])

      where
        getMinGraphListCost ∷ (Foldable t, Functor t) ⇒ t (a, Double, c, d, e) → Double
=======
search :: [Argument] -> GlobalSettings -> ProcessedData -> [[VertexCost]] -> Int -> [ReducedPhylogeneticGraph] -> IO ([ReducedPhylogeneticGraph], [[String]])
search inArgs inGS inData pairwiseDistances rSeed inGraphList' =
   let (searchTime, keepNum, instances, thompsonSample, mFactor, mFunction, maxNetEdges, stopNum) = getSearchParams inArgs

       -- If there are no or single input graphs--make some via distance
       -- this to allow a start and for fuse to work if called
       inGraphList = if (length inGraphList' >= keepNum) then inGraphList'
                     else
                        let -- njGraph = head $ B.buildGraph [("distance", ""), ("nj", "")] inGS inData pairwiseDistances rSeed
                            -- wpgmaGraph =  head $ B.buildGraph  [("distance", ""), ("wpgma", "")] inGS inData pairwiseDistances rSeed
                            dWagGraph =   head $ B.buildGraph [("distance", ""), ("dWag", "")] inGS inData pairwiseDistances rSeed
                            rdwagGraphList = B.buildGraph [("distance", ""), ("replicates", show (1000)), ("rdwag", ""), ("best", show keepNum), ("return", show keepNum)]  inGS inData pairwiseDistances rSeed
                            -- rdwag at 1000 seems always to beat the others
                            -- buildGraphs = [njGraph, wpgmaGraph, dWagGraph] ++ rdwagGraphList
                            buildGraphs = [dWagGraph] ++ rdwagGraphList
                        in
                        take keepNum $ GO.selectGraphs Unique (maxBound::Int) 0.0 (-1) (buildGraphs <> inGraphList')

       -- flatThetaList is the initial prior list (flat) of search (bandit) choices
       -- can also be used in search for non-Thomspon search
       flatThetaList = if graphType inGS == Tree then
                            zip treeBanditList (L.replicate (length treeBanditList) (1.0 / (fromIntegral $ length treeBanditList)))
                       else
                            zip fullBanditList (L.replicate (length fullBanditList) (1.0 / (fromIntegral $ length fullBanditList)))

       flatGraphBanditList = zip graphBanditList (L.replicate (length graphBanditList) (1.0 / (fromIntegral $ length graphBanditList)))

       totalFlatTheta = flatGraphBanditList <> flatThetaList

       threshold   = fromSeconds . fromIntegral $ (100 * searchTime) `div` 100
       initialSeconds = fromSeconds . fromIntegral $ (0 :: Int)
       searchTimed = uncurry3' $ searchForDuration inGS inData pairwiseDistances keepNum thompsonSample mFactor mFunction totalFlatTheta 1 maxNetEdges initialSeconds threshold 0 stopNum
       infoIndices = [1 ..]
       seadStreams = randomIntList <$> randomIntList rSeed

   in
   trace ("Randomized seach for " <> (show searchTime) <> " seconds with " <> (show instances) <> " instances keeping at most " <> (show keepNum) <> " graphs") (

        do  --  threadCount <- (max 1) <$> getNumCapabilities
           let threadCount = instances -- <- (max 1) <$> getNumCapabilities
           let startGraphs = replicate threadCount (inGraphList, mempty)
           let threadInits = zip3 infoIndices seadStreams startGraphs
           resultList <- mapConcurrently searchTimed threadInits
           pure $
               let (newGraphList, commentList) = unzip resultList
                   newCostList = L.group $ L.sort $ fmap getMinGraphListCost newGraphList
                   iterationHitString = ("Hit minimum cost " <> (show $ minimum $ fmap snd5 $ concat newGraphList) <> " in " <> (show $ length $ head newCostList) <> " of " <> (show $ length newGraphList) <> " iterations")
                   completeGraphList = inGraphList <> fold newGraphList
                   filteredGraphList = GO.selectGraphs Unique (maxBound::Int) 0.0 (-1) completeGraphList
                   selectedGraphList = take keepNum filteredGraphList
               in
               trace (iterationHitString)
               (selectedGraphList, commentList <> [[iterationHitString]])
    )
    where
        getMinGraphListCost :: (Foldable t, Functor t) => t (a, Double, c, d, e) -> Double
>>>>>>> 7aac853a
        getMinGraphListCost a
            | not $ null a = minimum $ fmap snd5 a
            | otherwise = infinity


-- unneeded
-- instance NFData  (IO (Maybe ([ReducedPhylogeneticGraph], [String]))) where rnf x = seq x ()

{- $ toMicroseconds allotedSeconds
this CPUtime is total over all threads--not wall clock
so changed to crappier getCurrentTime in System.Timing to
get wall clock-like ellapsed time
addied time out to terminate when exceeeded time remaining.
never teminates due to time
-}


searchForDuration
    ∷ GlobalSettings
    → ProcessedData
    → [[VertexCost]]
    → Int
    → Bool
    → Int
    → String
    → [(String, Double)]
    → Int
    → Int
    → CPUTime
    → CPUTime
    → Int
    → Int
    → Int
    → [Int]
    → ([ReducedPhylogeneticGraph], [String])
    → PhyG ([ReducedPhylogeneticGraph], [String])
searchForDuration inGS inData pairwiseDistances keepNum thompsonSample mFactor mFunction totalThetaList counter maxNetEdges inTotalSeconds allotedSeconds stopCount stopNum refIndex seedList (inGraphList, infoStringList) =
    let timeLimit = fromIntegral $ toMicroseconds allotedSeconds

        -- this line to keep control of graph number
        inGraphList' = take keepNum $ GO.selectGraphs Unique (maxBound ∷ Int) 0.0 (-1) inGraphList

        logWarning :: b -> [String] -> PhyG b
        logWarning val tokens = logWith LogInfo ((unwords $ "Thread" : show refIndex : tokens)  <> "\n") $> val

        runForDuration :: PhyG a -> PhyG (Maybe a)
        runForDuration = liftIOOp (timeout timeLimit)

        searchingInnerOp :: PhyG ([ReducedPhylogeneticGraph], [String])
        searchingInnerOp = force $ performSearch
            inGS
            inData
            pairwiseDistances
            keepNum
            thompsonSample
            totalThetaList
            maxNetEdges
            (head seedList)
            inTotalSeconds
            (inGraphList', infoStringList)

        searchingForDuration :: PhyG ([ReducedPhylogeneticGraph], [String])
        searchingForDuration = do
            -- result = force $ performSearch inGS inData pairwiseDistances keepNum thompsonSample thetaList maxNetEdges (head seedList) inTotalSeconds (inGraphList', infoStringList)
            result <- runForDuration searchingInnerOp 
            case result of
                Nothing -> logWarning (inGraphList, []) ["terminated due to time" ]
                Just gs -> logWarning gs [ "is OK", show allotedSeconds, "->", show . fromIntegral $ toMicroseconds allotedSeconds]
    in  do
            -- (elapsedSeconds, output) <- timeOpUT $
            (elapsedSeconds, elapsedSecondsCPU, output) ← timeOpCPUWall searchingForDuration

            -- update theta list based on performance
            let outTotalSeconds = timeSum inTotalSeconds elapsedSecondsCPU
            let bestCost =
                    if (not $ null $ fst output)
                        then minimum $ fmap snd5 $ fst output
                        else infinity
            let finalTimeString = ",Final Values,," <> (show bestCost) <> "," <> (show $ toSeconds outTotalSeconds)
            -- passing time as CPU time not wall clock so parallel timings change to elapsedSeconds for wall clock
            let (updatedThetaList, newStopCount) =
                    updateTheta
                        SearchBandit
                        thompsonSample
                        mFactor
                        mFunction
                        counter
                        (snd output)
                        (drop 3 totalThetaList)
                        elapsedSecondsCPU
                        outTotalSeconds
                        stopCount
                        stopNum
            let (updatedGraphTheta, _) =
                    updateTheta
                        GraphBandit
                        thompsonSample
                        mFactor
                        mFunction
                        counter
                        (snd output)
                        (take 3 totalThetaList)
                        elapsedSecondsCPU
                        outTotalSeconds
                        stopCount
                        stopNum
            -- add lists together properly so first three are the graph bandits
            let combinedThetaList = updatedGraphTheta <> updatedThetaList
            let thetaString =
                    if (null $ snd output)
                        then L.intercalate "," $ fmap (show . snd) totalThetaList
                        else L.intercalate "," $ fmap (show . snd) combinedThetaList

            let remainingTime = allotedSeconds `timeLeft` elapsedSeconds
            logWith LogInfo $ unlines
                [ "Thread   \t" <> show refIndex
                , "Alloted  \t" <> show allotedSeconds
                , "Ellapsed \t" <> show elapsedSeconds
                , "Remaining\t" <> show remainingTime
                , "\n"
                ]

            if (toPicoseconds remainingTime) == 0 || newStopCount >= stopNum || (null $ snd output)
                then pure (fst output, infoStringList <> (snd output) <> [finalTimeString <> "," <> thetaString <> "," <> "*"]) -- output with strings correctly added together
                else
                    searchForDuration
                        inGS
                        inData
                        pairwiseDistances
                        keepNum
                        thompsonSample
                        mFactor
                        mFunction
                        combinedThetaList
                        (counter + 1)
                        maxNetEdges
                        outTotalSeconds
                        remainingTime
                        newStopCount
                        stopNum
                        refIndex
                        (tail seedList) $
                        bimap (inGraphList <>) (infoStringList <>) output

{-Momadic  version has a bug with logging search-}
{-
-- | updateTheta updates the expected success parameters for the bandit search list
updateTheta
    ∷ BanditType
    → Bool
    → Int
    → String
    → Int
    → [String]
    → [(String, Double)]
    → CPUTime
    → CPUTime
    → Int
    → Int
    → PhyG ([(String, Double)], Int)
updateTheta thisBandit thompsonSample mFactor mFunction counter infoStringList inPairList elapsedSeconds totalSeconds stopCount stopNum =
    if null inPairList
        then do
            pure ([], stopCount)
        else
            let searchBandit =
                    if thisBandit == SearchBandit
                        then takeWhile (/= ',') (tail $ head infoStringList)
                    else -- GraphBandit

                            if "StaticApprox" `elem` (LS.splitOn "," $ head infoStringList)
                                then 
                                    --trace
                                    --    ("GraphBandit is StaticApprox")
                                        "StaticApproximation"
                                else
                                    if "MultiTraverse:False" `elem` (LS.splitOn "," $ head infoStringList)
                                        then
                                            --trace
                                            --    ("GraphBandit is SingleTraverse")
                                                "SingleTraverse"
                                        else
                                            --trace
                                            --    ("GraphBandit is MultiTraverse ")
                                                "MultiTraverse"
                searchDeltaString = takeWhile (/= ',') $ tail $ dropWhile (/= ',') (tail $ head infoStringList)
                searchDelta = read searchDeltaString ∷ Double
            in  if not thompsonSample
                    then
                        let newStopCount =
                                if searchDelta <= 0.0
                                    then stopCount + 1
                                    else 0
                            stopString =
                                 if newStopCount >= stopNum
                                    then ("\n\tSearch iterations have not improved for " <> (show newStopCount) <> " iterations--terminating this search command" <> "\n")
                                 else ""
                        in  if thisBandit == SearchBandit
                                then do
                                    logWith LogInfo stopString
                                    pure (inPairList, newStopCount)
                            else do
                                    pure (inPairList, newStopCount)
                    else -- trace ("UT1: " <> (show infoStringList)) (
                    -- update via results, previous history, memory \factor and type of memory "loss"

                        let -- get timing and benefit accounting for 0's
                            -- average time ratio in time factor for benefit adjustment
                            totalTime = (fromIntegral $ toSeconds totalSeconds) / (fromIntegral counter) ∷ Double
                            timeFactor =
                                if counter == 1
                                    then 1.0
                                    else
                                        if toSeconds elapsedSeconds == 0
                                            then 0.1
                                            else (fromIntegral $ toSeconds elapsedSeconds) / totalTime

                            durationTime =
                                if toSeconds elapsedSeconds <= 1
                                    then 1
                                    else toSeconds elapsedSeconds

                            -- get bandit index and orignial theta value from pair list
                            indexBandit' = L.elemIndex searchBandit $ fmap fst inPairList
                            indexBandit = fromJust indexBandit'

                            inThetaBandit = snd $ inPairList !! indexBandit

                            newStopCount =
                                if searchDelta <= 0.0
                                    then stopCount + 1
                                    else 0

                            stopString =
                                if newStopCount >= stopNum
                                    then ("\n\tSearch iterations have not improved for " <> (show newStopCount) <> " iterations--terminating this search command" <> "\n")
                                    else ""
                        in  -- check error
                            if isNothing indexBandit'
                                then error ("Bandit index not found: " <> searchBandit <> " in " <> (show inPairList) <> (show $ tail $ head infoStringList))
                                else -- "simple" for testing, sucess=1, no time factor, full average overall interations

                                    if mFunction == "simple"
                                        then -- first Simple update based on 0 = no better. 1 == any better irrespective of magnitude or time, full memory
                                        -- all thetas (second field) sum to one.
                                        -- if didn't do anything but increment everyone else with 1/(num bandits - 1), then renormalize
                                        -- dowenweights unsiucessful bandit
                                        -- need to add more downweight if search long

                                            let previousSuccessList = fmap (* (fromIntegral counter)) $ fmap snd inPairList

                                                benefit =
                                                    if searchDelta <= 0.0
                                                        then 0.0
                                                        else searchDelta / (fromIntegral durationTime)

                                                -- see if bandit was sucessful and if so set increment
                                                incrementBandit = if benefit == 0.0 then 0.0 else 1.0
                                                newBanditVal = incrementBandit + ((fromIntegral counter) * inThetaBandit)

                                                -- for nonBandit if not successful increment them (basically to downweight bandit), other wise not
                                                incrementNonBanditVals =
                                                    if benefit == 0.0
                                                        then 1.0 / ((fromIntegral $ length inPairList) - 1.0)
                                                        else 0.0
                                                updatedSuccessList = fmap (+ incrementNonBanditVals) previousSuccessList

                                                -- uopdate the bandit from list by splitting and rejoining
                                                firstBanditPart = take indexBandit updatedSuccessList
                                                thirdBanditPart = drop (indexBandit + 1) updatedSuccessList
                                                newSuccessList = firstBanditPart <> (newBanditVal : thirdBanditPart)
                                                totalTheta = sum newSuccessList

                                                newThetaList = fmap (/ totalTheta) newSuccessList
                                            in  do -- trace ("UT2: " <> searchBandit <> " index " <> (show indexBandit) <> " total time: " <> (show $ toSeconds totalSeconds) <> " elapsed time: " <> (show $ toSeconds elapsedSeconds) <> " -> " <> (show (searchDelta, toSeconds elapsedSeconds, benefit)) <> "\n" <> (show $ fmap snd inPairList) <> "\n" <> (show newThetaList) <> "\n" <> (head infoStringList)) (
                                                logWith LogInfo stopString
                                                pure (zip (fmap fst inPairList) newThetaList, newStopCount)
                                        else -- )

                                        -- more complex 'recency' options

                                            if mFunction `elem` ["linear", "exponential"]
                                                then
                                                    let -- weight factors for previous theta (wN-1)* \theta
                                                        -- maxed ot counter so averaging not wierd for early iterations
                                                        mFactor' = min (fromIntegral counter ∷ Double) (fromIntegral mFactor ∷ Double)
                                                        (wN_1, wN) =
                                                            if mFunction == "linear"
                                                                then (mFactor' / (mFactor' + 1), 1.0 / (mFactor' + 1))
                                                                else
                                                                    if mFunction == "exponential"
                                                                        then (1.0 - (1.0 / (2.0 ** mFactor')), (1.0 / (2.0 ** mFactor')))
                                                                        else error ("Thompson search option " <> mFunction <> " not recognized " <> (show ["simple", "linear", "exponential"]))

                                                        -- simple "success-based" benefit, scaled to average time of search iteration
                                                        searchBenefit =
                                                            if searchDelta <= 0.0
                                                                then 0.0
                                                                else searchDelta / timeFactor

                                                        previousSuccessList = fmap (* (fromIntegral counter)) $ fmap snd inPairList

                                                        -- average of new am]nd previous if m=1, no memory if m=0, longer memory with larger m
                                                        -- m should be limited to counter
                                                        -- linear ((m * previous value) + new value) / m+1
                                                        -- exponential ((2^(-m)  * previous value) + new value) / (2^(-m) + 1)
                                                        newBanditVal =
                                                            if searchBenefit > inThetaBandit
                                                                then (wN * searchBenefit) + (wN_1 * inThetaBandit)
                                                                else (wN_1 * inThetaBandit) + (wN * (inThetaBandit + searchBenefit))

                                                        -- for nonBandit if not successful increment them (basically to downweight bandit), other wise not
                                                        incrementNonBanditVals =
                                                            if searchDelta <= 0.0
                                                                then 1.0 / ((fromIntegral $ length inPairList) - 1.0)
                                                                else 0.0
                                                        updatedSuccessList = fmap (+ incrementNonBanditVals) previousSuccessList

                                                        -- uopdate the bandit from list by splitting and rejoining, then normalizing to 1.0
                                                        firstBanditPart = take indexBandit updatedSuccessList
                                                        thirdBanditPart = drop (indexBandit + 1) updatedSuccessList
                                                        newSuccessList = firstBanditPart <> (newBanditVal : thirdBanditPart)
                                                        totalTheta = sum newSuccessList

                                                        newThetaList = fmap (/ totalTheta) newSuccessList
                                                    in do -- trace ("Update : \n" <> (show $ fmap snd inPairList) <> "\n" <> (show previousSuccessList) <> "\n" <> (show updatedSuccessList) <> "\n" <> (show newThetaList) <> "\n") $
                                                        -- trace ("Not simple: " <> mFunction <> " search benefit " <> (show searchBenefit) <> " " <> searchBandit <> " index " <> (show indexBandit) <> " total time: " <> (show $ toSeconds totalSeconds) <> " elapsed time: " <> (show $ toSeconds elapsedSeconds) <> " -> " <> (show (searchDelta, toSeconds elapsedSeconds)) <> "\n" <> (show $ fmap snd inPairList) <> "\n" <> (show newThetaList) <> "\n" <> (head infoStringList)) (
                                                        logWith LogInfo stopString
                                                        pure (zip (fmap fst inPairList) newThetaList, newStopCount)
                                                else -- )

                                                    errorWithoutStackTrace
                                                        ("Thompson search option " <> mFunction <> " not recognized " <> (show ["simple", "linear", "exponential"]))

-}

{- non monadic update theta -}
-- | updateTheta updates the expected success parameters for the bandit search list
updateTheta
    ∷ BanditType
    → Bool
    → Int
    → String
    → Int
    → [String]
    → [(String, Double)]
    → CPUTime
    → CPUTime
    → Int
    → Int
    → ([(String, Double)], Int)
updateTheta thisBandit thompsonSample mFactor mFunction counter infoStringList inPairList elapsedSeconds totalSeconds stopCount stopNum =
    if null inPairList
        then ([], stopCount)
        else
            let searchBandit =
                    if thisBandit == SearchBandit
                        then takeWhile (/= ',') (tail $ head infoStringList)
                        else -- GraphBandit

                            if "StaticApprox" `elem` (LS.splitOn "," $ head infoStringList)
                                then
                                    -- trace
                                    --    ("GraphBandit is StaticApprox")
                                        "StaticApproximation"
                                else
                                    if "MultiTraverse:False" `elem` (LS.splitOn "," $ head infoStringList)
                                        then
                                            --trace
                                            --    ("GraphBandit is SingleTraverse")
                                                "SingleTraverse"
                                        else
                                            -- trace
                                            --    ("GraphBandit is MultiTraverse ")
                                                "MultiTraverse"
                searchDeltaString = takeWhile (/= ',') $ tail $ dropWhile (/= ',') (tail $ head infoStringList)
                searchDelta = read searchDeltaString ∷ Double
            in  if not thompsonSample
                    then
                        let newStopCount =
                                if searchDelta <= 0.0
                                    then stopCount + 1
                                    else 0
                            stopString =
                                if newStopCount >= stopNum
                                    then ("\n\tSearch iterations have not improved for " <> (show newStopCount) <> " iterations--terminating this search command")
                                    else ""
                        in  if thisBandit == SearchBandit
                                then
                                    -- trace
                                    --  stopString
                                        (inPairList, newStopCount)
                                else (inPairList, newStopCount)
                    else -- trace ("UT1: " <> (show infoStringList)) (
                    -- update via results, previous history, memory \factor and type of memory "loss"

                        let -- get timing and benefit accounting for 0's
                            -- average time ratio in time factor for benefit adjustment
                            totalTime = (fromIntegral $ toSeconds totalSeconds) / (fromIntegral counter) ∷ Double
                            timeFactor =
                                if counter == 1
                                    then 1.0
                                    else
                                        if toSeconds elapsedSeconds == 0
                                            then 0.1
                                            else (fromIntegral $ toSeconds elapsedSeconds) / totalTime

                            durationTime =
                                if toSeconds elapsedSeconds <= 1
                                    then 1
                                    else toSeconds elapsedSeconds

                            -- get bandit index and orignial theta value from pair list
                            indexBandit' = L.elemIndex searchBandit $ fmap fst inPairList
                            indexBandit = fromJust indexBandit'

                            inThetaBandit = snd $ inPairList !! indexBandit

                            newStopCount =
                                if searchDelta <= 0.0
                                    then stopCount + 1
                                    else 0

                            stopString =
                                if newStopCount >= stopNum
                                    then ("\n\tSearch iterations have not improved for " <> (show newStopCount) <> " iterations--terminating this search command")
                                    else ""
                        in  -- check error
                            if isNothing indexBandit'
                                then error ("Bandit index not found: " <> searchBandit <> " in " <> (show inPairList) <> (show $ tail $ head infoStringList))
                                else -- "simple" for testing, sucess=1, no time factor, full average overall interations

                                    if mFunction == "simple"
                                        then -- first Simple update based on 0 = no better. 1 == any better irrespective of magnitude or time, full memory
                                        -- all thetas (second field) sum to one.
                                        -- if didn't do anything but increment everyone else with 1/(num bandits - 1), then renormalize
                                        -- dowenweights unsiucessful bandit
                                        -- need to add more downweight if search long

                                            let previousSuccessList = fmap (* (fromIntegral counter)) $ fmap snd inPairList

                                                benefit =
                                                    if searchDelta <= 0.0
                                                        then 0.0
                                                        else searchDelta / (fromIntegral durationTime)

                                                -- see if bandit was sucessful and if so set increment
                                                incrementBandit = if benefit == 0.0 then 0.0 else 1.0
                                                newBanditVal = incrementBandit + ((fromIntegral counter) * inThetaBandit)

                                                -- for nonBandit if not successful increment them (basically to downweight bandit), other wise not
                                                incrementNonBanditVals =
                                                    if benefit == 0.0
                                                        then 1.0 / ((fromIntegral $ length inPairList) - 1.0)
                                                        else 0.0
                                                updatedSuccessList = fmap (+ incrementNonBanditVals) previousSuccessList

                                                -- uopdate the bandit from list by splitting and rejoining
                                                firstBanditPart = take indexBandit updatedSuccessList
                                                thirdBanditPart = drop (indexBandit + 1) updatedSuccessList
                                                newSuccessList = firstBanditPart <> (newBanditVal : thirdBanditPart)
                                                totalTheta = sum newSuccessList

                                                newThetaList = fmap (/ totalTheta) newSuccessList
                                            in  -- trace ("UT2: " <> searchBandit <> " index " <> (show indexBandit) <> " total time: " <> (show $ toSeconds totalSeconds) <> " elapsed time: " <> (show $ toSeconds elapsedSeconds) <> " -> " <> (show (searchDelta, toSeconds elapsedSeconds, benefit)) <> "\n" <> (show $ fmap snd inPairList) <> "\n" <> (show newThetaList) <> "\n" <> (head infoStringList)) (
                                                --trace
                                                --    stopString
                                                    (zip (fmap fst inPairList) newThetaList, newStopCount)
                                        else -- )

                                        -- more complex 'recency' options

                                            if mFunction `elem` ["linear", "exponential"]
                                                then
                                                    let -- weight factors for previous theta (wN-1)* \theta
                                                        -- maxed ot counter so averaging not wierd for early iterations
                                                        mFactor' = min (fromIntegral counter ∷ Double) (fromIntegral mFactor ∷ Double)
                                                        (wN_1, wN) =
                                                            if mFunction == "linear"
                                                                then (mFactor' / (mFactor' + 1), 1.0 / (mFactor' + 1))
                                                                else
                                                                    if mFunction == "exponential"
                                                                        then (1.0 - (1.0 / (2.0 ** mFactor')), (1.0 / (2.0 ** mFactor')))
                                                                        else error ("Thompson search option " <> mFunction <> " not recognized " <> (show ["simple", "linear", "exponential"]))

                                                        -- simple "success-based" benefit, scaled to average time of search iteration
                                                        searchBenefit =
                                                            if searchDelta <= 0.0
                                                                then 0.0
                                                                else searchDelta / timeFactor

                                                        previousSuccessList = fmap (* (fromIntegral counter)) $ fmap snd inPairList

                                                        -- average of new am]nd previous if m=1, no memory if m=0, longer memory with larger m
                                                        -- m should be limited to counter
                                                        -- linear ((m * previous value) + new value) / m+1
                                                        -- exponential ((2^(-m)  * previous value) + new value) / (2^(-m) + 1)
                                                        newBanditVal =
                                                            if searchBenefit > inThetaBandit
                                                                then (wN * searchBenefit) + (wN_1 * inThetaBandit)
                                                                else (wN_1 * inThetaBandit) + (wN * (inThetaBandit + searchBenefit))

                                                        -- for nonBandit if not successful increment them (basically to downweight bandit), other wise not
                                                        incrementNonBanditVals =
                                                            if searchDelta <= 0.0
                                                                then 1.0 / ((fromIntegral $ length inPairList) - 1.0)
                                                                else 0.0
                                                        updatedSuccessList = fmap (+ incrementNonBanditVals) previousSuccessList

                                                        -- uopdate the bandit from list by splitting and rejoining, then normalizing to 1.0
                                                        firstBanditPart = take indexBandit updatedSuccessList
                                                        thirdBanditPart = drop (indexBandit + 1) updatedSuccessList
                                                        newSuccessList = firstBanditPart <> (newBanditVal : thirdBanditPart)
                                                        totalTheta = sum newSuccessList

                                                        newThetaList = fmap (/ totalTheta) newSuccessList
                                                    in  -- trace ("Update : \n" <> (show $ fmap snd inPairList) <> "\n" <> (show previousSuccessList) <> "\n" <> (show updatedSuccessList) <> "\n" <> (show newThetaList) <> "\n") $
                                                        -- trace ("Not simple: " <> mFunction <> " search benefit " <> (show searchBenefit) <> " " <> searchBandit <> " index " <> (show indexBandit) <> " total time: " <> (show $ toSeconds totalSeconds) <> " elapsed time: " <> (show $ toSeconds elapsedSeconds) <> " -> " <> (show (searchDelta, toSeconds elapsedSeconds)) <> "\n" <> (show $ fmap snd inPairList) <> "\n" <> (show newThetaList) <> "\n" <> (head infoStringList)) (
                                                        --trace
                                                        --    stopString
                                                            (zip (fmap fst inPairList) newThetaList, newStopCount)
                                                else -- )

                                                    errorWithoutStackTrace
                                                        ("Thompson search option " <> mFunction <> " not recognized " <> (show ["simple", "linear", "exponential"]))



-- | This exponentiation functionn from http://www.haskell.org/haskellwiki/Generic_number_type#squareRoot
(^!) ∷ (Num a) ⇒ a → Int → a
(^!) x n = x ^ n


-- | squareRoot integer square root from http://www.haskell.org/haskellwiki/Generic_number_type#squareRoot
squareRoot ∷ Integer → Integer
squareRoot 0 = 0
squareRoot 1 = 1
squareRoot n =
    let twopows = iterate (^! 2) 2
        (lowerRoot, lowerN) =
            last $ takeWhile ((n >=) . snd) $ zip (1 : twopows) twopows
        newtonStep x = div (x + div n x) 2
        iters = iterate newtonStep (squareRoot (div n lowerN) * lowerRoot)
        isRoot r = r ^! 2 <= n && n < (r + 1) ^! 2
    in  head $ dropWhile (not . isRoot) iters


{- | performSearch takes input graphs and performs randomized build and search with time limit
Thompson sampling and mFactor to pick strategy from updated theta success values
the random calls return the tail of the input list to avoid long list access--can do vector since infinite
if no input graphs then do a unitary distance build to get a quick start
-}
performSearch
    ∷ GlobalSettings
    → ProcessedData
    → [[VertexCost]]
    → Int
    → Bool
    → [(String, Double)]
    → Int
    → Int
    → CPUTime
    → ([ReducedPhylogeneticGraph], [String])
    → PhyG ([ReducedPhylogeneticGraph], [String])
performSearch inGS' inData' pairwiseDistances keepNum _ totalThetaList maxNetEdges rSeed inTime (inGraphList', _) =
    -- set up basic parameters for search/refine methods
    let thetaList = drop 3 totalThetaList
        numLeaves = V.length $ fst3 inData'
        -- set up log for sample
        thompsonString = "," <> (show totalThetaList)

        -- get infinite lists if integers and doubles
        -- TODO: This is problemetic since the source of randomness (rSeed) is used twice).
        randIntList = randomIntList rSeed
        randDoubleList = randoms (mkStdGen rSeed) ∷ [Double]
        randSeed0 = randIntList !! 0
        randSeed1 = randIntList !! 1

        -- this for constant access to random doubles need take for infinite list
        -- need to update as more random doubles are needed
        randDoubleVect = V.fromList $ take 20 randDoubleList

        -- choose search type from list with frequencies as input from searchForDuration
        -- adjust if all trees and networks chose to ensure some net stuff tried
        searchBandit =
            if null inGraphList'
                then "buildDistance"
                else
                    if (graphType inGS' == Tree)
                        then chooseElementAtRandomPair (randDoubleVect V.! 0) thetaList
                        else
                            let someGraphsNetwork = filter (== False) $ fmap LG.isTree $ fmap fst5 inGraphList'
                                tempBandit = chooseElementAtRandomPair (randDoubleVect V.! 0) thetaList
                            in  if (not . null) someGraphsNetwork
                                    then tempBandit
                                    else
                                        if tempBandit `notElem` ["networkMove", "networkDelete", "driftNetwork", "annealNetwork"]
                                            then tempBandit
                                            else chooseElementAtRandomPair (randDoubleVect V.! 0) [("networkAdd", 0.5), ("networkAddDelete", 0.5)]

        -- set graph valuation bandit
        graphEvaluationBandit = chooseElementAtRandomPair (randDoubleVect V.! 11) (take 3 totalThetaList)

        -- common build arguments including block and distance
        --    Tree does not use block--doesn't work very well for tree building
        buildMethod =
            if null inGraphList'
                then "unitary"
                else
                    if (graphType inGS' /= Tree)
                        then chooseElementAtRandomPair (randDoubleVect V.! 10) [("unitary", 0.8), ("block", 0.2)]
                        else "unitary"

        buildType =
            if searchBandit == "buildCharacter"
                then "character"
                else
                    if searchBandit == "buildDistance"
                        then "distance"
                        else chooseElementAtRandomPair (randDoubleVect V.! 12) [("distance", 0.5), ("character", 0.5)]

        numToCharBuild = fromInteger $ squareRoot $ toInteger numLeaves
        numToDistBuild = min 1000 (numLeaves * numLeaves)
        numDistToKeep = 50

        -- to resolve block build graphs
        reconciliationMethod = chooseElementAtRandomPair (randDoubleVect V.! 13) [("eun", 0.5), ("cun", 0.5)]

        wagnerOptions =
            if buildType == "distance"
                then
                    if buildMethod == "block"
                        then [("replicates", show numToCharBuild), ("rdwag", ""), ("best", show (1 ∷ Int))]
                        else [("replicates", show numToDistBuild), ("rdwag", ""), ("best", show numDistToKeep), ("return", show numToCharBuild)]
                else
                    if buildType == "character"
                        then
                            if buildMethod == "block"
                                then [("replicates", show (1 ∷ Int))]
                                else [("replicates", show numToCharBuild)]
                        else []

        showArg a = (fst a) <> ":" <> (snd a)

        blockOptions =
            if buildMethod == "block"
                then [("block", ""), ("atRandom", ""), ("displaytrees", show numToCharBuild), (reconciliationMethod, "")]
                else []

        -- common swap arguments
        swapKeep = min keepNum (chooseElementAtRandomPair (randDoubleVect V.! 14) [(1, 0.50), (2, 0.33), (4, 0.17)])

        -- common drift arguments
        maxChanges = chooseElementAtRandomPair (randDoubleVect V.! 1) [("5", 0.33), ("10", 0.34), ("20", 0.33)]
        acceptEqual = chooseElementAtRandomPair (randDoubleVect V.! 2) [("0.1", 0.5), ("0.5", 0.5)]
        acceptWorse = chooseElementAtRandomPair (randDoubleVect V.! 3) [("10.0", 0.33), ("20.0", 0.34), ("40", 0.33)]
        driftArgs = [("drift", ""), ("maxChanges", maxChanges), ("acceptEqual", acceptEqual), ("acceptWorse", acceptWorse)]

        -- common annealing arguments
        tempSteps = chooseElementAtRandomPair (randDoubleVect V.! 4) [("5", 0.33), ("10", 0.34), ("20", 0.33)]
        annealArgs = [("annealing", ""), ("steps", tempSteps)]

        -- common fuse options
        fusePairs = chooseElementAtRandomPair (randDoubleVect V.! 5) [("5", 0.45), ("10", 0.45), ("20", 0.1)]
        fuseKeep = 2 * keepNum

        -- network edit options
        netGeneralArgs = [("keep", show keepNum), ("steepest", ""), ("atRandom", ""), ("maxnetedges", show maxNetEdges)]
        netMoveArgs = ("netMove", "") : netGeneralArgs
        netAddArgs = ("netAdd", "") : netGeneralArgs
        netDelArgs = ("netDel", "") : netGeneralArgs
        netAddDelArgs = ("netAddDel", "") : netGeneralArgs
        netDriftAnnealMethod = chooseElementAtRandomPair (randDoubleVect V.! 17) [("netAdd", 0.5), ("netDel", 0.5)] -- ,("netMove", 0.25),  ("netAddDel", 0.25),]

        -- Genetic Algorithm Arguments
        -- stops after 2 rounds with no improvement (if generations > 2)
        popSize = chooseElementAtRandomPair (randDoubleVect V.! 6) [("10", 0.50), ("20", 0.25), ("40", 0.25)]
        generations = chooseElementAtRandomPair (randDoubleVect V.! 7) [("1", 1.0)] -- , "2" , "4"]
        severity = chooseElementAtRandomPair (randDoubleVect V.! 8) [("0.0", 0.33), ("1.0", 0.34), ("2.0", 0.33)]
        recombinations = chooseElementAtRandomPair (randDoubleVect V.! 9) [("10", 0.45), ("20", 0.45), ("40", 0.1)]

        gaArgs =
            [("popsize", popSize), ("generations", generations), ("severity", severity), ("recombinations", recombinations), ("stop", "2")]
                <> [("maxnetedges", show maxNetEdges)]

        -- unless fuse or genetic algorithm, only operate on "best" input graphs
        -- this to reduce memory footrpint when have multiple iterations
        inGraphList'' =
            if searchBandit `notElem` ["fuse", "fuseSPR", "fuseTBR", "geneticAlgorithm"]
                then GO.selectGraphs Best keepNum 0.0 (-1) inGraphList'
                else inGraphList'

        -- apply graph evaluation bandit
        transformToStaticApproximation =
            if U.getNumberNonExactCharacters (thd3 inData') == 0
                then False
                else
                    if graphEvaluationBandit == "StaticApproximation"
                        then True
                        else False

        transformMultiTraverse =
            if graphEvaluationBandit == "SingleTraverse"
                then True
                else False

    in do
            -- Can't do both static approx and multitraverse:False
            newDataMTF <- TRANS.transform [("multitraverse", "false")] inGS' inData' inData' 0 inGraphList''
            newDataSA  <- TRANS.transform [("staticapprox", [])] inGS' inData' inData' 0 inGraphList''
            let ((inGS, origData, inData, inGraphList), transformString) =
                    if transformToStaticApproximation && (useIA inGS') then (newDataSA, ",StaticApprox")
                    else
                        if transformMultiTraverse
                            then (newDataMTF, ",MultiTraverse:False")
                            else ((inGS', inData', inData', inGraphList''), "")
            -- bandit list with search arguments set
            -- primes (') for build to start with untransformed data
            (searchGraphs, searchArgs) <- case searchBandit of
                "buildCharacter" →
                    let buildArgs = [(buildType, "")] <> wagnerOptions <> blockOptions
                    in  --    graphList = B.buildGraph buildArgs inGS' inData' pairwiseDistances randSeed0
                        do
                            -- search
                            graphList ← B.buildGraph buildArgs inGS' inData' pairwiseDistances randSeed0
                            pure (graphList, buildArgs)
                "buildDistance" →
                    let -- build options
                        buildArgs = [(buildType, "")] <> wagnerOptions <> blockOptions
                        -- search for dist builds 1000, keeps 10 best distance then selects 10 best after rediagnosis
                        -- this line in here to allow for returning lots of rediagnosed distance trees, then
                        -- reducing to unique best cost trees--but is a memory pig
                    in  (\gList -> (gList, buildArgs)) <$> B.buildGraph buildArgs inGS' inData' pairwiseDistances randSeed0
                "buildSPR" →
                    let -- build part
                        buildArgs = [(buildType, "")] <> wagnerOptions <> blockOptions
                        buildGraphs = B.buildGraph buildArgs inGS' inData' pairwiseDistances randSeed0
                        -- swap options
                        swapType = "spr"
                        swapArgs = [(swapType, ""), ("steepest", ""), ("keep", show swapKeep), ("atrandom", "")]
                    in  -- search
                        do  buildGraphs' <- GO.selectGraphs Unique (maxBound ∷ Int) 0.0 (-1) <$> buildGraphs
                            swapList <- R.swapMaster swapArgs inGS inData randSeed1 buildGraphs'
                            pure (swapList, buildArgs <> swapArgs)
                "buildAlternate" →
                    let -- build part
                        buildArgs = [(buildType, "")] <> wagnerOptions <> blockOptions
                        buildGraphs = B.buildGraph buildArgs inGS' inData' pairwiseDistances randSeed0
                        -- swap options
                        swapType = "alternate" -- default anyway
                        swapArgs = [(swapType, ""), ("steepest", ""), ("keep", show swapKeep), ("atrandom", "")]
                    in  -- search
                        do  buildGraphs' <- GO.selectGraphs Unique (maxBound ∷ Int) 0.0 (-1) <$> buildGraphs
                            swapList <- R.swapMaster swapArgs inGS inData randSeed1 buildGraphs'
                            pure (swapList, buildArgs <> swapArgs)
                "swapSPR" →
                    let -- swap options
                        swapType = "spr"
                        swapArgs = [(swapType, ""), ("steepest", ""), ("keep", show swapKeep), ("atrandom", "")]
                    in  -- search
                        do swapList <- R.swapMaster swapArgs inGS inData randSeed1 inGraphList
                           pure (swapList, swapArgs)
                "swapAlternate" →
                    let -- swap options
                        swapType = "alternate" -- default anyway
                        swapArgs = [(swapType, ""), ("steepest", ""), ("keep", show swapKeep), ("atrandom", "")]
                    in  -- search
                        do swapList <- R.swapMaster swapArgs inGS inData randSeed1 inGraphList
                           pure (swapList, swapArgs)
                -- drift only best graphs
                "driftSPR" →
                    let -- swap args
                        swapType = "spr"
                        swapArgs = [(swapType, ""), ("steepest", ""), ("keep", show swapKeep), ("atrandom", "")]
                        -- swap with drift (common) arguments
                        swapDriftArgs = swapArgs <> driftArgs
                    in  -- perform search
                        do swapList <- R.swapMaster swapDriftArgs inGS inData randSeed1 inGraphList
                           pure (swapList, swapArgs)
                -- drift only best graphs
                "driftAlternate" →
                    let -- swap args
                        swapType = "alternate"
                        swapArgs = [(swapType, ""), ("steepest", ""), ("keep", show swapKeep), ("atrandom", "")]
                        -- swap with drift (common) arguments
                        swapDriftArgs = swapArgs <> driftArgs
                    in  -- perform search
                        do swapList <- R.swapMaster swapDriftArgs inGS inData randSeed1 inGraphList
                           pure (swapList, swapDriftArgs)
                -- anneal only best graphs
                "annealSPR" →
                    let -- swap args
                        swapType = "spr"
                        swapArgs = [(swapType, ""), ("steepest", ""), ("keep", show swapKeep), ("atrandom", "")]
                        -- swap with anneal (common) arguments
                        swapAnnealArgs = swapArgs <> annealArgs
                    in  -- perform search
                        do swapList <- R.swapMaster swapAnnealArgs inGS inData randSeed1 inGraphList
                           pure (swapList, swapAnnealArgs)
                -- anneal only best graphs
                "annealAlternate" →
                    let -- swap args
                        swapType = "alternate"
                        swapArgs = [(swapType, ""), ("steepest", ""), ("keep", show swapKeep), ("atrandom", "")]
                        -- swap with anneal (common) arguments
                        swapAnnealArgs = swapArgs <> annealArgs
                    in  -- perform search
                        do swapList <- R.swapMaster swapAnnealArgs inGS inData randSeed1 inGraphList
                           pure (swapList, swapAnnealArgs)
                "geneticAlgorithm" →
                    do
                    -- args from above
                    -- perform search
                        gaReturn <- R.geneticAlgorithmMaster gaArgs inGS inData randSeed1 inGraphList
                        pure (gaReturn, gaArgs)
                "fuse" →
                    -- should more graphs be added if only one?  Would downweight fuse perhpas too much
                    let -- fuse arguments
                        -- this to limit memory footprint of fuse during search
                        --gsNum = min (graphsSteepest inGS) 5
                        --inGSgs1 = inGS{graphsSteepest = gsNum}
                        fuseArgs =
                            [("none", ""), ("all", ""), ("unique", ""), ("atrandom", ""), ("pairs", fusePairs), ("keep", show fuseKeep), ("noreciprocal", "")]
                    in  -- perform search
                        R.fuseGraphs fuseArgs inGS inData randSeed1 inGraphList <&> (\x -> (x, fuseArgs))
                "fuseSPR" →
                    let -- fuse arguments
                        --inGSgs1 = inGS{graphsSteepest = 1}
                        fuseArgs =
                            [("spr", ""), ("all", ""), ("unique", ""), ("atrandom", ""), ("pairs", fusePairs), ("keep", show fuseKeep), ("noreciprocal", "")]
                    in  -- perform search
                        R.fuseGraphs fuseArgs inGS inData randSeed1 inGraphList <&> (\x -> (x, fuseArgs))
                "fuseTBR" →
                    let -- fuse arguments
                        --inGSgs1 = inGS{graphsSteepest = 1}
                        fuseArgs =
                            [("tbr", ""), ("all", ""), ("unique", ""), ("atrandom", ""), ("pairs", fusePairs), ("keep", show fuseKeep), ("noreciprocal", "")]
                    in  -- perform search
                        R.fuseGraphs fuseArgs inGS inData randSeed1 inGraphList <&> (\x -> (x, fuseArgs))
                "networkAdd" →
                    let -- network add args
                        netEditArgs = netAddArgs
                    in  -- perform search
                        R.netEdgeMaster netEditArgs inGS inData randSeed1 inGraphList <&> (\x -> (x, netEditArgs))
                "networkDelete" →
                    let -- network delete args
                        netEditArgs = netDelArgs
                    in  -- perform search
                        R.netEdgeMaster netEditArgs inGS inData randSeed1 inGraphList <&> (\x -> (x, netEditArgs))
                "networkAddDelete" →
                    let -- network add/delete args
                        netEditArgs = netAddDelArgs
                    in  -- perform search
                        R.netEdgeMaster netEditArgs inGS inData randSeed1 inGraphList <&> (\x -> (x, netEditArgs))
                "networkMove" →
                    let -- network move args
                        netEditArgs = netMoveArgs
                    in  -- perform search
                        R.netEdgeMaster netEditArgs inGS inData randSeed1 inGraphList <&> (\x -> (x, netEditArgs))
                "driftNetwork" →
                    let -- network add/delete  + drift args
                        netEditArgs = [(netDriftAnnealMethod, "")] <> netGeneralArgs <> driftArgs
                    in  -- perform search
                        R.netEdgeMaster netEditArgs inGS inData randSeed1 inGraphList <&> (\x -> (x, netEditArgs))
                "annealNetwork" →
                    let -- network add/delete  + annealing  args
                        netEditArgs = [(netDriftAnnealMethod, "")] <> netGeneralArgs <> annealArgs
                    in  -- perform search
                        R.netEdgeMaster netEditArgs inGS inData randSeed1 inGraphList <&> (\x -> (x, netEditArgs))
                _ → error ("Unknown/unimplemented method in search: " <> searchBandit)

            -- process
            let uniqueGraphs' = take keepNum $ GO.selectGraphs Unique (maxBound ∷ Int) 0.0 (-1) (searchGraphs <> inGraphList)
            newDataMT <- TRANS.transform [("multiTraverse", "true")] inGS origData inData 0 uniqueGraphs'
            newDataT  <- TRANS.transform [("dynamic", [])] inGS' origData inData 0 uniqueGraphs'
            let (uniqueGraphs, transString)
                    | (not transformToStaticApproximation && not transformMultiTraverse) = (uniqueGraphs', "")
                    | transformToStaticApproximation = (fth4 newDataT, ",Dynamic")
                    | otherwise = (fth4  newDataMT, ",MultiTraverse:True")

            -- string of delta and cost of graphs
            let deltaString
                    | null inGraphList' = "10.0,"
                    | otherwise =  show ((minimum $ fmap snd5 inGraphList') - (minimum $ fmap snd5 uniqueGraphs)) -- <> ","
                    
            let currentBestString
                    | not $ null uniqueGraphs = show $ minimum $ fmap snd5 uniqueGraphs
                    | otherwise =  show infinity

            -- create string for search stats
            let searchString = ","
                    <> searchBandit
                    <> ","
                    <> deltaString
                    <> ","
                    <> currentBestString
                    <> ","
                    <> (show $ toSeconds inTime)
                    <> ","
                    <> (L.intercalate "," $ fmap showArg searchArgs)
                    <> transformString
                    <> transString
            pure (uniqueGraphs, [searchString <> thompsonString])

<<<<<<< HEAD
=======
          -- common fuse options
          fusePairs = chooseElementAtRandomPair (randDoubleVect V.! 5) [("5", 0.45), ("10", 0.45), ("20", 0.1)]
          fuseKeep = 2 * keepNum

          -- network edit options
          netGeneralArgs = [("keep", show keepNum), ("steepest", ""), ("atRandom", ""), ("maxnetedges", show maxNetEdges)]
          netMoveArgs = ("netMove", "") : netGeneralArgs
          netAddArgs = ("netAdd", "") : netGeneralArgs
          netDelArgs = ("netDel", "") : netGeneralArgs
          netAddDelArgs = ("netAddDel", "") : netGeneralArgs
          netDriftAnnealMethod = chooseElementAtRandomPair (randDoubleVect V.! 17)  [("netAdd", 0.5),("netDel", 0.5)] -- ,("netMove", 0.25),  ("netAddDel", 0.25),]


          -- Genetic Algorithm Arguments
          -- stops after 2 rounds with no improvement (if generations > 2)
          popSize           = chooseElementAtRandomPair (randDoubleVect V.! 6)  [("10", 0.50), ("20", 0.25), ("40", 0.25)]
          generations       = chooseElementAtRandomPair (randDoubleVect V.! 7)  [("1", 1.0)] -- , "2" , "4"]
          severity          = chooseElementAtRandomPair (randDoubleVect V.! 8)  [("0.0", 0.33), ("1.0", 0.34), ("2.0", 0.33)]
          recombinations    = chooseElementAtRandomPair (randDoubleVect V.! 9)  [("10", 0.45), ("20", 0.45), ("40", 0.1)]

          gaArgs = [("popsize", popSize), ("generations", generations), ("severity", severity), ("recombinations", recombinations), ("stop", "2")] <> [("maxnetedges", show maxNetEdges)]

          -- unless fuse or genetic algorithm, only operate on "best" input graphs
          -- this to reduce memory footrpint when have multiple iterations
          inGraphList'' = if searchBandit `notElem` ["fuse", "fuseSPR", "fuseTBR","geneticAlgorithm"] then
                             GO.selectGraphs Best keepNum 0.0 (-1) inGraphList'
                          else inGraphList'

          -- apply graph evaluation bandit
          transformToStaticApproximation = if U.getNumberNonExactCharacters (thd3 inData') == 0 then False
                                           else if graphEvaluationBandit == "StaticApproximation" then True
                                           else False

          transformMultiTraverse = if graphEvaluationBandit == "SingleTraverse" then True
                                   else False

          -- Can't do both static approx and multitraverse:False
          ((inGS, origData, inData, inGraphList), transformString) = if transformToStaticApproximation && (useIA inGS') then
                                                                         (TRANS.transform [("staticapprox",[])] inGS' inData' inData' 0 inGraphList'', ",StaticApprox")
                                                                     else if transformMultiTraverse then
                                                                         (TRANS.transform [("multitraverse","false")] inGS' inData' inData' 0 inGraphList'', ",MultiTraverse:False")
                                                                     else
                                                                         ((inGS', inData', inData', inGraphList''), "")


      in

      -- This can't happen any more--added distance builds if graph list empty at beginning of search
    -- this to remove "sucesses" of initial builds from affecting Thompson values
      -- no input graphs so must build to start
      -- chooses NJ (n^3), dWag (n^3), WPGMA (n^2), or rdWag (n^2 but lots so n^4 here)
      if null inGraphList' then

         let distanceMethod =  chooseElementAtRandomPair (randDoubleVect V.! 16) [("nj", 0.25), ("dwag", 0.25), ("wpgma", 0.25), ("rdwag", 0.25)]
             noGraphsWagnerOptions = [("replicates", show numToDistBuild), (distanceMethod, ""), ("best", show numDistToKeep), ("return", show numToCharBuild)]
             buildArgs = [(buildType, "")] <> noGraphsWagnerOptions <> blockOptions

             buildGraphs = B.buildGraph buildArgs inGS' inData' pairwiseDistances (randIntList !! 0)
             uniqueGraphs = take keepNum $ GO.selectGraphs Unique (maxBound::Int) 0.0 (-1) buildGraphs

             buildString = if searchBandit `elem` ["buildCharacter", "buildDistance"] then searchBandit
                           else if buildType == "character" then "buildCharacter"
                           else "buildDistance"


             -- string of delta cost of graphs
             -- delta of zero if no inputs so not weight too strongly in favor of initial builds
             deltaString = if null inGraphList' then "0.0"
                           else show ((minimum $ fmap snd5 inGraphList') - (minimum $ fmap snd5 uniqueGraphs))

             currentBestString = if (not $ null uniqueGraphs) then show $ minimum $ fmap snd5 uniqueGraphs
                                 else show infinity

             transString = if (not transformToStaticApproximation && not transformMultiTraverse) then ""
                                           else if transformToStaticApproximation then
                                               ",Dynamic"
                                           else
                                               ",MultiTraverse:True"

             searchString = "," <> buildString <> "," <> deltaString <> "," <> currentBestString <> "," <> (show $ toSeconds inTime) <> "," <> (L.intercalate "," $ fmap showArg buildArgs) <> transformString <> transString


         in  (uniqueGraphs, [searchString <> thompsonString])


      -- already have some input graphs
      -- choose a method and parameters at random
      -- fuse on single graph will build a couple more first
      else
        {-
         let -- unless fuse or genetic algorithm, only operate on "best" input graphs
             -- this to reduce memory footrpint when have multiple iterations
             inGraphList'' = if searchBandit `notElem` ["fuse", "fuseSPR", "fuseTBR","geneticAlgorithm"] then
                                GO.selectGraphs Best keepNum 0.0 (-1) inGraphList'
                             else inGraphList'



             -- apply graph evaluation bandit
             transformToStaticApproximation = if U.getNumberNonExactCharacters (thd3 inData') == 0 then False
                                              else if graphEvaluationBandit == "StaticApproximation" then True
                                              else False

             transformMultiTraverse = if graphEvaluationBandit == "SingleTraverse" then True
                                      else False

             -- Can't do both static approx and multitraverse:False
             ((inGS, origData, inData, inGraphList), transformString) = if transformToStaticApproximation && (useIA inGS') then
                                                                            (TRANS.transform [("staticapprox",[])] inGS' inData' inData' 0 inGraphList'', ",StaticApprox")
                                                                        else if transformMultiTraverse then
                                                                            (TRANS.transform [("multitraverse","false")] inGS' inData' inData' 0 inGraphList'', ",MultiTraverse:False")
                                                                        else
                                                                            ((inGS', inData', inData', inGraphList''), "")




         in
         -}
         -- bandit list with search arguments set
         -- primes (') for build to start with untransformed data
         let (searchGraphs, searchArgs) = if searchBandit == "buildCharacter" then
                                            let -- build options
                                                buildArgs = [(buildType, "")] <> wagnerOptions <> blockOptions
                                            in
                                            -- search
                                            (B.buildGraph buildArgs inGS' inData' pairwiseDistances (randIntList !! 0), buildArgs)

                                          else if searchBandit == "buildDistance" then
                                            let -- build options
                                                buildArgs = [(buildType, "")] <> wagnerOptions <> blockOptions
                                            in
                                            -- search for dist builds 1000, keeps 10 best distance then selects 10 best after rediagnosis
                                            -- this line in here to allow for returning lots of rediagnosed distance trees, then
                                            -- reducing to unique best cost trees--but is a memory pig
                                            let graphList = B.buildGraph buildArgs inGS' inData' pairwiseDistances (randIntList !! 0)
                                            in
                                            (take numToCharBuild $ GO.selectGraphs Unique (maxBound::Int) 0.0 (-1) graphList, buildArgs)

                                          else if searchBandit == "buildSPR" then
                                            let -- build part
                                                buildArgs = [(buildType, "")] <> wagnerOptions <> blockOptions
                                                buildGraphs = B.buildGraph buildArgs inGS' inData' pairwiseDistances (randIntList !! 0)
                                                buildGraphs' = GO.selectGraphs Unique (maxBound::Int) 0.0 (-1) buildGraphs

                                                -- swap options
                                                swapType = "spr"
                                                swapArgs = [(swapType, ""), ("steepest", ""), ("keep", show swapKeep), ("atrandom","")]
                                            in
                                            -- search
                                            (R.swapMaster swapArgs inGS inData (randIntList !! 1) buildGraphs', buildArgs <> swapArgs)

                                          else if searchBandit == "buildAlternate" then
                                            let -- build part
                                                buildArgs = [(buildType, "")] <> wagnerOptions <> blockOptions
                                                buildGraphs = B.buildGraph buildArgs inGS' inData' pairwiseDistances (randIntList !! 0)
                                                buildGraphs' = GO.selectGraphs Unique (maxBound::Int) 0.0 (-1) buildGraphs

                                                -- swap options
                                                swapType = "alternate" --default anyway
                                                swapArgs = [(swapType, ""), ("steepest", ""), ("keep", show swapKeep), ("atrandom","")]
                                            in
                                            -- search
                                            (R.swapMaster swapArgs inGS inData (randIntList !! 1) buildGraphs', buildArgs <> swapArgs)

                                          else if searchBandit == "swapSPR" then
                                            let -- swap options
                                                swapType = "spr"
                                                swapArgs = [(swapType, ""), ("steepest", ""), ("keep", show swapKeep), ("atrandom","")]
                                            in
                                            -- search
                                            (R.swapMaster swapArgs inGS inData (randIntList !! 1) inGraphList, swapArgs)

                                          else if searchBandit == "swapAlternate" then
                                            let -- swap options
                                                swapType = "alternate" --default anyway
                                                swapArgs = [(swapType, ""), ("steepest", ""), ("keep", show swapKeep), ("atrandom","")]
                                            in
                                            -- search
                                            (R.swapMaster swapArgs inGS inData (randIntList !! 1) inGraphList, swapArgs)

                                          -- drift only best graphs
                                          else if searchBandit == "driftSPR" then
                                            let -- swap args
                                                swapType = "spr"
                                                swapArgs = [(swapType, ""), ("steepest", ""), ("keep", show swapKeep), ("atrandom","")]

                                                -- swap with drift (common) arguments
                                                swapDriftArgs = swapArgs <> driftArgs
                                            in
                                            -- perform search
                                            (R.swapMaster swapDriftArgs inGS inData (randIntList !! 1) inGraphList, swapArgs)

                                          -- drift only best graphs
                                          else if searchBandit == "driftAlternate" then
                                            let -- swap args
                                                swapType = "alternate"
                                                swapArgs = [(swapType, ""), ("steepest", ""), ("keep", show swapKeep), ("atrandom","")]

                                                -- swap with drift (common) arguments
                                                swapDriftArgs = swapArgs <> driftArgs
                                            in
                                            -- perform search
                                            (R.swapMaster swapDriftArgs inGS inData (randIntList !! 1) inGraphList, swapDriftArgs)

                                          -- anneal only best graphs
                                          else if searchBandit == "annealSPR" then
                                            let -- swap args
                                                swapType = "spr"
                                                swapArgs = [(swapType, ""), ("steepest", ""), ("keep", show swapKeep), ("atrandom","")]

                                                -- swap with anneal (common) arguments
                                                swapAnnealArgs = swapArgs <> annealArgs
                                            in
                                            -- perform search
                                            (R.swapMaster swapAnnealArgs inGS inData (randIntList !! 1) inGraphList, swapAnnealArgs)

                                          -- anneal only best graphs
                                          else if searchBandit == "annealAlternate" then
                                            let -- swap args
                                                swapType = "alternate"
                                                swapArgs = [(swapType, ""), ("steepest", ""), ("keep", show swapKeep), ("atrandom","")]

                                                -- swap with anneal (common) arguments
                                                swapAnnealArgs = swapArgs <> annealArgs
                                            in
                                            -- perform search
                                            (R.swapMaster swapAnnealArgs inGS inData (randIntList !! 1) inGraphList, swapAnnealArgs)

                                          else if searchBandit == "geneticAlgorithm" then
                                            -- args from above
                                            -- perform search
                                            (R.geneticAlgorithmMaster gaArgs inGS inData (randIntList !! 1) inGraphList, gaArgs)

                                          else if searchBandit == "fuse" then
                                            -- should more graphs be added if only one?  Would downweight fuse perhpas too much
                                            let -- fuse arguments
                                                -- this to limit memory footprint of fuse during search
                                                gsNum = min (graphsSteepest inGS) 5
                                                inGSgs1 = inGS {graphsSteepest = gsNum}
                                                fuseArgs = [("none",""), ("all",""), ("unique",""), ("atrandom", ""), ("pairs", fusePairs), ("keep", show fuseKeep), ("noreciprocal","")]
                                            in
                                            -- perform search
                                            (R.fuseGraphs fuseArgs inGSgs1 inData(randIntList !! 1) inGraphList, fuseArgs)

                                          else if searchBandit == "fuseSPR" then
                                            let -- fuse arguments
                                                inGSgs1 = inGS {graphsSteepest = 1}
                                                fuseArgs = [("spr", ""), ("all",""), ("unique",""), ("atrandom", ""), ("pairs", fusePairs), ("keep", show fuseKeep), ("noreciprocal","")]
                                            in
                                            -- perform search
                                            (R.fuseGraphs fuseArgs inGSgs1 inData (randIntList !! 1) inGraphList, fuseArgs)

                                          else if searchBandit == "fuseTBR" then
                                            let -- fuse arguments
                                                inGSgs1 = inGS {graphsSteepest = 1}
                                                fuseArgs = [("tbr", ""), ("all",""), ("unique",""), ("atrandom", ""), ("pairs", fusePairs), ("keep", show fuseKeep), ("noreciprocal","")]
                                            in
                                            -- perform search
                                            (R.fuseGraphs fuseArgs inGSgs1 inData (randIntList !! 1) inGraphList, fuseArgs)

                                          else if searchBandit == "networkAdd" then
                                            let -- network add args
                                                netEditArgs = netAddArgs
                                            in
                                            -- perform search
                                            (R.netEdgeMaster netEditArgs inGS inData (randIntList !! 1) inGraphList, netEditArgs)

                                          else if searchBandit == "networkDelete" then
                                            let -- network delete args
                                                netEditArgs = netDelArgs
                                            in
                                            -- perform search
                                            (R.netEdgeMaster netEditArgs inGS inData (randIntList !! 1) inGraphList, netEditArgs)

                                          else if searchBandit == "networkAddDelete" then
                                            let -- network add/delete args
                                                netEditArgs = netAddDelArgs
                                            in
                                            -- perform search
                                            (R.netEdgeMaster netEditArgs inGS inData (randIntList !! 1) inGraphList, netEditArgs)

                                          else if searchBandit == "networkMove" then
                                            let -- network move args
                                                netEditArgs = netMoveArgs
                                            in
                                            -- perform search
                                            (R.netEdgeMaster netEditArgs inGS inData (randIntList !! 1) inGraphList, netEditArgs)

                                          else if searchBandit == "driftNetwork" then
                                            let -- network add/delete  + drift args
                                                netEditArgs = [(netDriftAnnealMethod, "")] <> netGeneralArgs <> driftArgs
                                            in
                                            -- perform search
                                            (R.netEdgeMaster netEditArgs inGS inData (randIntList !! 1) inGraphList, netEditArgs)

                                          else if searchBandit == "annealNetwork" then
                                            let -- network add/delete  + annealing  args
                                                netEditArgs = [(netDriftAnnealMethod, "")] <> netGeneralArgs <> annealArgs
                                            in
                                            -- perform search
                                            (R.netEdgeMaster netEditArgs inGS inData (randIntList !! 1) inGraphList, netEditArgs)


                                          else error ("Unknown/unimplemented method in search: " <> searchBandit)

             -- process
             uniqueGraphs' = take keepNum $ GO.selectGraphs Unique (maxBound::Int) 0.0 (-1) (searchGraphs <> inGraphList)
             (uniqueGraphs, transString) = if (not transformToStaticApproximation && not transformMultiTraverse) then (uniqueGraphs', "")
                                           else if transformToStaticApproximation then
                                                (fth4 $ TRANS.transform [("dynamic",[])] inGS' origData inData 0 uniqueGraphs', ",Dynamic")
                                           else
                                                (fth4 $ TRANS.transform [("multiTraverse","true")] inGS origData inData 0 uniqueGraphs', ",MultiTraverse:True")

             -- string of delta and cost of graphs
             deltaString = if null inGraphList' then "10.0,"
                           else show ((minimum $ fmap snd5 inGraphList') - (minimum $ fmap snd5 uniqueGraphs)) -- <> ","

             currentBestString = if (not $ null uniqueGraphs) then show $ minimum $ fmap snd5 uniqueGraphs
                                 else show infinity

             -- create string for search stats
             searchString = "," <> searchBandit <> "," <> deltaString <> "," <> currentBestString <> "," <> (show $ toSeconds inTime) <> "," <> (L.intercalate "," $ fmap showArg searchArgs) <> transformString <> transString

         in
         (uniqueGraphs, [searchString <> thompsonString])
         where showArg a = (fst a) <> ":" <> (snd a)
>>>>>>> 7aac853a


-- | getSearchParams takes arguments and returns search params
getSearchParams ∷ [Argument] → PhyG (Int, Int, Int, Bool, Int, String, Int, Int)
getSearchParams inArgs =
    let fstArgList = fmap (fmap toLower . fst) inArgs
        sndArgList = fmap (fmap toLower . snd) inArgs
        lcArgList = zip fstArgList sndArgList
        checkCommandList = checkCommandArgs "search" fstArgList VER.searchArgList
    in  -- check for valid command options
        if not checkCommandList
            then errorWithoutStackTrace ("Unrecognized command in 'search': " <> show inArgs)
            else
                let instancesList = filter ((== "instances") . fst) lcArgList
                    instances
                        | length instancesList > 1 =
                            errorWithoutStackTrace ("Multiple 'keep' number specifications in search command--can have only one: " <> show inArgs)
                        | null instancesList = Just 1
                        | otherwise = readMaybe (snd $ head instancesList) ∷ Maybe Int

                    keepList = filter ((== "keep") . fst) lcArgList
                    keepNum
                        | length keepList > 1 =
                            errorWithoutStackTrace ("Multiple 'keep' number specifications in search command--can have only one: " <> show inArgs)
                        | null keepList = Just 10
                        | otherwise = readMaybe (snd $ head keepList) ∷ Maybe Int

                    daysList = filter ((== "days") . fst) lcArgList
                    days
                        | length daysList > 1 =
                            errorWithoutStackTrace ("Multiple 'days' number specifications in search command--can have only one: " <> show inArgs)
                        | null daysList = Just 0
                        | otherwise = readMaybe (snd $ head daysList) ∷ Maybe Int

                    hoursList = filter ((== "hours") . fst) lcArgList
                    hours
                        | length hoursList > 1 =
                            errorWithoutStackTrace ("Multiple 'hours' number specifications in search command--can have only one: " <> show inArgs)
                        | null hoursList = Just 0
                        | otherwise = readMaybe (snd $ head hoursList) ∷ Maybe Int

                    minutesList = filter ((== "minutes") . fst) lcArgList
                    minutes
                        | length minutesList > 1 =
                            errorWithoutStackTrace ("Multiple 'minutes' number specifications in search command--can have only one: " <> show inArgs)
                        | null minutesList = Just 1
                        | otherwise = readMaybe (snd $ head minutesList) ∷ Maybe Int

                    secondsList = filter ((== "seconds") . fst) lcArgList
                    seconds
                        | length secondsList > 1 =
                            errorWithoutStackTrace ("Multiple 'seconds' number specifications in search command--can have only one: " <> show inArgs)
                        | null secondsList = Just 0
                        | otherwise = readMaybe (snd $ head secondsList) ∷ Maybe Int

                    maxNetEdgesList = filter ((== "maxnetedges") . fst) lcArgList
                    maxNetEdges
                        | length maxNetEdgesList > 1 =
                            errorWithoutStackTrace ("Multiple 'maxNetEdges' number specifications in netEdge command--can have only one: " <> show inArgs)
                        | null maxNetEdgesList = Just 10
                        | otherwise = readMaybe (snd $ head maxNetEdgesList) ∷ Maybe Int

                    thompsonList = filter ((== "thompson") . fst) lcArgList
                    mFactor
                        | length thompsonList > 1 =
                            errorWithoutStackTrace ("Multiple 'Thompson' number specifications in search command--can have only one: " <> show inArgs)
                        | null thompsonList = Just 1
                        | otherwise = readMaybe (snd $ head thompsonList) ∷ Maybe Int

                    stopList = filter ((== "stop") . fst) lcArgList
                    stopNum
                        | length stopList > 1 =
                            errorWithoutStackTrace ("Multiple 'stop' number specifications in search command--can have only one: " <> show inArgs)
                        | null stopList = Just (maxBound ∷ Int)
                        | otherwise = readMaybe (snd $ head stopList) ∷ Maybe Int

                    thompson = any ((== "thompson") . fst) lcArgList
                    mLinear = any ((== "linear") . fst) lcArgList
                    mExponential = any ((== "exponential") . fst) lcArgList
                    mSimple = any ((== "simple") . fst) lcArgList

                    mFunction =
                        if mLinear && mExponential
                            then "linear"
                            else
                                if mLinear
                                    then "linear"
                                    else
                                        if mExponential
                                            then "exponential"
                                            else
                                                if mSimple
                                                    then "simple"
                                                    else "linear"
                in  if isNothing keepNum
                        then errorWithoutStackTrace ("Keep specification not an integer in search: " <> show (head keepList))
                        else
                            if isNothing instances
                                then errorWithoutStackTrace ("Instances specification not an integer in search: " <> show (head instancesList))
                                else
                                    if isNothing days
                                        then errorWithoutStackTrace ("Days specification not an integer in search: " <> show (head daysList))
                                        else
                                            if isNothing hours
                                                then errorWithoutStackTrace ("Hours specification not an integer in search: " <> show (head hoursList))
                                                else
                                                    if isNothing minutes
                                                        then errorWithoutStackTrace ("Minutes specification not an integer in search: " <> show (head minutesList))
                                                        else
                                                            if isNothing seconds
                                                                then errorWithoutStackTrace ("Seconds factor specification not an integer in search: " <> show (head secondsList))
                                                                else
                                                                    if isNothing mFactor
                                                                        then
                                                                            errorWithoutStackTrace
                                                                                ("Thompson mFactor specification not an integer or not found in search (e.g. Thompson:1) " <> show (head thompsonList))
                                                                        else
                                                                            if isNothing maxNetEdges
                                                                                then
                                                                                    errorWithoutStackTrace
                                                                                        ("Search 'maxNetEdges' specification not an integer or not found (e.g. maxNetEdges:8): " <> show (snd $ head maxNetEdgesList))
                                                                                else
                                                                                    if isNothing stopNum
                                                                                        then
                                                                                            errorWithoutStackTrace
                                                                                                ("Search stop specification not an integer or not found in search (e.g. stop:10) " <> show (head stopList))
                                                                                        else
                                                                                            let seconds' =
                                                                                                    if ((fromJust minutes > 0) || (fromJust hours > 0) || (fromJust days > 0)) && (null secondsList)
                                                                                                        then Just 0
                                                                                                        else seconds
                                                                                                searchTime = (fromJust seconds') + (60 * (fromJust minutes)) + (3600 * (fromJust hours))
                                                                                            in  do
                                                                                                when (mLinear && mExponential) $ logWith LogWarn ("Thompson recency function specification has both 'linear' and 'exponential', defaulting to 'linear'\n")
                                                                                                pure $ ( searchTime
                                                                                                        , fromJust keepNum
                                                                                                        , fromJust instances
                                                                                                        , thompson
                                                                                                        , fromJust mFactor
                                                                                                        , mFunction
                                                                                                        , fromJust maxNetEdges
                                                                                                        , fromJust stopNum
                                                                                                        )<|MERGE_RESOLUTION|>--- conflicted
+++ resolved
@@ -84,7 +84,6 @@
 
 
 -- | search timed randomized search returns graph list and comment list with info String for each search instance
-<<<<<<< HEAD
 search
     ∷ [Argument]
     → GlobalSettings
@@ -164,64 +163,6 @@
 
       where
         getMinGraphListCost ∷ (Foldable t, Functor t) ⇒ t (a, Double, c, d, e) → Double
-=======
-search :: [Argument] -> GlobalSettings -> ProcessedData -> [[VertexCost]] -> Int -> [ReducedPhylogeneticGraph] -> IO ([ReducedPhylogeneticGraph], [[String]])
-search inArgs inGS inData pairwiseDistances rSeed inGraphList' =
-   let (searchTime, keepNum, instances, thompsonSample, mFactor, mFunction, maxNetEdges, stopNum) = getSearchParams inArgs
-
-       -- If there are no or single input graphs--make some via distance
-       -- this to allow a start and for fuse to work if called
-       inGraphList = if (length inGraphList' >= keepNum) then inGraphList'
-                     else
-                        let -- njGraph = head $ B.buildGraph [("distance", ""), ("nj", "")] inGS inData pairwiseDistances rSeed
-                            -- wpgmaGraph =  head $ B.buildGraph  [("distance", ""), ("wpgma", "")] inGS inData pairwiseDistances rSeed
-                            dWagGraph =   head $ B.buildGraph [("distance", ""), ("dWag", "")] inGS inData pairwiseDistances rSeed
-                            rdwagGraphList = B.buildGraph [("distance", ""), ("replicates", show (1000)), ("rdwag", ""), ("best", show keepNum), ("return", show keepNum)]  inGS inData pairwiseDistances rSeed
-                            -- rdwag at 1000 seems always to beat the others
-                            -- buildGraphs = [njGraph, wpgmaGraph, dWagGraph] ++ rdwagGraphList
-                            buildGraphs = [dWagGraph] ++ rdwagGraphList
-                        in
-                        take keepNum $ GO.selectGraphs Unique (maxBound::Int) 0.0 (-1) (buildGraphs <> inGraphList')
-
-       -- flatThetaList is the initial prior list (flat) of search (bandit) choices
-       -- can also be used in search for non-Thomspon search
-       flatThetaList = if graphType inGS == Tree then
-                            zip treeBanditList (L.replicate (length treeBanditList) (1.0 / (fromIntegral $ length treeBanditList)))
-                       else
-                            zip fullBanditList (L.replicate (length fullBanditList) (1.0 / (fromIntegral $ length fullBanditList)))
-
-       flatGraphBanditList = zip graphBanditList (L.replicate (length graphBanditList) (1.0 / (fromIntegral $ length graphBanditList)))
-
-       totalFlatTheta = flatGraphBanditList <> flatThetaList
-
-       threshold   = fromSeconds . fromIntegral $ (100 * searchTime) `div` 100
-       initialSeconds = fromSeconds . fromIntegral $ (0 :: Int)
-       searchTimed = uncurry3' $ searchForDuration inGS inData pairwiseDistances keepNum thompsonSample mFactor mFunction totalFlatTheta 1 maxNetEdges initialSeconds threshold 0 stopNum
-       infoIndices = [1 ..]
-       seadStreams = randomIntList <$> randomIntList rSeed
-
-   in
-   trace ("Randomized seach for " <> (show searchTime) <> " seconds with " <> (show instances) <> " instances keeping at most " <> (show keepNum) <> " graphs") (
-
-        do  --  threadCount <- (max 1) <$> getNumCapabilities
-           let threadCount = instances -- <- (max 1) <$> getNumCapabilities
-           let startGraphs = replicate threadCount (inGraphList, mempty)
-           let threadInits = zip3 infoIndices seadStreams startGraphs
-           resultList <- mapConcurrently searchTimed threadInits
-           pure $
-               let (newGraphList, commentList) = unzip resultList
-                   newCostList = L.group $ L.sort $ fmap getMinGraphListCost newGraphList
-                   iterationHitString = ("Hit minimum cost " <> (show $ minimum $ fmap snd5 $ concat newGraphList) <> " in " <> (show $ length $ head newCostList) <> " of " <> (show $ length newGraphList) <> " iterations")
-                   completeGraphList = inGraphList <> fold newGraphList
-                   filteredGraphList = GO.selectGraphs Unique (maxBound::Int) 0.0 (-1) completeGraphList
-                   selectedGraphList = take keepNum filteredGraphList
-               in
-               trace (iterationHitString)
-               (selectedGraphList, commentList <> [[iterationHitString]])
-    )
-    where
-        getMinGraphListCost :: (Foldable t, Functor t) => t (a, Double, c, d, e) -> Double
->>>>>>> 7aac853a
         getMinGraphListCost a
             | not $ null a = minimum $ fmap snd5 a
             | otherwise = infinity
@@ -265,7 +206,7 @@
         inGraphList' = take keepNum $ GO.selectGraphs Unique (maxBound ∷ Int) 0.0 (-1) inGraphList
 
         logWarning :: b -> [String] -> PhyG b
-        logWarning val tokens = logWith LogInfo ((unwords $ "Thread" : show refIndex : tokens)  <> "\n") $> val
+        logWarning val tokens = logWith LogWarn ((unwords $ "Thread" : show refIndex : tokens)  <> "\n") $> val
 
         runForDuration :: PhyG a -> PhyG (Maybe a)
         runForDuration = liftIOOp (timeout timeLimit)
@@ -302,7 +243,7 @@
                         else infinity
             let finalTimeString = ",Final Values,," <> (show bestCost) <> "," <> (show $ toSeconds outTotalSeconds)
             -- passing time as CPU time not wall clock so parallel timings change to elapsedSeconds for wall clock
-            let (updatedThetaList, newStopCount) =
+            (updatedThetaList, newStopCount) <-
                     updateTheta
                         SearchBandit
                         thompsonSample
@@ -315,7 +256,7 @@
                         outTotalSeconds
                         stopCount
                         stopNum
-            let (updatedGraphTheta, _) =
+            (updatedGraphTheta, _) <-
                     updateTheta
                         GraphBandit
                         thompsonSample
@@ -336,7 +277,7 @@
                         else L.intercalate "," $ fmap (show . snd) combinedThetaList
 
             let remainingTime = allotedSeconds `timeLeft` elapsedSeconds
-            logWith LogInfo $ unlines
+            logWith LogMore $ unlines
                 [ "Thread   \t" <> show refIndex
                 , "Alloted  \t" <> show allotedSeconds
                 , "Ellapsed \t" <> show elapsedSeconds
@@ -366,8 +307,7 @@
                         (tail seedList) $
                         bimap (inGraphList <>) (infoStringList <>) output
 
-{-Momadic  version has a bug with logging search-}
-{-
+
 -- | updateTheta updates the expected success parameters for the bandit search list
 updateTheta
     ∷ BanditType
@@ -556,199 +496,8 @@
                                                     errorWithoutStackTrace
                                                         ("Thompson search option " <> mFunction <> " not recognized " <> (show ["simple", "linear", "exponential"]))
 
--}
-
-{- non monadic update theta -}
--- | updateTheta updates the expected success parameters for the bandit search list
-updateTheta
-    ∷ BanditType
-    → Bool
-    → Int
-    → String
-    → Int
-    → [String]
-    → [(String, Double)]
-    → CPUTime
-    → CPUTime
-    → Int
-    → Int
-    → ([(String, Double)], Int)
-updateTheta thisBandit thompsonSample mFactor mFunction counter infoStringList inPairList elapsedSeconds totalSeconds stopCount stopNum =
-    if null inPairList
-        then ([], stopCount)
-        else
-            let searchBandit =
-                    if thisBandit == SearchBandit
-                        then takeWhile (/= ',') (tail $ head infoStringList)
-                        else -- GraphBandit
-
-                            if "StaticApprox" `elem` (LS.splitOn "," $ head infoStringList)
-                                then
-                                    -- trace
-                                    --    ("GraphBandit is StaticApprox")
-                                        "StaticApproximation"
-                                else
-                                    if "MultiTraverse:False" `elem` (LS.splitOn "," $ head infoStringList)
-                                        then
-                                            --trace
-                                            --    ("GraphBandit is SingleTraverse")
-                                                "SingleTraverse"
-                                        else
-                                            -- trace
-                                            --    ("GraphBandit is MultiTraverse ")
-                                                "MultiTraverse"
-                searchDeltaString = takeWhile (/= ',') $ tail $ dropWhile (/= ',') (tail $ head infoStringList)
-                searchDelta = read searchDeltaString ∷ Double
-            in  if not thompsonSample
-                    then
-                        let newStopCount =
-                                if searchDelta <= 0.0
-                                    then stopCount + 1
-                                    else 0
-                            stopString =
-                                if newStopCount >= stopNum
-                                    then ("\n\tSearch iterations have not improved for " <> (show newStopCount) <> " iterations--terminating this search command")
-                                    else ""
-                        in  if thisBandit == SearchBandit
-                                then
-                                    -- trace
-                                    --  stopString
-                                        (inPairList, newStopCount)
-                                else (inPairList, newStopCount)
-                    else -- trace ("UT1: " <> (show infoStringList)) (
-                    -- update via results, previous history, memory \factor and type of memory "loss"
-
-                        let -- get timing and benefit accounting for 0's
-                            -- average time ratio in time factor for benefit adjustment
-                            totalTime = (fromIntegral $ toSeconds totalSeconds) / (fromIntegral counter) ∷ Double
-                            timeFactor =
-                                if counter == 1
-                                    then 1.0
-                                    else
-                                        if toSeconds elapsedSeconds == 0
-                                            then 0.1
-                                            else (fromIntegral $ toSeconds elapsedSeconds) / totalTime
-
-                            durationTime =
-                                if toSeconds elapsedSeconds <= 1
-                                    then 1
-                                    else toSeconds elapsedSeconds
-
-                            -- get bandit index and orignial theta value from pair list
-                            indexBandit' = L.elemIndex searchBandit $ fmap fst inPairList
-                            indexBandit = fromJust indexBandit'
-
-                            inThetaBandit = snd $ inPairList !! indexBandit
-
-                            newStopCount =
-                                if searchDelta <= 0.0
-                                    then stopCount + 1
-                                    else 0
-
-                            stopString =
-                                if newStopCount >= stopNum
-                                    then ("\n\tSearch iterations have not improved for " <> (show newStopCount) <> " iterations--terminating this search command")
-                                    else ""
-                        in  -- check error
-                            if isNothing indexBandit'
-                                then error ("Bandit index not found: " <> searchBandit <> " in " <> (show inPairList) <> (show $ tail $ head infoStringList))
-                                else -- "simple" for testing, sucess=1, no time factor, full average overall interations
-
-                                    if mFunction == "simple"
-                                        then -- first Simple update based on 0 = no better. 1 == any better irrespective of magnitude or time, full memory
-                                        -- all thetas (second field) sum to one.
-                                        -- if didn't do anything but increment everyone else with 1/(num bandits - 1), then renormalize
-                                        -- dowenweights unsiucessful bandit
-                                        -- need to add more downweight if search long
-
-                                            let previousSuccessList = fmap (* (fromIntegral counter)) $ fmap snd inPairList
-
-                                                benefit =
-                                                    if searchDelta <= 0.0
-                                                        then 0.0
-                                                        else searchDelta / (fromIntegral durationTime)
-
-                                                -- see if bandit was sucessful and if so set increment
-                                                incrementBandit = if benefit == 0.0 then 0.0 else 1.0
-                                                newBanditVal = incrementBandit + ((fromIntegral counter) * inThetaBandit)
-
-                                                -- for nonBandit if not successful increment them (basically to downweight bandit), other wise not
-                                                incrementNonBanditVals =
-                                                    if benefit == 0.0
-                                                        then 1.0 / ((fromIntegral $ length inPairList) - 1.0)
-                                                        else 0.0
-                                                updatedSuccessList = fmap (+ incrementNonBanditVals) previousSuccessList
-
-                                                -- uopdate the bandit from list by splitting and rejoining
-                                                firstBanditPart = take indexBandit updatedSuccessList
-                                                thirdBanditPart = drop (indexBandit + 1) updatedSuccessList
-                                                newSuccessList = firstBanditPart <> (newBanditVal : thirdBanditPart)
-                                                totalTheta = sum newSuccessList
-
-                                                newThetaList = fmap (/ totalTheta) newSuccessList
-                                            in  -- trace ("UT2: " <> searchBandit <> " index " <> (show indexBandit) <> " total time: " <> (show $ toSeconds totalSeconds) <> " elapsed time: " <> (show $ toSeconds elapsedSeconds) <> " -> " <> (show (searchDelta, toSeconds elapsedSeconds, benefit)) <> "\n" <> (show $ fmap snd inPairList) <> "\n" <> (show newThetaList) <> "\n" <> (head infoStringList)) (
-                                                --trace
-                                                --    stopString
-                                                    (zip (fmap fst inPairList) newThetaList, newStopCount)
-                                        else -- )
-
-                                        -- more complex 'recency' options
-
-                                            if mFunction `elem` ["linear", "exponential"]
-                                                then
-                                                    let -- weight factors for previous theta (wN-1)* \theta
-                                                        -- maxed ot counter so averaging not wierd for early iterations
-                                                        mFactor' = min (fromIntegral counter ∷ Double) (fromIntegral mFactor ∷ Double)
-                                                        (wN_1, wN) =
-                                                            if mFunction == "linear"
-                                                                then (mFactor' / (mFactor' + 1), 1.0 / (mFactor' + 1))
-                                                                else
-                                                                    if mFunction == "exponential"
-                                                                        then (1.0 - (1.0 / (2.0 ** mFactor')), (1.0 / (2.0 ** mFactor')))
-                                                                        else error ("Thompson search option " <> mFunction <> " not recognized " <> (show ["simple", "linear", "exponential"]))
-
-                                                        -- simple "success-based" benefit, scaled to average time of search iteration
-                                                        searchBenefit =
-                                                            if searchDelta <= 0.0
-                                                                then 0.0
-                                                                else searchDelta / timeFactor
-
-                                                        previousSuccessList = fmap (* (fromIntegral counter)) $ fmap snd inPairList
-
-                                                        -- average of new am]nd previous if m=1, no memory if m=0, longer memory with larger m
-                                                        -- m should be limited to counter
-                                                        -- linear ((m * previous value) + new value) / m+1
-                                                        -- exponential ((2^(-m)  * previous value) + new value) / (2^(-m) + 1)
-                                                        newBanditVal =
-                                                            if searchBenefit > inThetaBandit
-                                                                then (wN * searchBenefit) + (wN_1 * inThetaBandit)
-                                                                else (wN_1 * inThetaBandit) + (wN * (inThetaBandit + searchBenefit))
-
-                                                        -- for nonBandit if not successful increment them (basically to downweight bandit), other wise not
-                                                        incrementNonBanditVals =
-                                                            if searchDelta <= 0.0
-                                                                then 1.0 / ((fromIntegral $ length inPairList) - 1.0)
-                                                                else 0.0
-                                                        updatedSuccessList = fmap (+ incrementNonBanditVals) previousSuccessList
-
-                                                        -- uopdate the bandit from list by splitting and rejoining, then normalizing to 1.0
-                                                        firstBanditPart = take indexBandit updatedSuccessList
-                                                        thirdBanditPart = drop (indexBandit + 1) updatedSuccessList
-                                                        newSuccessList = firstBanditPart <> (newBanditVal : thirdBanditPart)
-                                                        totalTheta = sum newSuccessList
-
-                                                        newThetaList = fmap (/ totalTheta) newSuccessList
-                                                    in  -- trace ("Update : \n" <> (show $ fmap snd inPairList) <> "\n" <> (show previousSuccessList) <> "\n" <> (show updatedSuccessList) <> "\n" <> (show newThetaList) <> "\n") $
-                                                        -- trace ("Not simple: " <> mFunction <> " search benefit " <> (show searchBenefit) <> " " <> searchBandit <> " index " <> (show indexBandit) <> " total time: " <> (show $ toSeconds totalSeconds) <> " elapsed time: " <> (show $ toSeconds elapsedSeconds) <> " -> " <> (show (searchDelta, toSeconds elapsedSeconds)) <> "\n" <> (show $ fmap snd inPairList) <> "\n" <> (show newThetaList) <> "\n" <> (head infoStringList)) (
-                                                        --trace
-                                                        --    stopString
-                                                            (zip (fmap fst inPairList) newThetaList, newStopCount)
-                                                else -- )
-
-                                                    errorWithoutStackTrace
-                                                        ("Thompson search option " <> mFunction <> " not recognized " <> (show ["simple", "linear", "exponential"]))
-
-
+
+-- )
 
 -- | This exponentiation functionn from http://www.haskell.org/haskellwiki/Generic_number_type#squareRoot
 (^!) ∷ (Num a) ⇒ a → Int → a
@@ -1126,336 +875,6 @@
                     <> transString
             pure (uniqueGraphs, [searchString <> thompsonString])
 
-<<<<<<< HEAD
-=======
-          -- common fuse options
-          fusePairs = chooseElementAtRandomPair (randDoubleVect V.! 5) [("5", 0.45), ("10", 0.45), ("20", 0.1)]
-          fuseKeep = 2 * keepNum
-
-          -- network edit options
-          netGeneralArgs = [("keep", show keepNum), ("steepest", ""), ("atRandom", ""), ("maxnetedges", show maxNetEdges)]
-          netMoveArgs = ("netMove", "") : netGeneralArgs
-          netAddArgs = ("netAdd", "") : netGeneralArgs
-          netDelArgs = ("netDel", "") : netGeneralArgs
-          netAddDelArgs = ("netAddDel", "") : netGeneralArgs
-          netDriftAnnealMethod = chooseElementAtRandomPair (randDoubleVect V.! 17)  [("netAdd", 0.5),("netDel", 0.5)] -- ,("netMove", 0.25),  ("netAddDel", 0.25),]
-
-
-          -- Genetic Algorithm Arguments
-          -- stops after 2 rounds with no improvement (if generations > 2)
-          popSize           = chooseElementAtRandomPair (randDoubleVect V.! 6)  [("10", 0.50), ("20", 0.25), ("40", 0.25)]
-          generations       = chooseElementAtRandomPair (randDoubleVect V.! 7)  [("1", 1.0)] -- , "2" , "4"]
-          severity          = chooseElementAtRandomPair (randDoubleVect V.! 8)  [("0.0", 0.33), ("1.0", 0.34), ("2.0", 0.33)]
-          recombinations    = chooseElementAtRandomPair (randDoubleVect V.! 9)  [("10", 0.45), ("20", 0.45), ("40", 0.1)]
-
-          gaArgs = [("popsize", popSize), ("generations", generations), ("severity", severity), ("recombinations", recombinations), ("stop", "2")] <> [("maxnetedges", show maxNetEdges)]
-
-          -- unless fuse or genetic algorithm, only operate on "best" input graphs
-          -- this to reduce memory footrpint when have multiple iterations
-          inGraphList'' = if searchBandit `notElem` ["fuse", "fuseSPR", "fuseTBR","geneticAlgorithm"] then
-                             GO.selectGraphs Best keepNum 0.0 (-1) inGraphList'
-                          else inGraphList'
-
-          -- apply graph evaluation bandit
-          transformToStaticApproximation = if U.getNumberNonExactCharacters (thd3 inData') == 0 then False
-                                           else if graphEvaluationBandit == "StaticApproximation" then True
-                                           else False
-
-          transformMultiTraverse = if graphEvaluationBandit == "SingleTraverse" then True
-                                   else False
-
-          -- Can't do both static approx and multitraverse:False
-          ((inGS, origData, inData, inGraphList), transformString) = if transformToStaticApproximation && (useIA inGS') then
-                                                                         (TRANS.transform [("staticapprox",[])] inGS' inData' inData' 0 inGraphList'', ",StaticApprox")
-                                                                     else if transformMultiTraverse then
-                                                                         (TRANS.transform [("multitraverse","false")] inGS' inData' inData' 0 inGraphList'', ",MultiTraverse:False")
-                                                                     else
-                                                                         ((inGS', inData', inData', inGraphList''), "")
-
-
-      in
-
-      -- This can't happen any more--added distance builds if graph list empty at beginning of search
-    -- this to remove "sucesses" of initial builds from affecting Thompson values
-      -- no input graphs so must build to start
-      -- chooses NJ (n^3), dWag (n^3), WPGMA (n^2), or rdWag (n^2 but lots so n^4 here)
-      if null inGraphList' then
-
-         let distanceMethod =  chooseElementAtRandomPair (randDoubleVect V.! 16) [("nj", 0.25), ("dwag", 0.25), ("wpgma", 0.25), ("rdwag", 0.25)]
-             noGraphsWagnerOptions = [("replicates", show numToDistBuild), (distanceMethod, ""), ("best", show numDistToKeep), ("return", show numToCharBuild)]
-             buildArgs = [(buildType, "")] <> noGraphsWagnerOptions <> blockOptions
-
-             buildGraphs = B.buildGraph buildArgs inGS' inData' pairwiseDistances (randIntList !! 0)
-             uniqueGraphs = take keepNum $ GO.selectGraphs Unique (maxBound::Int) 0.0 (-1) buildGraphs
-
-             buildString = if searchBandit `elem` ["buildCharacter", "buildDistance"] then searchBandit
-                           else if buildType == "character" then "buildCharacter"
-                           else "buildDistance"
-
-
-             -- string of delta cost of graphs
-             -- delta of zero if no inputs so not weight too strongly in favor of initial builds
-             deltaString = if null inGraphList' then "0.0"
-                           else show ((minimum $ fmap snd5 inGraphList') - (minimum $ fmap snd5 uniqueGraphs))
-
-             currentBestString = if (not $ null uniqueGraphs) then show $ minimum $ fmap snd5 uniqueGraphs
-                                 else show infinity
-
-             transString = if (not transformToStaticApproximation && not transformMultiTraverse) then ""
-                                           else if transformToStaticApproximation then
-                                               ",Dynamic"
-                                           else
-                                               ",MultiTraverse:True"
-
-             searchString = "," <> buildString <> "," <> deltaString <> "," <> currentBestString <> "," <> (show $ toSeconds inTime) <> "," <> (L.intercalate "," $ fmap showArg buildArgs) <> transformString <> transString
-
-
-         in  (uniqueGraphs, [searchString <> thompsonString])
-
-
-      -- already have some input graphs
-      -- choose a method and parameters at random
-      -- fuse on single graph will build a couple more first
-      else
-        {-
-         let -- unless fuse or genetic algorithm, only operate on "best" input graphs
-             -- this to reduce memory footrpint when have multiple iterations
-             inGraphList'' = if searchBandit `notElem` ["fuse", "fuseSPR", "fuseTBR","geneticAlgorithm"] then
-                                GO.selectGraphs Best keepNum 0.0 (-1) inGraphList'
-                             else inGraphList'
-
-
-
-             -- apply graph evaluation bandit
-             transformToStaticApproximation = if U.getNumberNonExactCharacters (thd3 inData') == 0 then False
-                                              else if graphEvaluationBandit == "StaticApproximation" then True
-                                              else False
-
-             transformMultiTraverse = if graphEvaluationBandit == "SingleTraverse" then True
-                                      else False
-
-             -- Can't do both static approx and multitraverse:False
-             ((inGS, origData, inData, inGraphList), transformString) = if transformToStaticApproximation && (useIA inGS') then
-                                                                            (TRANS.transform [("staticapprox",[])] inGS' inData' inData' 0 inGraphList'', ",StaticApprox")
-                                                                        else if transformMultiTraverse then
-                                                                            (TRANS.transform [("multitraverse","false")] inGS' inData' inData' 0 inGraphList'', ",MultiTraverse:False")
-                                                                        else
-                                                                            ((inGS', inData', inData', inGraphList''), "")
-
-
-
-
-         in
-         -}
-         -- bandit list with search arguments set
-         -- primes (') for build to start with untransformed data
-         let (searchGraphs, searchArgs) = if searchBandit == "buildCharacter" then
-                                            let -- build options
-                                                buildArgs = [(buildType, "")] <> wagnerOptions <> blockOptions
-                                            in
-                                            -- search
-                                            (B.buildGraph buildArgs inGS' inData' pairwiseDistances (randIntList !! 0), buildArgs)
-
-                                          else if searchBandit == "buildDistance" then
-                                            let -- build options
-                                                buildArgs = [(buildType, "")] <> wagnerOptions <> blockOptions
-                                            in
-                                            -- search for dist builds 1000, keeps 10 best distance then selects 10 best after rediagnosis
-                                            -- this line in here to allow for returning lots of rediagnosed distance trees, then
-                                            -- reducing to unique best cost trees--but is a memory pig
-                                            let graphList = B.buildGraph buildArgs inGS' inData' pairwiseDistances (randIntList !! 0)
-                                            in
-                                            (take numToCharBuild $ GO.selectGraphs Unique (maxBound::Int) 0.0 (-1) graphList, buildArgs)
-
-                                          else if searchBandit == "buildSPR" then
-                                            let -- build part
-                                                buildArgs = [(buildType, "")] <> wagnerOptions <> blockOptions
-                                                buildGraphs = B.buildGraph buildArgs inGS' inData' pairwiseDistances (randIntList !! 0)
-                                                buildGraphs' = GO.selectGraphs Unique (maxBound::Int) 0.0 (-1) buildGraphs
-
-                                                -- swap options
-                                                swapType = "spr"
-                                                swapArgs = [(swapType, ""), ("steepest", ""), ("keep", show swapKeep), ("atrandom","")]
-                                            in
-                                            -- search
-                                            (R.swapMaster swapArgs inGS inData (randIntList !! 1) buildGraphs', buildArgs <> swapArgs)
-
-                                          else if searchBandit == "buildAlternate" then
-                                            let -- build part
-                                                buildArgs = [(buildType, "")] <> wagnerOptions <> blockOptions
-                                                buildGraphs = B.buildGraph buildArgs inGS' inData' pairwiseDistances (randIntList !! 0)
-                                                buildGraphs' = GO.selectGraphs Unique (maxBound::Int) 0.0 (-1) buildGraphs
-
-                                                -- swap options
-                                                swapType = "alternate" --default anyway
-                                                swapArgs = [(swapType, ""), ("steepest", ""), ("keep", show swapKeep), ("atrandom","")]
-                                            in
-                                            -- search
-                                            (R.swapMaster swapArgs inGS inData (randIntList !! 1) buildGraphs', buildArgs <> swapArgs)
-
-                                          else if searchBandit == "swapSPR" then
-                                            let -- swap options
-                                                swapType = "spr"
-                                                swapArgs = [(swapType, ""), ("steepest", ""), ("keep", show swapKeep), ("atrandom","")]
-                                            in
-                                            -- search
-                                            (R.swapMaster swapArgs inGS inData (randIntList !! 1) inGraphList, swapArgs)
-
-                                          else if searchBandit == "swapAlternate" then
-                                            let -- swap options
-                                                swapType = "alternate" --default anyway
-                                                swapArgs = [(swapType, ""), ("steepest", ""), ("keep", show swapKeep), ("atrandom","")]
-                                            in
-                                            -- search
-                                            (R.swapMaster swapArgs inGS inData (randIntList !! 1) inGraphList, swapArgs)
-
-                                          -- drift only best graphs
-                                          else if searchBandit == "driftSPR" then
-                                            let -- swap args
-                                                swapType = "spr"
-                                                swapArgs = [(swapType, ""), ("steepest", ""), ("keep", show swapKeep), ("atrandom","")]
-
-                                                -- swap with drift (common) arguments
-                                                swapDriftArgs = swapArgs <> driftArgs
-                                            in
-                                            -- perform search
-                                            (R.swapMaster swapDriftArgs inGS inData (randIntList !! 1) inGraphList, swapArgs)
-
-                                          -- drift only best graphs
-                                          else if searchBandit == "driftAlternate" then
-                                            let -- swap args
-                                                swapType = "alternate"
-                                                swapArgs = [(swapType, ""), ("steepest", ""), ("keep", show swapKeep), ("atrandom","")]
-
-                                                -- swap with drift (common) arguments
-                                                swapDriftArgs = swapArgs <> driftArgs
-                                            in
-                                            -- perform search
-                                            (R.swapMaster swapDriftArgs inGS inData (randIntList !! 1) inGraphList, swapDriftArgs)
-
-                                          -- anneal only best graphs
-                                          else if searchBandit == "annealSPR" then
-                                            let -- swap args
-                                                swapType = "spr"
-                                                swapArgs = [(swapType, ""), ("steepest", ""), ("keep", show swapKeep), ("atrandom","")]
-
-                                                -- swap with anneal (common) arguments
-                                                swapAnnealArgs = swapArgs <> annealArgs
-                                            in
-                                            -- perform search
-                                            (R.swapMaster swapAnnealArgs inGS inData (randIntList !! 1) inGraphList, swapAnnealArgs)
-
-                                          -- anneal only best graphs
-                                          else if searchBandit == "annealAlternate" then
-                                            let -- swap args
-                                                swapType = "alternate"
-                                                swapArgs = [(swapType, ""), ("steepest", ""), ("keep", show swapKeep), ("atrandom","")]
-
-                                                -- swap with anneal (common) arguments
-                                                swapAnnealArgs = swapArgs <> annealArgs
-                                            in
-                                            -- perform search
-                                            (R.swapMaster swapAnnealArgs inGS inData (randIntList !! 1) inGraphList, swapAnnealArgs)
-
-                                          else if searchBandit == "geneticAlgorithm" then
-                                            -- args from above
-                                            -- perform search
-                                            (R.geneticAlgorithmMaster gaArgs inGS inData (randIntList !! 1) inGraphList, gaArgs)
-
-                                          else if searchBandit == "fuse" then
-                                            -- should more graphs be added if only one?  Would downweight fuse perhpas too much
-                                            let -- fuse arguments
-                                                -- this to limit memory footprint of fuse during search
-                                                gsNum = min (graphsSteepest inGS) 5
-                                                inGSgs1 = inGS {graphsSteepest = gsNum}
-                                                fuseArgs = [("none",""), ("all",""), ("unique",""), ("atrandom", ""), ("pairs", fusePairs), ("keep", show fuseKeep), ("noreciprocal","")]
-                                            in
-                                            -- perform search
-                                            (R.fuseGraphs fuseArgs inGSgs1 inData(randIntList !! 1) inGraphList, fuseArgs)
-
-                                          else if searchBandit == "fuseSPR" then
-                                            let -- fuse arguments
-                                                inGSgs1 = inGS {graphsSteepest = 1}
-                                                fuseArgs = [("spr", ""), ("all",""), ("unique",""), ("atrandom", ""), ("pairs", fusePairs), ("keep", show fuseKeep), ("noreciprocal","")]
-                                            in
-                                            -- perform search
-                                            (R.fuseGraphs fuseArgs inGSgs1 inData (randIntList !! 1) inGraphList, fuseArgs)
-
-                                          else if searchBandit == "fuseTBR" then
-                                            let -- fuse arguments
-                                                inGSgs1 = inGS {graphsSteepest = 1}
-                                                fuseArgs = [("tbr", ""), ("all",""), ("unique",""), ("atrandom", ""), ("pairs", fusePairs), ("keep", show fuseKeep), ("noreciprocal","")]
-                                            in
-                                            -- perform search
-                                            (R.fuseGraphs fuseArgs inGSgs1 inData (randIntList !! 1) inGraphList, fuseArgs)
-
-                                          else if searchBandit == "networkAdd" then
-                                            let -- network add args
-                                                netEditArgs = netAddArgs
-                                            in
-                                            -- perform search
-                                            (R.netEdgeMaster netEditArgs inGS inData (randIntList !! 1) inGraphList, netEditArgs)
-
-                                          else if searchBandit == "networkDelete" then
-                                            let -- network delete args
-                                                netEditArgs = netDelArgs
-                                            in
-                                            -- perform search
-                                            (R.netEdgeMaster netEditArgs inGS inData (randIntList !! 1) inGraphList, netEditArgs)
-
-                                          else if searchBandit == "networkAddDelete" then
-                                            let -- network add/delete args
-                                                netEditArgs = netAddDelArgs
-                                            in
-                                            -- perform search
-                                            (R.netEdgeMaster netEditArgs inGS inData (randIntList !! 1) inGraphList, netEditArgs)
-
-                                          else if searchBandit == "networkMove" then
-                                            let -- network move args
-                                                netEditArgs = netMoveArgs
-                                            in
-                                            -- perform search
-                                            (R.netEdgeMaster netEditArgs inGS inData (randIntList !! 1) inGraphList, netEditArgs)
-
-                                          else if searchBandit == "driftNetwork" then
-                                            let -- network add/delete  + drift args
-                                                netEditArgs = [(netDriftAnnealMethod, "")] <> netGeneralArgs <> driftArgs
-                                            in
-                                            -- perform search
-                                            (R.netEdgeMaster netEditArgs inGS inData (randIntList !! 1) inGraphList, netEditArgs)
-
-                                          else if searchBandit == "annealNetwork" then
-                                            let -- network add/delete  + annealing  args
-                                                netEditArgs = [(netDriftAnnealMethod, "")] <> netGeneralArgs <> annealArgs
-                                            in
-                                            -- perform search
-                                            (R.netEdgeMaster netEditArgs inGS inData (randIntList !! 1) inGraphList, netEditArgs)
-
-
-                                          else error ("Unknown/unimplemented method in search: " <> searchBandit)
-
-             -- process
-             uniqueGraphs' = take keepNum $ GO.selectGraphs Unique (maxBound::Int) 0.0 (-1) (searchGraphs <> inGraphList)
-             (uniqueGraphs, transString) = if (not transformToStaticApproximation && not transformMultiTraverse) then (uniqueGraphs', "")
-                                           else if transformToStaticApproximation then
-                                                (fth4 $ TRANS.transform [("dynamic",[])] inGS' origData inData 0 uniqueGraphs', ",Dynamic")
-                                           else
-                                                (fth4 $ TRANS.transform [("multiTraverse","true")] inGS origData inData 0 uniqueGraphs', ",MultiTraverse:True")
-
-             -- string of delta and cost of graphs
-             deltaString = if null inGraphList' then "10.0,"
-                           else show ((minimum $ fmap snd5 inGraphList') - (minimum $ fmap snd5 uniqueGraphs)) -- <> ","
-
-             currentBestString = if (not $ null uniqueGraphs) then show $ minimum $ fmap snd5 uniqueGraphs
-                                 else show infinity
-
-             -- create string for search stats
-             searchString = "," <> searchBandit <> "," <> deltaString <> "," <> currentBestString <> "," <> (show $ toSeconds inTime) <> "," <> (L.intercalate "," $ fmap showArg searchArgs) <> transformString <> transString
-
-         in
-         (uniqueGraphs, [searchString <> thompsonString])
-         where showArg a = (fst a) <> ":" <> (snd a)
->>>>>>> 7aac853a
 
 
 -- | getSearchParams takes arguments and returns search params
