--- conflicted
+++ resolved
@@ -45,12 +45,10 @@
 -- they are updated separately
 
 -- | treeBanditList is list of search types to be chosen from if graphType is tree
-<<<<<<< HEAD
 treeBanditList ∷ [String]
 treeBanditList =
     [ "buildCharacter"
-    , -- , "buildDistance" -- "buildSPR", "buildAlternate", distance only up front to reduce memory footprint
-      "swapSPR"
+    , "swapSPR"
     , "swapAlternate"
     , "fuse"
     , "fuseSPR"
@@ -60,19 +58,9 @@
     , "annealSPR"
     , "annealAlternate"
     , "geneticAlgorithm"
+    -- , "buildDistance" -- "buildSPR", "buildAlternate", distance only up front to reduce memory footprint
     ]
 
-=======
--- moved distance build out since start with that and think its a memory hog with multiple threads due to distance matrix
-treeBanditList :: [String]
-treeBanditList = [
-                 "buildCharacter", -- "buildDistance", -- "buildSPR", "buildAlternate",
-                 "swapSPR", "swapAlternate",
-                 "fuse", "fuseSPR", "fuseTBR",
-                 "driftSPR", "driftAlternate", "annealSPR", "annealAlternate",
-                 "geneticAlgorithm"
-                 ]
->>>>>>> 9e259de2
 
 -- | netWorkBanditList is list of search types unique to graphType network
 netWorkBanditList ∷ [String]
@@ -599,7 +587,6 @@
                         else
                             let someGraphsNetwork = filter (== False) $ fmap LG.isTree $ fmap fst5 inGraphList'
                                 tempBandit = chooseElementAtRandomPair (randDoubleVect V.! 0) thetaList
-<<<<<<< HEAD
                             in  if (not . null) someGraphsNetwork
                                     then tempBandit
                                     else
@@ -917,11 +904,14 @@
                     | otherwise = (fth4 newDataMT, ",MultiTraverse:True")
 
             -- string of delta and cost of graphs
+            let extract = minimum . fmap snd5
+
             let deltaString
                     | null inGraphList' = "10.0,"
-                    | otherwise = show ((minimum $ fmap snd5 inGraphList') - (minimum $ fmap snd5 uniqueGraphs)) -- <> ","
+                    | otherwise = show $ extract inGraphList' - extract uniqueGraphs
+
             let currentBestString
-                    | not $ null uniqueGraphs = show $ minimum $ fmap snd5 uniqueGraphs
+                    | not $ null uniqueGraphs = show $ extract uniqueGraphs
                     | otherwise = show infinity
 
             -- create string for search stats
@@ -939,391 +929,11 @@
                         <> transformString
                         <> transString
             pure (uniqueGraphs, [searchString <> thompsonString])
-=======
-                            in
-                            if (not . null) someGraphsNetwork then tempBandit
-                            else
-                                if tempBandit `notElem` ["networkMove", "networkDelete", "driftNetwork", "annealNetwork"] then tempBandit
-                                else chooseElementAtRandomPair (randDoubleVect V.! 0) [("networkAdd", 0.5), ("networkAddDelete", 0.5)]
-
-          -- set graph valuation bandit
-          graphEvaluationBandit = chooseElementAtRandomPair (randDoubleVect V.! 11) (take 3 totalThetaList)
-
-          -- common build arguments including block and distance
-          --    Tree does not use block--doesn't work very well for tree building
-          buildMethod  = if null inGraphList' then "unitary"
-                         else if (graphType inGS' /= Tree) then chooseElementAtRandomPair (randDoubleVect V.! 10) [("unitary", 0.8), ("block", 0.2)]
-                         else "unitary"
-
-          buildType = if searchBandit == "buildCharacter" then "character"
-                      else if searchBandit == "buildDistance" then "distance"
-                      else chooseElementAtRandomPair (randDoubleVect V.! 12) [("distance", 0.5), ("character", 0.5)]
-
-          numToCharBuild = fromInteger $ squareRoot $ toInteger numLeaves
-          numToDistBuild = min 1000 (numLeaves * numLeaves)
-          numDistToKeep = keepNum
-
-          -- to resolve block build graphs
-          reconciliationMethod = chooseElementAtRandomPair (randDoubleVect V.! 13) [("eun", 0.5), ("cun", 0.5)]
-
-          wagnerOptions = if buildType == "distance" then
-                            if buildMethod == "block" then [("replicates", show numToCharBuild), ("rdwag", ""), ("best", show (1 :: Int))]
-                            else  [("replicates", show numToDistBuild), ("rdwag", ""), ("best", show numDistToKeep), ("return", show numToCharBuild)]
-                          else if buildType == "character" then
-                             if buildMethod == "block" then [("replicates", show (1 :: Int))]
-                             else [("replicates", show numToCharBuild)]
-                          else []
-
-          blockOptions = if buildMethod == "block" then
-                            [("block", ""),("atRandom", ""),("displaytrees", show numToCharBuild),(reconciliationMethod, "")]
-                         else []
-
-          -- common swap arguments
-          swapKeep = min keepNum (chooseElementAtRandomPair (randDoubleVect V.! 14)  [(1, 0.50), (2, 0.33), (4, 0.17)])
-
-          -- common drift arguments
-          maxChanges = chooseElementAtRandomPair (randDoubleVect V.! 1) [("5", 0.33), ("10", 0.34), ("20", 0.33)]
-          acceptEqual = chooseElementAtRandomPair (randDoubleVect V.! 2) [("0.1", 0.5), ("0.5", 0.5)]
-          acceptWorse = chooseElementAtRandomPair (randDoubleVect V.! 3) [("10.0", 0.33), ("20.0", 0.34), ("40", 0.33)]
-          driftArgs = [("drift", ""),("maxChanges", maxChanges), ("acceptEqual", acceptEqual), ("acceptWorse", acceptWorse)]
-
-          -- common annealing arguments
-          tempSteps = chooseElementAtRandomPair (randDoubleVect V.! 4)  [("5", 0.33), ("10", 0.34), ("20", 0.33)]
-          annealArgs = [("annealing", ""),("steps", tempSteps)]
-
-          -- common fuse options
-          fusePairs = chooseElementAtRandomPair (randDoubleVect V.! 5) [("5", 0.45), ("10", 0.45), ("20", 0.1)]
-          fuseKeep = 2 * keepNum
-
-          -- network edit options
-          netGeneralArgs = [("keep", show keepNum), ("steepest", ""), ("atRandom", ""), ("maxnetedges", show maxNetEdges)]
-          netMoveArgs = ("netMove", "") : netGeneralArgs
-          netAddArgs = ("netAdd", "") : netGeneralArgs
-          netDelArgs = ("netDel", "") : netGeneralArgs
-          netAddDelArgs = ("netAddDel", "") : netGeneralArgs
-          netDriftAnnealMethod = chooseElementAtRandomPair (randDoubleVect V.! 17)  [("netAdd", 0.5),("netDel", 0.5)] -- ,("netMove", 0.25),  ("netAddDel", 0.25),]
-
-
-          -- Genetic Algorithm Arguments
-          -- stops after 2 rounds with no improvement (if generations > 2)
-          popSize           = chooseElementAtRandomPair (randDoubleVect V.! 6)  [("10", 0.50), ("20", 0.25), ("40", 0.25)]
-          generations       = chooseElementAtRandomPair (randDoubleVect V.! 7)  [("1", 1.0)] -- , "2" , "4"]
-          severity          = chooseElementAtRandomPair (randDoubleVect V.! 8)  [("0.0", 0.33), ("1.0", 0.34), ("2.0", 0.33)]
-          recombinations    = chooseElementAtRandomPair (randDoubleVect V.! 9)  [("10", 0.45), ("20", 0.45), ("40", 0.1)]
-
-          gaArgs = [("popsize", popSize), ("generations", generations), ("severity", severity), ("recombinations", recombinations), ("stop", "2")] <> [("maxnetedges", show maxNetEdges)]
-
-          -- unless fuse or genetic algorithm, only operate on "best" input graphs
-          -- this to reduce memory footrpint when have multiple iterations
-          inGraphList'' = if searchBandit `notElem` ["fuse", "fuseSPR", "fuseTBR","geneticAlgorithm"] then
-                             GO.selectGraphs Best keepNum 0.0 (-1) inGraphList'
-                          else inGraphList'
-
-          -- apply graph evaluation bandit
-          transformToStaticApproximation = if U.getNumberNonExactCharacters (thd3 inData') == 0 then False
-                                           else if graphEvaluationBandit == "StaticApproximation" then True
-                                           else False
-
-          transformMultiTraverse = if graphEvaluationBandit == "SingleTraverse" then True
-                                   else False
-
-          -- Can't do both static approx and multitraverse:False
-          ((inGS, origData, inData, inGraphList), transformString) = if transformToStaticApproximation && (useIA inGS') then
-                                                                         (TRANS.transform [("staticapprox",[])] inGS' inData' inData' 0 inGraphList'', ",StaticApprox")
-                                                                     else if transformMultiTraverse then
-                                                                         (TRANS.transform [("multitraverse","false")] inGS' inData' inData' 0 inGraphList'', ",MultiTraverse:False")
-                                                                     else
-                                                                         ((inGS', inData', inData', inGraphList''), "")
-
-
-      in
-
-      -- This can't happen any more--added distance builds if graph list empty at beginning of search
-    -- this to remove "sucesses" of initial builds from affecting Thompson values
-      -- no input graphs so must build to start
-      -- chooses NJ (n^3), dWag (n^3), WPGMA (n^2), or rdWag (n^2 but lots so n^4 here)
-      if null inGraphList' then error ("Empty graph list is search--this should not happen")
-
-         {-
-         let distanceMethod =  chooseElementAtRandomPair (randDoubleVect V.! 16) [("nj", 0.25), ("dwag", 0.25), ("wpgma", 0.25), ("rdwag", 0.25)]
-             noGraphsWagnerOptions = [("replicates", show numToDistBuild), (distanceMethod, ""), ("best", show numDistToKeep), ("return", show numToCharBuild)]
-             buildArgs = [(buildType, "")] <> noGraphsWagnerOptions <> blockOptions
-
-             buildGraphs = B.buildGraph buildArgs inGS' inData' pairwiseDistances (randIntList !! 0)
-             uniqueGraphs = take keepNum $ GO.selectGraphs Unique (maxBound::Int) 0.0 (-1) buildGraphs
-
-             buildString = if searchBandit `elem` ["buildCharacter", "buildDistance"] then searchBandit
-                           else if buildType == "character" then "buildCharacter"
-                           else "buildDistance"
-
-
-             -- string of delta cost of graphs
-             -- delta of zero if no inputs so not weight too strongly in favor of initial builds
-             deltaString = if null inGraphList' then "0.0"
-                           else show ((minimum $ fmap snd5 inGraphList') - (minimum $ fmap snd5 uniqueGraphs))
-
-             currentBestString = if (not $ null uniqueGraphs) then show $ minimum $ fmap snd5 uniqueGraphs
-                                 else show infinity
-
-             transString = if (not transformToStaticApproximation && not transformMultiTraverse) then ""
-                                           else if transformToStaticApproximation then
-                                               ",Dynamic"
-                                           else
-                                               ",MultiTraverse:True"
-
-             searchString = "," <> buildString <> "," <> deltaString <> "," <> currentBestString <> "," <> (show $ toSeconds inTime) <> "," <> (L.intercalate "," $ fmap showArg buildArgs) <> transformString <> transString
-
-
-         in  (uniqueGraphs, [searchString <> thompsonString])
-         -}
-
-
-      -- already have some input graphs (should be always)
-      -- choose a method and parameters at random
-      -- fuse on single graph will build a couple more first
-      else
-        {-
-         let -- unless fuse or genetic algorithm, only operate on "best" input graphs
-             -- this to reduce memory footrpint when have multiple iterations
-             inGraphList'' = if searchBandit `notElem` ["fuse", "fuseSPR", "fuseTBR","geneticAlgorithm"] then
-                                GO.selectGraphs Best keepNum 0.0 (-1) inGraphList'
-                             else inGraphList'
-
-
-
-             -- apply graph evaluation bandit
-             transformToStaticApproximation = if U.getNumberNonExactCharacters (thd3 inData') == 0 then False
-                                              else if graphEvaluationBandit == "StaticApproximation" then True
-                                              else False
-
-             transformMultiTraverse = if graphEvaluationBandit == "SingleTraverse" then True
-                                      else False
-
-             -- Can't do both static approx and multitraverse:False
-             ((inGS, origData, inData, inGraphList), transformString) = if transformToStaticApproximation && (useIA inGS') then
-                                                                            (TRANS.transform [("staticapprox",[])] inGS' inData' inData' 0 inGraphList'', ",StaticApprox")
-                                                                        else if transformMultiTraverse then
-                                                                            (TRANS.transform [("multitraverse","false")] inGS' inData' inData' 0 inGraphList'', ",MultiTraverse:False")
-                                                                        else
-                                                                            ((inGS', inData', inData', inGraphList''), "")
-
-
-
-
-         in
-         -}
-         -- bandit list with search arguments set
-         -- primes (') for build to start with untransformed data
-         let (searchGraphs, searchArgs) = if searchBandit == "buildCharacter" then
-                                            let -- build options
-                                                buildArgs = [(buildType, "")] <> wagnerOptions <> blockOptions
-                                            in
-                                            -- search
-                                            (B.buildGraph buildArgs inGS' inData' pairwiseDistances (randIntList !! 0), buildArgs)
-
-                                          else if searchBandit == "buildDistance" then
-                                            let -- build options
-                                                buildArgs = [(buildType, "")] <> wagnerOptions <> blockOptions
-                                            in
-                                            -- search for dist builds 1000, keeps 10 best distance then selects 10 best after rediagnosis
-                                            -- this line in here to allow for returning lots of rediagnosed distance trees, then
-                                            -- reducing to unique best cost trees--but is a memory pig
-                                            let graphList = B.buildGraph buildArgs inGS' inData' pairwiseDistances (randIntList !! 0)
-                                            in
-                                            (take numToCharBuild $ GO.selectGraphs Unique (maxBound::Int) 0.0 (-1) graphList, buildArgs)
-
-                                          else if searchBandit == "buildSPR" then
-                                            let -- build part
-                                                buildArgs = [(buildType, "")] <> wagnerOptions <> blockOptions
-                                                buildGraphs = B.buildGraph buildArgs inGS' inData' pairwiseDistances (randIntList !! 0)
-                                                buildGraphs' = GO.selectGraphs Unique (maxBound::Int) 0.0 (-1) buildGraphs
-
-                                                -- swap options
-                                                swapType = "spr"
-                                                swapArgs = [(swapType, ""), ("steepest", ""), ("keep", show swapKeep), ("atrandom","")]
-                                            in
-                                            -- search
-                                            (R.swapMaster swapArgs inGS inData (randIntList !! 1) buildGraphs', buildArgs <> swapArgs)
-
-                                          else if searchBandit == "buildAlternate" then
-                                            let -- build part
-                                                buildArgs = [(buildType, "")] <> wagnerOptions <> blockOptions
-                                                buildGraphs = B.buildGraph buildArgs inGS' inData' pairwiseDistances (randIntList !! 0)
-                                                buildGraphs' = GO.selectGraphs Unique (maxBound::Int) 0.0 (-1) buildGraphs
-
-                                                -- swap options
-                                                swapType = "alternate" --default anyway
-                                                swapArgs = [(swapType, ""), ("steepest", ""), ("keep", show swapKeep), ("atrandom","")]
-                                            in
-                                            -- search
-                                            (R.swapMaster swapArgs inGS inData (randIntList !! 1) buildGraphs', buildArgs <> swapArgs)
-
-                                          else if searchBandit == "swapSPR" then
-                                            let -- swap options
-                                                swapType = "spr"
-                                                swapArgs = [(swapType, ""), ("steepest", ""), ("keep", show swapKeep), ("atrandom","")]
-                                            in
-                                            -- search
-                                            (R.swapMaster swapArgs inGS inData (randIntList !! 1) inGraphList, swapArgs)
-
-                                          else if searchBandit == "swapAlternate" then
-                                            let -- swap options
-                                                swapType = "alternate" --default anyway
-                                                swapArgs = [(swapType, ""), ("steepest", ""), ("keep", show swapKeep), ("atrandom","")]
-                                            in
-                                            -- search
-                                            (R.swapMaster swapArgs inGS inData (randIntList !! 1) inGraphList, swapArgs)
-
-                                          -- drift only best graphs
-                                          else if searchBandit == "driftSPR" then
-                                            let -- swap args
-                                                swapType = "spr"
-                                                swapArgs = [(swapType, ""), ("steepest", ""), ("keep", show swapKeep), ("atrandom","")]
-
-                                                -- swap with drift (common) arguments
-                                                swapDriftArgs = swapArgs <> driftArgs
-                                            in
-                                            -- perform search
-                                            (R.swapMaster swapDriftArgs inGS inData (randIntList !! 1) inGraphList, swapArgs)
-
-                                          -- drift only best graphs
-                                          else if searchBandit == "driftAlternate" then
-                                            let -- swap args
-                                                swapType = "alternate"
-                                                swapArgs = [(swapType, ""), ("steepest", ""), ("keep", show swapKeep), ("atrandom","")]
-
-                                                -- swap with drift (common) arguments
-                                                swapDriftArgs = swapArgs <> driftArgs
-                                            in
-                                            -- perform search
-                                            (R.swapMaster swapDriftArgs inGS inData (randIntList !! 1) inGraphList, swapDriftArgs)
-
-                                          -- anneal only best graphs
-                                          else if searchBandit == "annealSPR" then
-                                            let -- swap args
-                                                swapType = "spr"
-                                                swapArgs = [(swapType, ""), ("steepest", ""), ("keep", show swapKeep), ("atrandom","")]
-
-                                                -- swap with anneal (common) arguments
-                                                swapAnnealArgs = swapArgs <> annealArgs
-                                            in
-                                            -- perform search
-                                            (R.swapMaster swapAnnealArgs inGS inData (randIntList !! 1) inGraphList, swapAnnealArgs)
-
-                                          -- anneal only best graphs
-                                          else if searchBandit == "annealAlternate" then
-                                            let -- swap args
-                                                swapType = "alternate"
-                                                swapArgs = [(swapType, ""), ("steepest", ""), ("keep", show swapKeep), ("atrandom","")]
-
-                                                -- swap with anneal (common) arguments
-                                                swapAnnealArgs = swapArgs <> annealArgs
-                                            in
-                                            -- perform search
-                                            (R.swapMaster swapAnnealArgs inGS inData (randIntList !! 1) inGraphList, swapAnnealArgs)
-
-                                          else if searchBandit == "geneticAlgorithm" then
-                                            -- args from above
-                                            -- perform search
-                                            (R.geneticAlgorithmMaster gaArgs inGS inData (randIntList !! 1) inGraphList, gaArgs)
-
-                                          else if searchBandit == "fuse" then
-                                            -- should more graphs be added if only one?  Would downweight fuse perhpas too much
-                                            let -- fuse arguments
-                                                -- this to limit memory footprint of fuse during search
-                                                gsNum = min (graphsSteepest inGS) 5
-                                                inGSgs1 = inGS {graphsSteepest = gsNum}
-                                                fuseArgs = [("none",""), ("all",""), ("unique",""), ("atrandom", ""), ("pairs", fusePairs), ("keep", show fuseKeep), ("noreciprocal","")]
-                                            in
-                                            -- perform search
-                                            (R.fuseGraphs fuseArgs inGSgs1 inData(randIntList !! 1) inGraphList, fuseArgs)
-
-                                          else if searchBandit == "fuseSPR" then
-                                            let -- fuse arguments
-                                                inGSgs1 = inGS {graphsSteepest = 1}
-                                                fuseArgs = [("spr", ""), ("all",""), ("unique",""), ("atrandom", ""), ("pairs", fusePairs), ("keep", show fuseKeep), ("noreciprocal","")]
-                                            in
-                                            -- perform search
-                                            (R.fuseGraphs fuseArgs inGSgs1 inData (randIntList !! 1) inGraphList, fuseArgs)
-
-                                          else if searchBandit == "fuseTBR" then
-                                            let -- fuse arguments
-                                                inGSgs1 = inGS {graphsSteepest = 1}
-                                                fuseArgs = [("tbr", ""), ("all",""), ("unique",""), ("atrandom", ""), ("pairs", fusePairs), ("keep", show fuseKeep), ("noreciprocal","")]
-                                            in
-                                            -- perform search
-                                            (R.fuseGraphs fuseArgs inGSgs1 inData (randIntList !! 1) inGraphList, fuseArgs)
-
-                                          else if searchBandit == "networkAdd" then
-                                            let -- network add args
-                                                netEditArgs = netAddArgs
-                                            in
-                                            -- perform search
-                                            (R.netEdgeMaster netEditArgs inGS inData (randIntList !! 1) inGraphList, netEditArgs)
-
-                                          else if searchBandit == "networkDelete" then
-                                            let -- network delete args
-                                                netEditArgs = netDelArgs
-                                            in
-                                            -- perform search
-                                            (R.netEdgeMaster netEditArgs inGS inData (randIntList !! 1) inGraphList, netEditArgs)
-
-                                          else if searchBandit == "networkAddDelete" then
-                                            let -- network add/delete args
-                                                netEditArgs = netAddDelArgs
-                                            in
-                                            -- perform search
-                                            (R.netEdgeMaster netEditArgs inGS inData (randIntList !! 1) inGraphList, netEditArgs)
-
-                                          else if searchBandit == "networkMove" then
-                                            let -- network move args
-                                                netEditArgs = netMoveArgs
-                                            in
-                                            -- perform search
-                                            (R.netEdgeMaster netEditArgs inGS inData (randIntList !! 1) inGraphList, netEditArgs)
-
-                                          else if searchBandit == "driftNetwork" then
-                                            let -- network add/delete  + drift args
-                                                netEditArgs = [(netDriftAnnealMethod, "")] <> netGeneralArgs <> driftArgs
-                                            in
-                                            -- perform search
-                                            (R.netEdgeMaster netEditArgs inGS inData (randIntList !! 1) inGraphList, netEditArgs)
-
-                                          else if searchBandit == "annealNetwork" then
-                                            let -- network add/delete  + annealing  args
-                                                netEditArgs = [(netDriftAnnealMethod, "")] <> netGeneralArgs <> annealArgs
-                                            in
-                                            -- perform search
-                                            (R.netEdgeMaster netEditArgs inGS inData (randIntList !! 1) inGraphList, netEditArgs)
-
-
-                                          else error ("Unknown/unimplemented method in search: " <> searchBandit)
-
-             -- process
-             uniqueGraphs' = take keepNum $ GO.selectGraphs Unique (maxBound::Int) 0.0 (-1) (searchGraphs <> inGraphList)
-             (uniqueGraphs, transString) = if (not transformToStaticApproximation && not transformMultiTraverse) then (uniqueGraphs', "")
-                                           else if transformToStaticApproximation then
-                                                (fth4 $ TRANS.transform [("dynamic",[])] inGS' origData inData 0 uniqueGraphs', ",Dynamic")
-                                           else
-                                                (fth4 $ TRANS.transform [("multiTraverse","true")] inGS origData inData 0 uniqueGraphs', ",MultiTraverse:True")
-
-             -- string of delta and cost of graphs
-             deltaString = if null inGraphList' then "10.0,"
-                           else show ((minimum $ fmap snd5 inGraphList') - (minimum $ fmap snd5 uniqueGraphs)) -- <> ","
-
-             currentBestString = if (not $ null uniqueGraphs) then show $ minimum $ fmap snd5 uniqueGraphs
-                                 else show infinity
-
-             -- create string for search stats
-             searchString = "," <> searchBandit <> "," <> deltaString <> "," <> currentBestString <> "," <> (show $ toSeconds inTime) <> "," <> (L.intercalate "," $ fmap showArg searchArgs) <> transformString <> transString
-
-         in
-         (uniqueGraphs, [searchString <> thompsonString])
-         where showArg a = (fst a) <> ":" <> (snd a)
->>>>>>> 9e259de2
-
-
--- | getSearchParams takes arguments and returns search params
+
+
+{- |
+'getSearchParams' takes arguments and returns search params.
+-}
 getSearchParams ∷ [Argument] → PhyG (Int, Int, Int, Bool, Int, String, Int, Int)
 getSearchParams inArgs =
     let fstArgList = fmap (fmap toLower . fst) inArgs
