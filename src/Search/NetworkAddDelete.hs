--- conflicted
+++ resolved
@@ -1315,15 +1315,9 @@
                         doRandomOrder
                         (curBestGraphList, curBestGraphCost)
             in  do
-<<<<<<< HEAD
                     deleteResult ← getParallelChunkTraverse >>= \pTraverse ->
                         pTraverse action . zip annealParamGraphList $ replicate annealingRounds inPhyloGraphList
 
-=======
-                    -- TODO
-                    actionPar ← getParallelChunkTraverse
-                    deleteResult ← actionPar action (zip3 replicateRandIntList annealParamGraphList (replicate annealingRounds inPhyloGraphList))
->>>>>>> 212294e7
                     let (annealRoundsList, counterList) = unzip deleteResult
                     GO.selectGraphs Best numToKeep 0 (fold annealRoundsList) <&> \x -> (x, sum counterList)
 
@@ -2276,23 +2270,13 @@
                     -- can treat as negative for delete
                     -- edgeAddDelta = deltaPenaltyAdjustment inGS inPhyloGraph "delete"
 
-                    newPhyloGraphList' ←
-                        if (graphType inGS == SoftWired)
-<<<<<<< HEAD
-                            then getParallelChunkTraverse >>= \pTraverse -> softTraverse `pTraverse` simpleGraphList
-                            else -- PU.seqParMap (parStrategy $ lazyParStrat inGS) (T.multiTraverseFullyLabelSoftWiredReduced inGS inData pruneEdges warnPruneEdges leafGraph startVertex) simpleGraphList
-
-=======
-                            then do
-                                softPar ← getParallelChunkTraverse
-                                softResult ← softPar softTraverse simpleGraphList
-                                pure softResult
-                            else
->>>>>>> 212294e7
-                                if (graphType inGS == HardWired)
-                                    then getParallelChunkTraverse >>= \pTraverse -> hardTraverse `pTraverse` simpleGraphList
-                                    else -- PU.seqParMap (parStrategy $ lazyParStrat inGS) (T.multiTraverseFullyLabelHardWiredReduced inGS inData leafGraph startVertex) simpleGraphList
-                                        error "Unsupported graph type in deleteNetEdge.  Must be soft or hard wired"
+                    newPhyloGraphList' ← case graphType inGS of
+                        SoftWired -> getParallelChunkTraverse >>= \pTraverse ->
+                            softTraverse `pTraverse` simpleGraphList
+                        HardWired -> getParallelChunkTraverse >>= \pTraverse ->
+                            hardTraverse `pTraverse` simpleGraphList
+                        val -> failWithPhase Computing $ fold
+                            [ "Unsupported graph type '", show val, "' in deleteNetEdge. Must be soft- or hard-wired" ]
 
                     newPhyloGraphList ← GO.selectGraphs Best (maxBound ∷ Int) 0 newPhyloGraphList'
 
