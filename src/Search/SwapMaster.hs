{- |
Module exposing the functionality to swap sub-graphs of a phylogenetic graph.
-}
module Search.SwapMaster (
    swapMaster,
) where

import Commands.Verify qualified as VER
import Control.Monad (when)
import Control.Monad.IO.Class (MonadIO (..))
import Data.Char
import Data.Maybe
import GeneralUtilities
import Graphs.GraphOperations qualified as GO
import PHANE.Evaluation
import PHANE.Evaluation.ErrorPhase (ErrorPhase (..))
import PHANE.Evaluation.Logging (LogLevel (..), Logger (..))
import PHANE.Evaluation.Verbosity (Verbosity (..))
import Search.Swap qualified as S
import Text.Read
import Types.Types
import Utilities.Utilities as U


{- | swapMaster processes and spawns the swap functions
the 2 x maxMoveDist since distance either side to list 2* dist on sorted edges
-}
swapMaster
    ∷ [Argument]
    → GlobalSettings
    → ProcessedData
    → Int
    → [ReducedPhylogeneticGraph]
    → PhyG [ReducedPhylogeneticGraph]
swapMaster inArgs inGS inData rSeed inGraphListInput =
<<<<<<< HEAD
    if null inGraphListInput
        then do
            logWith LogInfo "No graphs to swap\n"
            pure []
        else -- else if graphType inGS == HardWired then trace ("Swapping hardwired graphs is currenty not implemented") inGraphList

            let -- process args for swap
                ( keepNum
                    , maxMoveEdgeDist'
                    , steps'
                    , annealingRounds'
                    , doDrift
                    , driftRounds'
                    , acceptEqualProb
                    , acceptWorseFactor
                    , maxChanges
                    , replicateNumber
                    , lcArgList
                    ) = getSwapParams inArgs

                swapType
                    | any ((== "nni") . fst) lcArgList = NNI
                    | any ((== "spr") . fst) lcArgList = SPR
                    | any ((== "tbr") . fst) lcArgList = TBR
                    | any ((== "alternate") . fst) lcArgList = Alternate
                    | otherwise = Alternate

                maxMoveEdgeDist =
                    if swapType == NNI
                        then 2
                        else fromJust maxMoveEdgeDist'

                -- randomized orders of split and join-- not implemented
                -- doRandomized = any ((=="randomized").fst) lcArgList

                -- set implied alignment swapping
                doIA' = any ((== "ia") . fst) lcArgList
                doIA'' = doIA'

                --- steepest/all options
                doSteepest' = any ((== "steepest") . fst) lcArgList
                doAll = any ((== "all") . fst) lcArgList

                -- steepest default
                doSteepest = ((not doSteepest' && not doAll) || doSteepest')

                -- simulated annealing parameters
                -- returnMutated to return annealed Graphs before swapping fir use in Genetic Algorithm
                doAnnealing = any ((== "annealing") . fst) lcArgList

                returnMutated = any ((== "returnmutated") . fst) lcArgList

                -- turn off union selection of rejoin--default to do both, union first
                joinType
                    | graphType inGS == HardWired = JoinAll
                    | any ((== "joinall") . fst) lcArgList = JoinAll
                    | any ((== "joinpruned") . fst) lcArgList = JoinPruned
                    | any ((== "joinalternate") . fst) lcArgList = JoinAlternate
                    | otherwise = JoinAlternate

                -- randomize split graph and rejoin edges, defualt to randomize
                atRandom
                    | any ((== "atrandom") . fst) lcArgList = True
                    | any ((== "inOrder") . fst) lcArgList = False
                    | otherwise = True

                randomIntListSwap = randomIntList rSeed

                -- populate SwapParams structure
                localSwapParams =
                    SwapParams
                        { swapType = swapType
                        , joinType = joinType
                        , atRandom = atRandom
                        , keepNum = (fromJust keepNum)
                        , maxMoveEdgeDist = maxMoveEdgeDist
                        , steepest = doSteepest
                        , joinAlternate = False -- join prune alternates--turned off for now
                        , doIA = doIA''
                        , returnMutated = returnMutated
                        }

                -- swap replicates is meant to allow multiple randomized swap trajectories
                -- set to 1 if not randomized swap or SA/Drifting (set by their own options)
                replicates
                    | not atRandom = 1
                    | doAnnealing = 1
                    | otherwise = fromJust replicateNumber

                -- replicate inGraphList based on 'replicates' for randomized trajectories
                inGraphList = concat $ replicate replicates inGraphListInput
                numGraphs = length inGraphList

                -- parallel setup
                action ∷ [([Int], Maybe SAParams, ReducedPhylogeneticGraph)] → PhyG ([ReducedPhylogeneticGraph], Int)
                action = S.swapSPRTBR localSwapParams inGS inData 0 inGraphList
            in  do
                    simAnnealParams ←
                        getSimAnnealParams doAnnealing doDrift steps' annealingRounds' driftRounds' acceptEqualProb acceptWorseFactor maxChanges rSeed

                    -- create simulated annealing random lists uniquely for each fmap
                    let newSimAnnealParamList = U.generateUniqueRandList numGraphs simAnnealParams

                    let progressString
                            | (not doAnnealing && not doDrift) =
                                ( "Swapping "
                                    <> show (length inGraphListInput)
                                    <> " input graph(s) with "
                                    <> show replicates
                                    <> " trajectories at minimum cost "
                                    <> show (minimum $ fmap snd5 inGraphList)
                                    <> " keeping maximum of "
                                    <> show (fromJust keepNum)
                                    <> " graphs per input graph"
                                    <> "\n"
                                )
                            | method (fromJust simAnnealParams) == SimAnneal =
                                ( "Simulated Annealing (Swapping) "
                                    <> show (rounds $ fromJust simAnnealParams)
                                    <> " rounds with "
                                    <> show (numberSteps $ fromJust simAnnealParams)
                                    <> " cooling steps "
                                    <> show (length inGraphList)
                                    <> " input graph(s) at minimum cost "
                                    <> show (minimum $ fmap snd5 inGraphList)
                                    <> " keeping maximum of "
                                    <> show (fromJust keepNum)
                                    <> " graphs"
                                    <> "\n"
                                )
                            | otherwise =
                                "Drifting (Swapping) "
                                    <> show (rounds $ fromJust simAnnealParams)
                                    <> " rounds with "
                                    <> show (driftMaxChanges $ fromJust simAnnealParams)
                                    <> " maximum changes per round on "
                                    <> show (length inGraphList)
                                    <> " input graph(s) at minimum cost "
                                    <> show (minimum $ fmap snd5 inGraphList)
                                    <> " keeping maximum of "
                                    <> show (fromJust keepNum)
                                    <> " graphs"
                                    <> "\n"

                    logWith LogInfo progressString
                    -- TODO
                    -- let graphPairList = PU.seqParMap (parStrategy $ strictParStrat inGS) (S.swapSPRTBR localSwapParams inGS inData 0 inGraphList) ((:[]) <$> zip3 (U.generateRandIntLists (head randomIntListSwap) numGraphs) newSimAnnealParamList inGraphList)

                    let simAnnealList = (fmap (: []) (zip3 (U.generateRandIntLists (head randomIntListSwap) numGraphs) newSimAnnealParamList inGraphList))
                    swapPar ← getParallelChunkTraverse
                    graphPairList ← swapPar action simAnnealList
                    -- mapM (S.swapSPRTBR localSwapParams inGS inData 0 inGraphList) simAnnealList

                    let (graphListList, counterList) = unzip graphPairList
                    let (newGraphList, counter) = (GO.selectGraphs Best (fromJust keepNum) 0.0 (-1) $ concat graphListList, sum counterList)

                    let finalGraphList =
                            if null newGraphList
                                then inGraphList
                                else newGraphList

                    let fullBuffWarning =
                            if length newGraphList >= (fromJust keepNum)
                                then
                                    "\n\tWarning--Swap returned as many minimum cost graphs as the 'keep' number.  \n\tThis may have limited the effectiveness of the swap. \n\tConsider increasing the 'keep' value or adding an additional swap."
                                else ""

                    let endString
                            | (not doAnnealing && not doDrift) =
                                ( "\n\tAfter swap: "
                                    <> show (length finalGraphList)
                                    <> " resulting graphs with minimum cost "
                                    <> show (minimum $ fmap snd5 finalGraphList)
                                    <> " with swap rounds (total): "
                                    <> show counter
                                    <> " "
                                    <> show swapType
                                )
                            | method (fromJust simAnnealParams) == SimAnneal =
                                ( "\n\tAfter Simulated Annealing: "
                                    <> show (length finalGraphList)
                                    <> " resulting graphs with minimum cost "
                                    <> show (minimum $ fmap snd5 finalGraphList)
                                    <> " with swap rounds (total): "
                                    <> show counter
                                    <> " "
                                    <> show swapType
                                )
                            | otherwise =
                                "\n\tAfter Drifting: "
                                    <> show (length finalGraphList)
                                    <> " resulting graphs with minimum cost "
                                    <> show (minimum $ fmap snd5 finalGraphList)
                                    <> " with swap rounds (total): "
                                    <> show counter
                                    <> " "
                                    <> show swapType

                    logWith LogInfo (endString <> fullBuffWarning <> "\n")
                    pure finalGraphList
=======
   if null inGraphListInput then trace "No graphs to swap" []
   -- else if graphType inGS == HardWired then trace ("Swapping hardwired graphs is currenty not implemented") inGraphList
   else

           let -- process args for swap
               (keepNum, maxMoveEdgeDist', steps', annealingRounds', doDrift, driftRounds', acceptEqualProb, acceptWorseFactor, maxChanges, replicateNumber, lcArgList) = getSwapParams inArgs

               swapType
                 | any ((=="nni").fst) lcArgList = NNI
                 | any ((=="spr").fst) lcArgList = SPR
                 | any ((=="tbr").fst) lcArgList = TBR
                 | any ((=="alternate").fst) lcArgList = Alternate
                 | otherwise = Alternate

               maxMoveEdgeDist = if swapType == NNI then 2
                                  else fromJust maxMoveEdgeDist'

               -- randomized orders of split and join-- not implemented
               -- doRandomized = any ((=="randomized").fst) lcArgList

               -- set implied alignment swapping
               doIA' = any ((=="ia").fst) lcArgList
               doIA'' = if (graphType inGS /= Tree) && doIA' then trace "\tIgnoring 'IA' swap option for non-Tree" False
                      else doIA'

               --- steepest/all options
               doSteepest' = any ((=="steepest").fst) lcArgList
               doAll = any ((=="all").fst) lcArgList

               -- steepest default
               doSteepest = ((not doSteepest' && not doAll) || doSteepest')

               -- simulated annealing parameters
               -- returnMutated to return annealed Graphs before swapping fir use in Genetic Algorithm
               doAnnealing = any ((=="annealing").fst) lcArgList

               returnMutated = any ((=="returnmutated").fst) lcArgList

               -- turn off union selection of rejoin--default to do both, union first
               joinType
                 | graphType inGS == HardWired = JoinAll
                 | any ((=="joinall").fst) lcArgList = JoinAll
                 | any ((=="joinpruned").fst) lcArgList = JoinPruned
                 | any ((=="joinalternate").fst) lcArgList = JoinAlternate
                 | otherwise = JoinAlternate 


               -- randomize split graph and rejoin edges, defualt to randomize
               atRandom
                 | any ((=="atrandom").fst) lcArgList = True
                 | any ((=="inOrder").fst) lcArgList = False
                 | otherwise = True

               randomIntListSwap = randomIntList rSeed

               simAnnealParams = getSimAnnealParams doAnnealing doDrift steps' annealingRounds' driftRounds' acceptEqualProb acceptWorseFactor maxChanges rSeed

               -- swap replicates is meant to allow multiple randomized swap trajectories
               -- set to 1 if not randomized swap or SA/Drifting (set by their own options)
               replicates
                 | not atRandom = 1
                 | doAnnealing = 1
                 | otherwise = fromJust replicateNumber

               -- replicate inGraphList based on 'replicates' for randomized trajectories
               inGraphList  = concat $ replicate replicates inGraphListInput
               numGraphs = length inGraphList

               -- create simulated annealing random lists uniquely for each fmap
               newSimAnnealParamList = U.generateUniqueRandList numGraphs simAnnealParams

               progressString
                 | (not doAnnealing && not doDrift) = ("Swapping " <> show (length inGraphListInput) <> " input graph(s) with " <> show replicates <> " trajectories at minimum cost " <> show (minimum $ fmap snd5 inGraphList) <> " keeping maximum of " <> show (fromJust keepNum) <> " graphs per input graph")
                 | method (fromJust simAnnealParams) == SimAnneal = ("Simulated Annealing (Swapping) " <> show (rounds $ fromJust simAnnealParams) <> " rounds with " <> show (numberSteps $ fromJust simAnnealParams) <> " cooling steps " <> show (length inGraphList) <> " input graph(s) at minimum cost " <> show (minimum $ fmap snd5 inGraphList) <> " keeping maximum of " <> show (fromJust keepNum) <> " graphs")
                 | otherwise = "Drifting (Swapping) " <> show (rounds $ fromJust simAnnealParams) <> " rounds with " <> show (driftMaxChanges $ fromJust simAnnealParams) <> " maximum changes per round on " <> show (length inGraphList) <> " input graph(s) at minimum cost " <> show (minimum $ fmap snd5 inGraphList) <> " keeping maximum of " <> show (fromJust keepNum) <> " graphs"

               -- populate SwapParams structure
               localSwapParams = SwapParams {  swapType = swapType
                                             , joinType = joinType 
                                             , atRandom = atRandom
                                             , keepNum  = (fromJust keepNum)
                                             , maxMoveEdgeDist = maxMoveEdgeDist
                                             , steepest = doSteepest
                                             , joinAlternate = False -- join prune alternates--turned off for now
                                             , doIA = doIA''
                                             , returnMutated = returnMutated 
                                             }
           in

           trace progressString (
           let (newGraphList, counter) = let graphPairList = PU.seqParMap (parStrategy $ defaultParStrat inGS) (S.swapSPRTBR localSwapParams inGS inData 0 inGraphList) ((:[]) <$> zip3 (U.generateRandIntLists (head randomIntListSwap) numGraphs) newSimAnnealParamList inGraphList)

                                             -- graphPairList = PU.seqParMap PU.myStrategyHighLevel  (S.swapSPRTBR localSwapParams inGS inData 0 inGraphList) ((:[]) <$> zip3 (U.generateRandIntLists (head randomIntListSwap) numGraphs) newSimAnnealParamList inGraphList) -- `using` PU.myParListChunkRDS
                                             (graphListList, counterList) = unzip graphPairList
                                         in (GO.selectGraphs Best (fromJust keepNum) 0.0 (-1) $ concat graphListList, sum counterList)
              in
              let finalGraphList = if null newGraphList then inGraphList
                                   else newGraphList

                  fullBuffWarning = if length newGraphList >= (fromJust keepNum) then "\n\tWarning--Swap returned as many minimum cost graphs as the 'keep' number.  \n\tThis may have limited the effectiveness of the swap. \n\tConsider increasing the 'keep' value or adding an additional swap."
                                    else ""

                  endString
                    | (not doAnnealing && not doDrift) = ("\n\tAfter swap: " <> show (length finalGraphList) <> " resulting graphs with minimum cost " <> show (minimum $ fmap snd5 finalGraphList) <> " with swap rounds (total): " <> show counter <> " " <> show swapType)
                    | method (fromJust simAnnealParams) == SimAnneal = ("\n\tAfter Simulated Annealing: " <> show (length finalGraphList) <> " resulting graphs with minimum cost " <> show (minimum $ fmap snd5 finalGraphList) <> " with swap rounds (total): " <> show counter <> " " <> show swapType)
                    | otherwise = "\n\tAfter Drifting: " <> show (length finalGraphList) <> " resulting graphs with minimum cost " <> show (minimum $ fmap snd5 finalGraphList) <> " with swap rounds (total): " <> show counter <> " " <> show swapType

              in
              trace (endString <> fullBuffWarning)
              finalGraphList
              )
>>>>>>> 03ec1e4d


-- | getSimumlatedAnnealingParams returns SA parameters
getSimAnnealParams
    ∷ Bool
    → Bool
    → Maybe Int
    → Maybe Int
    → Maybe Int
    → Maybe Double
    → Maybe Double
    → Maybe Int
    → Int
    → PhyG (Maybe SAParams)
getSimAnnealParams doAnnealing doDrift steps' annealingRounds' driftRounds' acceptEqualProb acceptWorseFactor maxChanges rSeed =
    if not doAnnealing && not doDrift
        then return Nothing
        else
            let steps = max 3 (fromJust steps')
                annealingRounds
                    | isNothing annealingRounds' = 1
                    | fromJust annealingRounds' < 1 = 1
                    | otherwise = fromJust annealingRounds'

                driftRounds
                    | isNothing driftRounds' = 1
                    | fromJust driftRounds' < 1 = 1
                    | otherwise = fromJust driftRounds'

                saMethod
                    | doDrift && doAnnealing = Drift
                    | doDrift = Drift
                    | otherwise = SimAnneal

                equalProb
                    | fromJust acceptEqualProb < 0.0 = 0.0
                    | fromJust acceptEqualProb > 1.0 = 1.0
                    | otherwise = fromJust acceptEqualProb

                worseFactor = max (fromJust acceptWorseFactor) 0.0

                changes =
                    if fromJust maxChanges < 0
                        then 15
                        else fromJust maxChanges

                saValues =
                    SAParams
                        { method = saMethod
                        , numberSteps = steps
                        , currentStep = 0
                        , randomIntegerList = randomIntList rSeed
                        , rounds = max annealingRounds driftRounds
                        , driftAcceptEqual = equalProb
                        , driftAcceptWorse = worseFactor
                        , driftMaxChanges = changes
                        , driftChanges = 0
                        }
            in  do
                    when (doDrift && doAnnealing) $
                        logWith
                            LogWarn
                            "\tSpecified both Simulated Annealing (with temperature steps) and Drifting (without)--defaulting to drifting.\n"

                    pure $ Just saValues


-- | getSwapParams takes areg list and preocesses returning parameter values
getSwapParams
    ∷ [Argument]
    → ( Maybe Int
      , Maybe Int
      , Maybe Int
      , Maybe Int
      , Bool
      , Maybe Int
      , Maybe Double
      , Maybe Double
      , Maybe Int
      , Maybe Int
      , [(String, String)]
      )
getSwapParams inArgs =
    let fstArgList = fmap (fmap toLower . fst) inArgs
        sndArgList = fmap (fmap toLower . snd) inArgs
        lcArgList = zip fstArgList sndArgList
        checkCommandList = checkCommandArgs "swap" fstArgList VER.swapArgList
    in  -- check for valid command options
        if not checkCommandList
            then errorWithoutStackTrace ("Unrecognized command in 'swap': " <> show inArgs)
            else
                let keepList = filter ((== "keep") . fst) lcArgList
                    keepNum
                        | length keepList > 1 =
                            errorWithoutStackTrace ("Multiple 'keep' number specifications in swap command--can have only one: " <> show inArgs)
                        | null keepList = Just 10
                        | otherwise = readMaybe (snd $ head keepList) ∷ Maybe Int

                    moveLimitList = filter (not . null) (snd <$> filter ((`elem` ["alternate", "spr", "tbr", "nni"]) . fst) lcArgList)
                    maxMoveEdgeDist'
                        | length moveLimitList > 1 =
                            errorWithoutStackTrace
                                ("Multiple maximum edge distance number specifications in swap command--can have only one (e.g. spr:2): " <> show inArgs)
                        | null moveLimitList = Just ((maxBound ∷ Int) `div` 3)
                        | otherwise = readMaybe (head moveLimitList) ∷ Maybe Int

                    -- simulated anealing options
                    stepsList = filter ((== "steps") . fst) lcArgList
                    steps'
                        | length stepsList > 1 =
                            errorWithoutStackTrace
                                ("Multiple annealing steps value specifications in swap command--can have only one (e.g. steps:10): " <> show inArgs)
                        | null stepsList = Just 10
                        | otherwise = readMaybe (snd $ head stepsList) ∷ Maybe Int

                    annealingList = filter ((== "annealing") . fst) lcArgList
                    annealingRounds'
                        | length annealingList > 1 =
                            errorWithoutStackTrace ("Multiple 'annealing' rounds number specifications in swap command--can have only one: " <> show inArgs)
                        | null annealingList = Just 1
                        | otherwise = readMaybe (snd $ head annealingList) ∷ Maybe Int

                    -- drift options
                    doDrift = any ((== "drift") . fst) lcArgList

                    driftList = filter ((== "drift") . fst) lcArgList
                    driftRounds'
                        | length driftList > 1 =
                            errorWithoutStackTrace ("Multiple 'drift' rounds number specifications in swap command--can have only one: " <> show inArgs)
                        | null driftList = Just 1
                        | otherwise = readMaybe (snd $ head driftList) ∷ Maybe Int

                    acceptEqualList = filter ((== "acceptequal") . fst) lcArgList
                    acceptEqualProb
                        | length acceptEqualList > 1 =
                            errorWithoutStackTrace ("Multiple 'drift' acceptEqual specifications in swap command--can have only one: " <> show inArgs)
                        | null acceptEqualList = Just 0.5
                        | otherwise = readMaybe (snd $ head acceptEqualList) ∷ Maybe Double

                    acceptWorseList = filter ((== "acceptworse") . fst) lcArgList
                    acceptWorseFactor
                        | length acceptWorseList > 1 =
                            errorWithoutStackTrace ("Multiple 'drift' acceptWorse specifications in swap command--can have only one: " <> show inArgs)
                        | null acceptWorseList = Just 20.0
                        | otherwise = readMaybe (snd $ head acceptWorseList) ∷ Maybe Double

                    maxChangesList = filter ((== "maxchanges") . fst) lcArgList
                    maxChanges
                        | length maxChangesList > 1 =
                            errorWithoutStackTrace ("Multiple 'drift' maxChanges number specifications in swap command--can have only one: " <> show inArgs)
                        | null maxChangesList = Just 15
                        | otherwise = readMaybe (snd $ head maxChangesList) ∷ Maybe Int

                    replicatesList = filter ((== "replicates") . fst) lcArgList
                    replicates
                        | length replicatesList > 1 =
                            errorWithoutStackTrace ("Multiple 'swap' replicates number specifications in swap command--can have only one: " <> show inArgs)
                        | null replicatesList = Just 1
                        | otherwise = readMaybe (snd $ head replicatesList) ∷ Maybe Int
                in  -- check inputs
                    if isNothing keepNum
                        then errorWithoutStackTrace ("Keep specification not an integer in swap: " <> show (head keepList))
                        else
                            if isNothing maxMoveEdgeDist'
                                then errorWithoutStackTrace ("Maximum edge move distance specification not an integer (e.g. spr:2): " <> show (head moveLimitList))
                                else
                                    if isNothing steps'
                                        then errorWithoutStackTrace ("Annealing steps specification not an integer (e.g. steps:10): " <> show (snd $ head stepsList))
                                        else
                                            if isNothing acceptEqualProb
                                                then
                                                    errorWithoutStackTrace
                                                        ("Drift 'acceptEqual' specification not a float (e.g. acceptEqual:0.75): " <> show (snd $ head acceptEqualList))
                                                else
                                                    if isNothing acceptWorseFactor
                                                        then
                                                            errorWithoutStackTrace
                                                                ("Drift 'acceptWorse' specification not a float (e.g. acceptWorse:1.0): " <> show (snd $ head acceptWorseList))
                                                        else
                                                            if isNothing maxChanges
                                                                then
                                                                    errorWithoutStackTrace
                                                                        ("Drift 'maxChanges' specification not an integer (e.g. maxChanges:10): " <> show (snd $ head maxChangesList))
                                                                else
                                                                    if isNothing replicates
                                                                        then
                                                                            errorWithoutStackTrace
                                                                                ("Swap 'replicates' specification not an integer (e.g. replicates:5): " <> show (snd $ head replicatesList))
                                                                        else -- trace ("GSP: " <> (show inArgs) <> " " <> (show )(keepNum, maxMoveEdgeDist', steps', annealingRounds', doDrift, driftRounds', acceptEqualProb, acceptWorseFactor, maxChanges, lcArgList))

                                                                            ( keepNum
                                                                            , maxMoveEdgeDist'
                                                                            , steps'
                                                                            , annealingRounds'
                                                                            , doDrift
                                                                            , driftRounds'
                                                                            , acceptEqualProb
                                                                            , acceptWorseFactor
                                                                            , maxChanges
                                                                            , replicates
                                                                            , lcArgList
                                                                            )<|MERGE_RESOLUTION|>--- conflicted
+++ resolved
@@ -33,7 +33,6 @@
     → [ReducedPhylogeneticGraph]
     → PhyG [ReducedPhylogeneticGraph]
 swapMaster inArgs inGS inData rSeed inGraphListInput =
-<<<<<<< HEAD
     if null inGraphListInput
         then do
             logWith LogInfo "No graphs to swap\n"
@@ -183,9 +182,8 @@
                     -- let graphPairList = PU.seqParMap (parStrategy $ strictParStrat inGS) (S.swapSPRTBR localSwapParams inGS inData 0 inGraphList) ((:[]) <$> zip3 (U.generateRandIntLists (head randomIntListSwap) numGraphs) newSimAnnealParamList inGraphList)
 
                     let simAnnealList = (fmap (: []) (zip3 (U.generateRandIntLists (head randomIntListSwap) numGraphs) newSimAnnealParamList inGraphList))
-                    swapPar ← getParallelChunkTraverse
-                    graphPairList ← swapPar action simAnnealList
-                    -- mapM (S.swapSPRTBR localSwapParams inGS inData 0 inGraphList) simAnnealList
+                    graphPairList ← getParallelChunkTraverse >>= \pTraverse ->
+                        action `pTraverse` simAnnealList
 
                     let (graphListList, counterList) = unzip graphPairList
                     let (newGraphList, counter) = (GO.selectGraphs Best (fromJust keepNum) 0.0 (-1) $ concat graphListList, sum counterList)
@@ -234,119 +232,6 @@
 
                     logWith LogInfo (endString <> fullBuffWarning <> "\n")
                     pure finalGraphList
-=======
-   if null inGraphListInput then trace "No graphs to swap" []
-   -- else if graphType inGS == HardWired then trace ("Swapping hardwired graphs is currenty not implemented") inGraphList
-   else
-
-           let -- process args for swap
-               (keepNum, maxMoveEdgeDist', steps', annealingRounds', doDrift, driftRounds', acceptEqualProb, acceptWorseFactor, maxChanges, replicateNumber, lcArgList) = getSwapParams inArgs
-
-               swapType
-                 | any ((=="nni").fst) lcArgList = NNI
-                 | any ((=="spr").fst) lcArgList = SPR
-                 | any ((=="tbr").fst) lcArgList = TBR
-                 | any ((=="alternate").fst) lcArgList = Alternate
-                 | otherwise = Alternate
-
-               maxMoveEdgeDist = if swapType == NNI then 2
-                                  else fromJust maxMoveEdgeDist'
-
-               -- randomized orders of split and join-- not implemented
-               -- doRandomized = any ((=="randomized").fst) lcArgList
-
-               -- set implied alignment swapping
-               doIA' = any ((=="ia").fst) lcArgList
-               doIA'' = if (graphType inGS /= Tree) && doIA' then trace "\tIgnoring 'IA' swap option for non-Tree" False
-                      else doIA'
-
-               --- steepest/all options
-               doSteepest' = any ((=="steepest").fst) lcArgList
-               doAll = any ((=="all").fst) lcArgList
-
-               -- steepest default
-               doSteepest = ((not doSteepest' && not doAll) || doSteepest')
-
-               -- simulated annealing parameters
-               -- returnMutated to return annealed Graphs before swapping fir use in Genetic Algorithm
-               doAnnealing = any ((=="annealing").fst) lcArgList
-
-               returnMutated = any ((=="returnmutated").fst) lcArgList
-
-               -- turn off union selection of rejoin--default to do both, union first
-               joinType
-                 | graphType inGS == HardWired = JoinAll
-                 | any ((=="joinall").fst) lcArgList = JoinAll
-                 | any ((=="joinpruned").fst) lcArgList = JoinPruned
-                 | any ((=="joinalternate").fst) lcArgList = JoinAlternate
-                 | otherwise = JoinAlternate 
-
-
-               -- randomize split graph and rejoin edges, defualt to randomize
-               atRandom
-                 | any ((=="atrandom").fst) lcArgList = True
-                 | any ((=="inOrder").fst) lcArgList = False
-                 | otherwise = True
-
-               randomIntListSwap = randomIntList rSeed
-
-               simAnnealParams = getSimAnnealParams doAnnealing doDrift steps' annealingRounds' driftRounds' acceptEqualProb acceptWorseFactor maxChanges rSeed
-
-               -- swap replicates is meant to allow multiple randomized swap trajectories
-               -- set to 1 if not randomized swap or SA/Drifting (set by their own options)
-               replicates
-                 | not atRandom = 1
-                 | doAnnealing = 1
-                 | otherwise = fromJust replicateNumber
-
-               -- replicate inGraphList based on 'replicates' for randomized trajectories
-               inGraphList  = concat $ replicate replicates inGraphListInput
-               numGraphs = length inGraphList
-
-               -- create simulated annealing random lists uniquely for each fmap
-               newSimAnnealParamList = U.generateUniqueRandList numGraphs simAnnealParams
-
-               progressString
-                 | (not doAnnealing && not doDrift) = ("Swapping " <> show (length inGraphListInput) <> " input graph(s) with " <> show replicates <> " trajectories at minimum cost " <> show (minimum $ fmap snd5 inGraphList) <> " keeping maximum of " <> show (fromJust keepNum) <> " graphs per input graph")
-                 | method (fromJust simAnnealParams) == SimAnneal = ("Simulated Annealing (Swapping) " <> show (rounds $ fromJust simAnnealParams) <> " rounds with " <> show (numberSteps $ fromJust simAnnealParams) <> " cooling steps " <> show (length inGraphList) <> " input graph(s) at minimum cost " <> show (minimum $ fmap snd5 inGraphList) <> " keeping maximum of " <> show (fromJust keepNum) <> " graphs")
-                 | otherwise = "Drifting (Swapping) " <> show (rounds $ fromJust simAnnealParams) <> " rounds with " <> show (driftMaxChanges $ fromJust simAnnealParams) <> " maximum changes per round on " <> show (length inGraphList) <> " input graph(s) at minimum cost " <> show (minimum $ fmap snd5 inGraphList) <> " keeping maximum of " <> show (fromJust keepNum) <> " graphs"
-
-               -- populate SwapParams structure
-               localSwapParams = SwapParams {  swapType = swapType
-                                             , joinType = joinType 
-                                             , atRandom = atRandom
-                                             , keepNum  = (fromJust keepNum)
-                                             , maxMoveEdgeDist = maxMoveEdgeDist
-                                             , steepest = doSteepest
-                                             , joinAlternate = False -- join prune alternates--turned off for now
-                                             , doIA = doIA''
-                                             , returnMutated = returnMutated 
-                                             }
-           in
-
-           trace progressString (
-           let (newGraphList, counter) = let graphPairList = PU.seqParMap (parStrategy $ defaultParStrat inGS) (S.swapSPRTBR localSwapParams inGS inData 0 inGraphList) ((:[]) <$> zip3 (U.generateRandIntLists (head randomIntListSwap) numGraphs) newSimAnnealParamList inGraphList)
-
-                                             -- graphPairList = PU.seqParMap PU.myStrategyHighLevel  (S.swapSPRTBR localSwapParams inGS inData 0 inGraphList) ((:[]) <$> zip3 (U.generateRandIntLists (head randomIntListSwap) numGraphs) newSimAnnealParamList inGraphList) -- `using` PU.myParListChunkRDS
-                                             (graphListList, counterList) = unzip graphPairList
-                                         in (GO.selectGraphs Best (fromJust keepNum) 0.0 (-1) $ concat graphListList, sum counterList)
-              in
-              let finalGraphList = if null newGraphList then inGraphList
-                                   else newGraphList
-
-                  fullBuffWarning = if length newGraphList >= (fromJust keepNum) then "\n\tWarning--Swap returned as many minimum cost graphs as the 'keep' number.  \n\tThis may have limited the effectiveness of the swap. \n\tConsider increasing the 'keep' value or adding an additional swap."
-                                    else ""
-
-                  endString
-                    | (not doAnnealing && not doDrift) = ("\n\tAfter swap: " <> show (length finalGraphList) <> " resulting graphs with minimum cost " <> show (minimum $ fmap snd5 finalGraphList) <> " with swap rounds (total): " <> show counter <> " " <> show swapType)
-                    | method (fromJust simAnnealParams) == SimAnneal = ("\n\tAfter Simulated Annealing: " <> show (length finalGraphList) <> " resulting graphs with minimum cost " <> show (minimum $ fmap snd5 finalGraphList) <> " with swap rounds (total): " <> show counter <> " " <> show swapType)
-                    | otherwise = "\n\tAfter Drifting: " <> show (length finalGraphList) <> " resulting graphs with minimum cost " <> show (minimum $ fmap snd5 finalGraphList) <> " with swap rounds (total): " <> show counter <> " " <> show swapType
-
-              in
-              trace (endString <> fullBuffWarning)
-              finalGraphList
-              )
->>>>>>> 03ec1e4d
 
 
 -- | getSimumlatedAnnealingParams returns SA parameters
