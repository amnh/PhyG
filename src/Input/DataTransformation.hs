{- |
Module      :  DataTransformation.hs
Description :  Module with functionality to transform phylogenetic data
Copyright   :  (c) 2021 Ward C. Wheeler, Division of Invertebrate Zoology, AMNH. All rights reserved.
License     :

Redistribution and use in source and binary forms, with or without
modification, are permitted provided that the following conditions are met:

1. Redistributions of source code must retain the above copyright notice, this
   list of conditions and the following disclaimer.
2. Redistributions in binary form must reproduce the above copyright notice,
   this list of conditions and the following disclaimer in the documentation
   and/or other materials provided with the distribution.

THIS SOFTWARE IS PROVIDED BY THE COPYRIGHT HOLDERS AND CONTRIBUTORS "AS IS" AND
ANY EXPRESS OR IMPLIED WARRANTIES, INCLUDING, BUT NOT LIMITED TO, THE IMPLIED
WARRANTIES OF MERCHANTABILITY AND FITNESS FOR A PARTICULAR PURPOSE ARE
DISCLAIMED. IN NO EVENT SHALL THE COPYRIGHT OWNER OR CONTRIBUTORS BE LIABLE FOR
ANY DIRECT, INDIRECT, INCIDENTAL, SPECIAL, EXEMPLARY, OR CONSEQUENTIAL DAMAGES
(INCLUDING, BUT NOT LIMITED TO, PROCUREMENT OF SUBSTITUTE GOODS OR SERVICES;
LOSS OF USE, DATA, OR PROFITS; OR BUSINESS INTERRUPTION) HOWEVER CAUSED AND
ON ANY THEORY OF LIABILITY, WHETHER IN CONTRACT, STRICT LIABILITY, OR TORT
(INCLUDING NEGLIGENCE OR OTHERWISE) ARISING IN ANY WAY OUT OF THE USE OF THIS
SOFTWARE, EVEN IF ADVISED OF THE POSSIBILITY OF SUCH DAMAGE.

The views and conclusions contained in the software and documentation are those
of the authors and should not be interpreted as representing official policies,
either expressed or implied, of the FreeBSD Project.

Maintainer  :  Ward Wheeler <wheeler@amnh.org>
Stability   :  unstable
Portability :  portable (I hope)

-}


module Input.DataTransformation
  ( renameData
  , getDataTerminalNames
  , addMissingTerminalsToInput
  , checkDuplicatedTerminals
  , createNaiveData
  , createBVNames
  , partitionSequences
  ) where

import           Data.Alphabet
import           Data.Alphabet.IUPAC
import           Data.Bifunctor
import           Data.Bimap (Bimap)
import qualified Data.Bimap as BM
import           Data.Foldable
import qualified Data.List                   as L
import           Data.List.NonEmpty          (NonEmpty)
import qualified Data.List.NonEmpty          as NE
import           Data.Maybe
import qualified Data.Text.Lazy              as T
import           Data.String
import           Types.Types
--import qualified Data.BitVector as BV
import qualified Data.BitVector.LittleEndian as BV
import qualified Data.Vector                 as V
import qualified Data.Vector.Storable        as SV
import qualified Data.Vector.Unboxed         as UV

import qualified Data.Text.Short             as ST
import qualified Data.Hashable as H
import           Data.Bits                   (shiftL, (.|.))
import           Data.Word
import           Foreign.C.Types
import           Numeric.Natural
import           Text.Read
import qualified Utilities.Utilities as U
import           Debug.Trace
import           GeneralUtilities
-- import           Debug.Trace

-- | partitionSequences takes a character to split sequnces, usually '#'' as in POY
-- and divides the seqeunces into corresponding partitions.  Replicate character info appending
-- a number to character name
-- assumes that input rawdata are a single character (as in form a single file) for sequence data
partitionSequences :: ST.ShortText -> [RawData] -> [RawData]
partitionSequences partChar inDataList =
    if null inDataList then []
    else
        let firstRawData@(taxDataList, charInfoList) = head inDataList
        in
        -- for raw seqeunce data this will always be a single character
        if (length charInfoList > 1) || (charType (head charInfoList) `notElem` [SlimSeq, WideSeq, NucSeq, AminoSeq]) then firstRawData : partitionSequences partChar (tail inDataList) else (
       let (leafNameList, leafDataList) = unzip taxDataList
           partitionCharList = fmap (U.splitSequence partChar) leafDataList
           partitionCharListByPartition = makePartitionList partitionCharList
           firstPartNumber = length $ head partitionCharList
           allSame = filter (== firstPartNumber) $ length <$> tail partitionCharList
           pairPartitions = zip (fmap T.unpack leafNameList) (fmap length partitionCharList)
       in

       -- check partition numbers consistent + 1 because of tail
       if (length allSame + 1) /= length partitionCharList then errorWithoutStackTrace ("Number of sequence partitions not consistent in " ++ T.unpack (name $ head charInfoList) ++ " " ++ show pairPartitions)

       -- if single partition then nothing to do
       else if firstPartNumber == 1 then firstRawData : partitionSequences partChar (tail inDataList)

       -- split data
       else
           trace ("\nPartitioning " ++ T.unpack (name $ head charInfoList) ++ " into " ++ show firstPartNumber ++ " segments\n") (

           -- make new structures to create RawData list
           let leafNameListList = replicate firstPartNumber leafNameList

               -- these filtered from terminal partitions 
               leafDataListList = fmap (fmap (filter (/= ST.fromString "#"))) partitionCharListByPartition

               -- create TermData
               newTermDataList = joinLists leafNameListList leafDataListList

               -- filter out taxa with empty data-- so can be reconciled proerly later
               newTermDataList' = fmap removeTaxaWithNoData newTermDataList

               -- create final [RawData]
               charInfoListList = replicate firstPartNumber charInfoList
               newRawDataList = zip newTermDataList' charInfoListList
           in
           --trace (" NCI " ++ (show $ newTermDataList'))
           newRawDataList ++ partitionSequences partChar (tail inDataList)

           --firstRawData : (partitionSequences partChar (tail inDataList))
           ))

-- | removeTaxaWithNoData takes a single TermData list and removes taxa with empty data
-- these can be created from paritioning sequences where there are no data in a 
-- partitition.  This allows for data reconciliation/renaming later.
removeTaxaWithNoData :: [TermData] -> [TermData]
removeTaxaWithNoData inTermData =
    if null inTermData then []
    else
        let newData = filter ((not . null).snd) inTermData
        in
        --trace ((show $ length inTermData) ++ " -> " ++ (show $ length newData))
        newData

-- | joinLists takes two lists of lists (of same length) and zips the 
-- heads of each, then continues till all joined
joinLists :: [[a]] -> [[b]] -> [[(a,b)]]
joinLists listA listB
  | length listA /= length listB = error ("Input lists not equal " ++ show (length listA, length listB))
  | null listA = []
  | otherwise =
    let firstList = zip (head listA) (head listB)
    in
    firstList : joinLists (tail listA) (tail listB)

-- | makePartitionList take list by taxon and retuns list by partition
makePartitionList :: [[[ST.ShortText]]] -> [[[ST.ShortText]]]
makePartitionList inListList =
    if null $ head inListList then []
    else
        let firstParList = fmap head inListList
        in
        firstParList : makePartitionList (fmap tail inListList)

-- | renameData takes a list of rename Text pairs (new name, oldName)
-- and replaces the old name with the new
renameData :: [(T.Text, T.Text)] -> RawData -> RawData
renameData newNamePairList inData =
  if null newNamePairList then inData
  else
      let terminalData =  fst inData
      in
      if null terminalData then inData
      else
          let newTerminalData = fmap (relabelterminalData newNamePairList) terminalData
          in
          (newTerminalData, snd inData)

-- | relabelterminalData takes a list of Text pairs and the terminals with the
-- second name in the pairs is changed to the first
relabelterminalData :: [(T.Text, T.Text)] -> TermData -> TermData
relabelterminalData namePairList terminalData@(leafName, leafData) =
     if null namePairList then terminalData
     else
        let foundName = find ((== leafName) .snd) namePairList
        in
        if isNothing foundName then
          --trace ("Not renaming " ++ (T.unpack leafName)) --  ++ " " ++ show namePairList)
          terminalData
        else
          --trace ("Renaming " ++ (T.unpack leafName) ++ " to " ++ (T.unpack $ fst $ fromJust foundName))
          (fst $ fromJust foundName, leafData)

-- | getDataTerminalNames takes all input data and gets full terminal list
-- and adds missing data for terminals not in input files
getDataTerminalNames :: [RawData] -> [T.Text]
getDataTerminalNames inDataList =
    if null inDataList then []
    else
        L.sort $ L.nub $ fst <$> concatMap fst inDataList

-- | addMissingTerminalsToInput dataLeafNames renamedData
addMissingTerminalsToInput :: [T.Text] -> [TermData]-> RawData -> RawData
addMissingTerminalsToInput dataLeafNames curTermData inData@(termDataList, charInfoList) =
    if null dataLeafNames then (reverse curTermData, charInfoList)
    else
        let firstLeafName = head dataLeafNames
            foundLeaf = find ((== firstLeafName) .fst)  termDataList
        in
        if isJust foundLeaf then addMissingTerminalsToInput (tail dataLeafNames) (fromJust foundLeaf : curTermData) inData
        else addMissingTerminalsToInput (tail dataLeafNames) ((firstLeafName, []) : curTermData) inData

-- | checkDuplicatedTerminals takes list TermData and checks for repeated terminal names
checkDuplicatedTerminals :: [TermData] -> (Bool, [T.Text])
checkDuplicatedTerminals inData =
    if null inData then (False, [])
    else
        let nameList = L.group $ L.sort $ fmap fst inData
            dupList = filter ((>1).length) nameList
        in
        if null dupList then (False, [])
        else (True, fmap head dupList)

-- | joinSortFileData takes list if list of short text and merges line by line to joing leaf states
-- and sorts the result
joinSortFileData :: [[ST.ShortText]] -> [String]
joinSortFileData inFileLists =
    if null (head inFileLists) then []
    else
        let firstLeaf = L.sort $ ST.toString $ ST.concat $ fmap head inFileLists
        in
        firstLeaf : joinSortFileData (fmap tail inFileLists)


-- | createBVNames takes input data, sorts the raw data, hashes, sorts those to create
-- unique, label invariant (but data related so arbitrary but consistent)
-- Assumes the rawData come in sorted by the data reconciliation process
-- These used for vertex labels, caching, left/right DO issues
createBVNames :: [RawData] -> [(T.Text, BV.BitVector)]
createBVNames inDataList =
    let rawDataList   = fmap fst inDataList
        textNameList  = fst <$> head rawDataList
        textNameList' = fst <$> last rawDataList

        fileLeafCharList = fmap (fmap snd) rawDataList
        fileLeafList =  fmap (fmap ST.concat) fileLeafCharList
        leafList = reverse $ joinSortFileData fileLeafList
        leafHash = fmap H.hash leafList
        leafHashPair = L.sortOn fst $ zip leafHash [0..(length textNameList - 1)] -- textNameList
        (_, leafReoderedList) = unzip leafHashPair
        -- leafOrder = sortOn fst $ zip leafReoderedList [0..((length textNameList) - 1)]
        -- (nameList, intList) = unzip leafOrder

        --bv1 = BV.bitVec (length textNameList) (1 :: Integer)
        boolList = replicate (length textNameList - 1) False
        bv1 = BV.fromBits $ True : boolList
        bvList = fmap (shiftL bv1) leafReoderedList -- [0..((length textNameList) - 1)]
    in
    if textNameList /= textNameList' then error "Taxa are not properly ordered in createBVNames"
    else
        -- trace (show $ fmap BV.toBits bvList) 
        zip textNameList bvList

-- | createNaiveData takes input RawData and transforms to "Naive" data.
-- these data are organized into blocks (set to input filenames initially)
-- and are bitvector coded, but are not organized by charcter type, packed ot
-- optimized in any other way (prealigned-> nonadd, Sankoff.  2 state sankoff to binary,
-- constant characters skipped etc)
-- these processes take place later
-- these data can be input to any data optimization commands and are useful
-- for data output as they haven't been reordered or transformed in any way.
-- the RawData is a list since it is organized by input file
-- the list accumulator is to avoid Vector snoc/cons O(n)
createNaiveData :: [RawData] -> [(T.Text, BV.BitVector)] -> [BlockData] -> ProcessedData
createNaiveData inDataList leafBitVectorNames curBlockData =
    if null inDataList
    then --trace ("Naive data with " ++ (show $ length curBlockData) ++ " blocks and " ++ (show $ fmap length $ fmap V.head $ fmap snd3 curBlockData) ++ " characters")
         ( V.fromList $ fmap fst leafBitVectorNames
         , V.fromList $ fmap snd leafBitVectorNames
         , V.fromList $ reverse curBlockData
         )
    else
        let (firstData, firstCharInfo) = head inDataList
        in
        -- empty file should have been caught earlier, but avoids some head/tail errors
        if null firstCharInfo then trace "Empty CharInfo" createNaiveData (tail inDataList) leafBitVectorNames  curBlockData
        else
            -- process data as come in--each of these should be from a single file
            -- and initially assigned to a single, unique block
            let thisBlockName     = name $ head firstCharInfo
                thisBlockCharInfo = V.fromList firstCharInfo
                recodedCharacters = recodeRawData (fmap fst firstData) (fmap snd firstData) firstCharInfo []
                --thisBlockGuts = V.zip (V.fromList $ fmap snd leafBitVectorNames) recodedCharacters
                previousBlockName = if not $ null curBlockData then fst3 $ head curBlockData
                                    else T.empty
                thisBlockName' = if T.takeWhile (/= ':') previousBlockName /= T.takeWhile (/= ':') thisBlockName then thisBlockName
                                 else
                                    let oldSuffix = T.dropWhile (/= ':') previousBlockName
                                        indexSuffix = if T.null oldSuffix then T.pack ":0"
                                                      else
                                                        let oldIndex = readMaybe (T.unpack $ T.tail oldSuffix) :: Maybe Int
                                                            newIndex = 1 + fromJust oldIndex
                                                        in
                                                        if isNothing oldIndex then error "Bad suffix in createNaiveData"
                                                        else T.pack (":" ++ show newIndex)
                                    in
                                    T.append (T.takeWhile (/= ':') thisBlockName)  indexSuffix
                thisBlockData     = (thisBlockName', recodedCharacters, thisBlockCharInfo)

            in
            trace ("Recoding input block: " ++ T.unpack thisBlockName')
            createNaiveData (tail inDataList) leafBitVectorNames  (thisBlockData : curBlockData)


-- | recodeRawData takes the ShortText representation of character states/ranges etc
-- and recodes the apporpriate fields in CharacterData (from Types)
-- the list accumulator is to avoid Vectotr cons/snoc O(n)
-- differentiates between seqeunce type and others with char info
recodeRawData :: [NameText] -> [[ST.ShortText]] -> [CharInfo] -> [[CharacterData]] -> V.Vector (V.Vector CharacterData)
recodeRawData inTaxNames inData inCharInfo curCharData =
    if null inTaxNames then V.fromList $ reverse $ fmap V.fromList curCharData
    else
        let firstData = head inData
            firstDataRecoded = createLeafCharacter inCharInfo firstData
        in
        --trace ("Recoding " ++ (T.unpack $ head inTaxNames) ++ " as " ++ (show $ charType $ head inCharInfo) ++ "\n\t" ++ show firstDataRecoded)
        --trace ((show $ length inData) ++ " " ++ (show $ length firstData) ++ " " ++ (show $ length inCharInfo)
        recodeRawData (tail inTaxNames) (tail inData) inCharInfo (firstDataRecoded : curCharData)


-- | missingNonAdditive is non-additive missing character value, all 1's based on alphabet size
missingNonAdditive :: CharInfo -> CharacterData
missingNonAdditive inCharInfo =
    emptyCharacter { stateBVPrelim = (V.singleton (BV.fromBits $ replicate (length $ alphabet inCharInfo) True), mempty, mempty)
                   , stateBVFinal  = V.singleton (BV.fromBits $ replicate (length $ alphabet inCharInfo) True)
                   }



-- | missingAdditive is additive missing character value, all 1's based on alphabet size
missingAdditive :: CharInfo -> CharacterData
missingAdditive inCharInfo =
  let missingRange = V.zip
                        (V.singleton (read (ST.toString . head . toList $ alphabet inCharInfo) :: Int))
                        (V.singleton (read (ST.toString . last . toList $ alphabet inCharInfo) :: Int))
  in
  emptyCharacter { rangePrelim = (missingRange, mempty, mempty) }


-- | missingMatrix is additive missing character value, all 1's based on alphabet size
-- setrting stateBVPrelim/Final for approx DO-like costs (lookup)
missingMatrix :: CharInfo -> CharacterData
missingMatrix inCharInfo =
  let numStates = length $ alphabet inCharInfo
      missingState = (0 :: StateCost , [] ,[])
  in
  emptyCharacter { matrixStatesPrelim = V.singleton (V.replicate numStates missingState) }


-- | getMissingValue takes the charcater type ans returns the appropriate missineg data value
getMissingValue :: [CharInfo] -> [CharacterData]
getMissingValue inChar
  | null inChar = []
  | charType (head inChar) `elem` [SlimSeq, NucSeq, WideSeq, AminoSeq, HugeSeq] = []
  | charType (head inChar) == NonAdd = missingNonAdditive (head inChar) : getMissingValue (tail inChar)
  | charType (head inChar) ==    Add = missingAdditive (head inChar) : getMissingValue (tail inChar)
  | charType (head inChar) == Matrix = missingMatrix (head inChar) : getMissingValue (tail inChar)
  | otherwise= error ("Datatype " ++ show (charType $ head inChar) ++ " not recognized")


-- | getStateBitVectorList takes the alphabet of a character ([ShorText])
-- and returns bitvectors (with of size alphabet) for each state in order of states in alphabet
getStateBitVectorList :: Alphabet ST.ShortText -> V.Vector (ST.ShortText, BV.BitVector)
getStateBitVectorList localStates =
    if null localStates then error "Character with empty alphabet in getStateBitVectorList"
    else
<<<<<<< HEAD
        let stateCount     = toEnum $ length localStates
            stateIndexList = [0 .. stateCount - 1]
            genNum = (2^) :: Word -> Natural
            bvList = fmap (BV.fromNumber stateCount . genNum) stateIndexList
        in  V.fromList $ zip (toList localStates) bvList


iupacToBVPairs
  :: (IsString s, Ord s)
  => Alphabet s
  -> Bimap (NonEmpty s) (NonEmpty s)
  -> V.Vector (s, BV.BitVector)
iupacToBVPairs inputAlphabet iupac = V.fromList $ bimap NE.head encoder <$> BM.toAscList iupac
  where
    constructor  = flip BV.fromNumber 0
    encoder      = U.encodeState inputAlphabet constructor

  
=======
        let stateIndexList = [0..(length localStates - 1)]
            bitsOffList = replicate (length localStates - 1) False
            --bv1 = BV.bitVec (length localStates) (1 :: Integer)
            --bvList = fmap (bv1 BV.<<.) (fmap (BV.bitVec (length localStates)) stateIndexList)
            bv1 = BV.fromBits $ True : bitsOffList
            bvList = fmap (shiftL bv1) stateIndexList
        in
        V.fromList $ zip localStates bvList

-- | getNucleotideSequenceChar returns the character sgtructure for a Nucleic Acid sequence type
getNucleotideSequenceCodes :: [ST.ShortText]-> V.Vector (ST.ShortText, BV.BitVector)
getNucleotideSequenceCodes localAlphabet  =
    let stateBVList = getStateBitVectorList localAlphabet
        stateA   = snd $ stateBVList V.! 0
        stateC   = snd $ stateBVList V.! 1
        stateG   = snd $ stateBVList V.! 2
        stateT   = snd $ stateBVList V.! 3
        stateGap = snd $ stateBVList V.! 4
        -- ambiguity codes
        pairR = (ST.singleton 'R',  stateA .|. stateG)
        pairY = (ST.singleton 'Y',  stateC .|. stateT)
        pairW = (ST.singleton 'W',  stateA .|. stateT)
        pairS = (ST.singleton 'S',  stateC .|. stateG)
        pairM = (ST.singleton 'M',  stateA .|. stateC)
        pairK = (ST.singleton 'K',  stateG .|. stateT)
        pairB = (ST.singleton 'B',  foldr1 (.|.) [stateC, stateG, stateT])
        pairD = (ST.singleton 'D',  foldr1 (.|.) [stateA, stateG, stateT])
        pairH = (ST.singleton 'H',  foldr1 (.|.) [stateA, stateC, stateT])
        pairV = (ST.singleton 'V',  foldr1 (.|.) [stateA, stateC, stateG])
        pairN = (ST.singleton 'N',  foldr1 (.|.) [stateA, stateC, stateG, stateT])
        pairQuest = (ST.singleton '?', foldr1 (.|.)  [stateA, stateC, stateG, stateT, stateGap])
        ambigPairVect = V.fromList [pairR, pairY, pairW, pairS, pairM, pairK, pairB, pairD, pairH, pairV, pairN, pairQuest]
        totalStateList = stateBVList V.++ ambigPairVect
    in
    --trace (show $ fmap BV.showBin $ fmap snd $ totalStateList)
    totalStateList

>>>>>>> 0520bd13
-- | nucleotideBVPairs for recoding DNA sequences
-- this done to insure not recalculating everything for each base
nucleotideBVPairs :: V.Vector (ST.ShortText, BV.BitVector)
nucleotideBVPairs = iupacToBVPairs baseAlphabet iupacToDna
  where
    baseAlphabet = fromSymbols $ ST.fromString <$> ["A","C","G","T"]

-- | getAminoAcidSequenceCodes returns the character sgtructure for an Amino Acid sequence type
getAminoAcidSequenceCodes :: Alphabet ST.ShortText -> V.Vector (ST.ShortText, BV.BitVector)
getAminoAcidSequenceCodes localAlphabet  =
    let stateBVList = getStateBitVectorList localAlphabet
        pairB = (ST.singleton 'B', snd (stateBVList V.! 2) .|. snd (stateBVList V.! 11)) -- B = D or N
        pairZ = (ST.singleton 'Z', snd (stateBVList V.! 3) .|. snd (stateBVList V.! 13))-- E or Q
        pairX = (ST.singleton 'X', foldr1 (.|.) $ V.toList $ V.map snd (V.init stateBVList))  --All AA not '-'
        pairQuest = (ST.singleton '?', foldr1 (.|.) $ V.toList $ V.map snd stateBVList)       -- all including -'-' Not IUPAC
        ambigPairVect = V.fromList [pairB, pairZ, pairX, pairQuest]
        totalStateList = stateBVList V.++ ambigPairVect

    in
    --trace (show $ fmap BV.showBin $ fmap snd $ totalStateList)
    totalStateList


-- | aminoAcidBVPairs for recoding protein sequences
-- this done to insure not recalculating everything for each residue
-- B, Z, X, ? for ambiguities
aminoAcidBVPairs :: V.Vector (ST.ShortText, BV.BitVector)
aminoAcidBVPairs = iupacToBVPairs acidAlphabet iupacToAminoAcid
  where
    acidAlphabet = fromSymbols $ fromString <$>
      ["A","C","D","E","F","G","H","I","K","L","M","N","P","Q","R","S","T","V","W","Y", "-"]


-- | getBVCode take a Vector of (ShortText, BV) and returns bitvector code for
-- ShortText state
getBVCode :: V.Vector (ST.ShortText, BV.BitVector) -> ST.ShortText -> BV.BitVector
getBVCode bvCodeVect inState =
    let newCode = V.find ((== inState).fst) bvCodeVect
    in
    maybe (error ("State " ++ ST.toString inState ++ " not found in bitvect code " ++ show bvCodeVect)) snd newCode


getNucleotideSequenceChar :: [ST.ShortText] -> [CharacterData]
getNucleotideSequenceChar stateList =
    let sequenceVect
          | null stateList = mempty
          | otherwise      = SV.fromList $ BV.toUnsignedNumber . getBVCode nucleotideBVPairs <$> stateList
        newSequenceChar = emptyCharacter { slimPrelim         = sequenceVect
                                         , slimGapped         = (sequenceVect, sequenceVect, sequenceVect)
                                         }
    in [newSequenceChar]


getAminoAcidSequenceChar :: [ST.ShortText] -> [CharacterData]
getAminoAcidSequenceChar stateList =
    let sequenceVect
          | null stateList = mempty
          | otherwise      = UV.fromList $ BV.toUnsignedNumber . getBVCode aminoAcidBVPairs <$> stateList
        newSequenceChar = emptyCharacter { widePrelim         = sequenceVect
                                         , wideGapped         = (sequenceVect, sequenceVect, sequenceVect)
                                         }
    in [newSequenceChar]


-- | getGeneralBVCode take a Vector of (ShortText, BV) and returns bitvector code for
-- ShortText state.  These states can be ambiguous as in general sequences
-- so states need to be parsed first
getGeneralBVCode :: V.Vector (ST.ShortText, BV.BitVector) -> ST.ShortText -> (CUInt, Word64, BV.BitVector)
getGeneralBVCode bvCodeVect inState =
    let inStateString = ST.toString inState
    in
    --if '[' `notElem` inStateString then --single state
    if (head inStateString /= '[') && (last inStateString /= ']') then --single state
        let newCode = V.find ((== inState).fst) bvCodeVect
        in
        if isNothing newCode then error ("State " ++ ST.toString inState ++ " not found in bitvect code " ++ show bvCodeVect)
        else let x = snd $ fromJust newCode
             in  (BV.toUnsignedNumber x, BV.toUnsignedNumber x, x)
    else
        let statesStringList = words $ tail $ init inStateString
            stateList = fmap ST.fromString statesStringList
            maybeBVList =  fmap getBV stateList
            stateBVList = fmap (snd . fromJust) maybeBVList
            ambiguousBVState = foldr1 (.|.) stateBVList
        in
        if Nothing `elem` maybeBVList then error ("Ambiguity group " ++ inStateString ++ " contained states not found in bitvect code " ++ show bvCodeVect)
        else (BV.toUnsignedNumber ambiguousBVState, BV.toUnsignedNumber ambiguousBVState, ambiguousBVState)
            where getBV s = V.find ((== s).fst) bvCodeVect

-- | getGeneralSequenceChar encode general (ie not nucleotide or amino acid) sequences
-- as bitvectors,.  Main difference with getSequenceChar is in dealing wioth ambiguities
-- they need to be parsed and "or-ed" differently
getGeneralSequenceChar :: CharInfo -> [ST.ShortText] -> [CharacterData]
getGeneralSequenceChar inCharInfo stateList =
        let cType = charType inCharInfo
            stateBVPairVect = getStateBitVectorList $ alphabet inCharInfo
            (slimVec, wideVec, hugeVec) =
              if not $ null stateList
              then (\(x,y,z) -> (SV.fromList $ toList x, UV.fromList $ toList y, z)) . V.unzip3 . V.fromList $ fmap (getGeneralBVCode stateBVPairVect) stateList
              else (mempty, mempty, mempty)
            newSequenceChar = emptyCharacter { slimPrelim         = if cType `elem` [SlimSeq, NucSeq  ] then slimVec else mempty
                                             , slimFinal          = if cType `elem` [SlimSeq, NucSeq  ] then slimVec else mempty
                                             , widePrelim         = if cType `elem` [WideSeq, AminoSeq] then wideVec else mempty
                                             , wideFinal          = if cType `elem` [WideSeq, AminoSeq] then wideVec else mempty
                                             , hugePrelim         = if cType == HugeSeq then hugeVec else mempty
                                             , hugeFinal          = if cType == HugeSeq then hugeVec else mempty
                                             }
        in  [newSequenceChar]


-- | getSingleStateBV takes a single state and retuerns its bitvector
-- based on alphabet size--does not check if ambiguous--assumes single state
getSingleStateBV :: [ST.ShortText] -> ST.ShortText -> BV.BitVector
getSingleStateBV localAlphabet localState =
    let stateIndex = L.elemIndex localState localAlphabet
        --bv1 = BV.bitVec (length localAlphabet) (1 :: Integer)
        --bvState = bv1 BV.<<.(BV.bitVec (length localAlphabet)) (fromJust stateIndex)
        bv1 = BV.fromBits (True :  replicate (length localAlphabet - 1) False)
        bvState = shiftL bv1 (fromJust stateIndex)
    in
    if isNothing stateIndex then
        if localState `elem` fmap ST.fromString ["?","-"] then BV.fromBits $ replicate (length localAlphabet) True
        else error ("getSingleStateBV: State " ++ ST.toString localState ++ " Not found in alphabet " ++ show localAlphabet)
    else bvState

-- | getStateBitVector takes teh alphabet of a character ([ShorText])
-- and returns then bitvectorfor that state in order of states in alphabet
getStateBitVector :: Alphabet ST.ShortText -> ST.ShortText -> BV.BitVector
getStateBitVector localAlphabet = U.encodeState localAlphabet constructor . (:[])
  where
    constructor  = flip BV.fromNumber 0

-- getMinMaxStates takes  list of strings and determines tjh eminimum and maximum integer values
getMinMaxStates :: [String] -> (Int, Int) -> (Int, Int)
getMinMaxStates inStateStringList (curMin, curMax) =
    if null inStateStringList then (curMin, curMax)
    else
        let firstString = head inStateStringList
        in
        -- missing data
        if firstString == "-" || firstString == "?" then getMinMaxStates (tail inStateStringList) (curMin, curMax)
        -- single state
        else if '[' `notElem` firstString then
            let onlyInt = readMaybe firstString :: Maybe Int
            in
            if isNothing onlyInt then error ("State not an integer in getIntRange: " ++ firstString)
            else
                let minVal = if fromJust onlyInt < curMin then fromJust onlyInt
                             else curMin
                    maxVal = if fromJust onlyInt > curMax then fromJust onlyInt
                             else curMax
                in
                getMinMaxStates (tail inStateStringList) (minVal, maxVal)

        -- range of states
        else
            let statesStringList = words $ tail $ init firstString
                stateInts = fmap readMaybe statesStringList :: [Maybe Int]
            in
            if Nothing `elem` stateInts then error ("Non-integer in range " ++ firstString)
            else
                let localMin = minimum $ fmap fromJust stateInts
                    localMax = maximum $ fmap fromJust stateInts
                    minVal = if localMin < curMin then localMin
                             else curMin
                    maxVal = if localMax >  curMax then localMax
                             else curMax
                in
                getMinMaxStates (tail inStateStringList) (minVal, maxVal)



-- getIntRange takes the local states and returns the Integer range of an additive character
-- in principle allows for > 2 states
getIntRange :: ST.ShortText -> Alphabet ST.ShortText -> (Int, Int)
getIntRange localState totalAlphabet =
    let stateString = ST.toString localState
        in
        --single state
        if (stateString == "?") || (stateString == "-")
        then getMinMaxStates (ST.toString <$> toList totalAlphabet) (maxBound :: Int, minBound :: Int)

        else if '[' `notElem` stateString then
            let onlyInt = readMaybe stateString :: Maybe Int
            in
            if isNothing onlyInt then error ("State not an integer in getIntRange: " ++ ST.toString localState)
            else (fromJust onlyInt, fromJust onlyInt)
        --Range of states
        else
            let statesStringList = words $ tail $ init stateString
                stateInts = fmap readMaybe statesStringList :: [Maybe Int]
            in
            if Nothing `elem` stateInts then error ("Non-integer in range " ++ ST.toString localState)
            else (minimum $ fmap fromJust stateInts, maximum $ fmap fromJust stateInts)

-- | getTripleList
getTripleList :: MatrixTriple -> MatrixTriple -> [ST.ShortText] -> [ST.ShortText]-> [MatrixTriple]
getTripleList hasState notHasState localAlphabet stateList =
    if null localAlphabet then []
    else
        let firstAlphState = head localAlphabet
        in
        if firstAlphState `elem` stateList then
            -- trace ("State " ++ show firstAlphState ++ " in " ++ show localAlphabet)
            hasState : getTripleList hasState notHasState (tail localAlphabet) stateList
        else notHasState : getTripleList hasState notHasState (tail localAlphabet) stateList

-- | getInitialMatrixVector gets matric vector
getInitialMatrixVector :: Alphabet ST.ShortText -> ST.ShortText -> V.Vector MatrixTriple
getInitialMatrixVector alphabet' localState =
    let hasState = (0 :: StateCost , [] ,[])
        notHasState = (maxBound :: StateCost , [] ,[])
        localAlphabet = toList alphabet'
    in
    let stateString = ST.toString localState
        in
        --single state
        if '[' `notElem` stateString then
           --  trace (show $ V.fromList $ getTripleList hasState notHasState localAlphabet [localState])
            V.fromList $ getTripleList hasState notHasState localAlphabet [localState]
        -- polylorphic/ambiguous
        else
            let statesStringList = words $ tail $ init stateString
                stateList = fmap ST.fromString statesStringList
            in
            V.fromList $ getTripleList hasState notHasState localAlphabet stateList

-- | getQualitativeCharacters processes non-sequence characters (non-additive, additive, sankoff/matrix)
-- and recodes returning list of encoded characters
-- reverses order due to prepending
-- matrix stateBVPrelim/Final for approx matrix costs
getQualitativeCharacters :: [CharInfo] -> [ST.ShortText] -> [CharacterData] -> [CharacterData]
getQualitativeCharacters inCharInfoList inStateList curCharList =
    if null inCharInfoList then reverse curCharList
    else
        let firstCharInfo = head inCharInfoList
            firstState = head inStateList
            firstCharType = charType firstCharInfo
            totalAlphabet = alphabet firstCharInfo
        in
        --single state
        if firstCharType == NonAdd then
            let stateBV = getStateBitVector (alphabet firstCharInfo) firstState
                newCharacter = emptyCharacter {  stateBVPrelim = (V.singleton stateBV, mempty, mempty) }
                in
                getQualitativeCharacters (tail inCharInfoList) (tail inStateList) (newCharacter : curCharList)

        else if firstCharType == Add then
               if firstState == ST.fromString "-1" then
                     getQualitativeCharacters (tail inCharInfoList) (tail inStateList) (missingAdditive firstCharInfo : curCharList)
               else
                let (minRange, maxRange) = getIntRange firstState totalAlphabet
                    newCharacter = emptyCharacter { rangePrelim = (V.singleton (minRange, maxRange), mempty, mempty) }
                in
                getQualitativeCharacters (tail inCharInfoList) (tail inStateList) (newCharacter : curCharList)

        else if firstCharType == Matrix then
            if firstState `elem` fmap ST.fromString ["?","-"] then
                     getQualitativeCharacters (tail inCharInfoList) (tail inStateList) (missingMatrix firstCharInfo : curCharList)
             else
                let initialMatrixVector = getInitialMatrixVector (alphabet firstCharInfo) firstState
                    newCharacter = emptyCharacter { matrixStatesPrelim = V.singleton initialMatrixVector }
            in
            -- trace (show initialMatrixVector) (
            --trace ((show $ alphabet firstCharInfo) ++ " " ++ (ST.toString firstState)) (
            --trace ("GQC " ++ (T.unpack $ name firstCharInfo) ++ (show $ alphabet firstCharInfo) ++ " " ++ (show $ costMatrix firstCharInfo)) (
            if null (costMatrix firstCharInfo) then errorWithoutStackTrace ("\n\nMatrix character input error: No cost matrix has been specified for character " ++ T.unpack (name firstCharInfo))
            else getQualitativeCharacters (tail inCharInfoList) (tail inStateList) (newCharacter : curCharList)
            -- )

        else error ("Character type " ++ show firstCharType ++ " not recongnized/implemented")



-- | createLeafCharacter takes rawData and Charinfo and returns CharcaterData type
-- need to add in missing data as well
createLeafCharacter :: [CharInfo] -> [ST.ShortText] -> [CharacterData]
createLeafCharacter inCharInfoList rawDataList
  | null inCharInfoList =
        error "Null data in charInfoList createLeafCharacter"
  | null rawDataList =  -- missing data
   getMissingValue inCharInfoList
  | otherwise = let localCharType = charType $ head inCharInfoList
                in if length inCharInfoList == 1 then
                     case localCharType of
                         NucSeq   -> getNucleotideSequenceChar rawDataList
                         AminoSeq ->  getAminoAcidSequenceChar rawDataList
                         -- ambiguities different, and alphabet varies with character (potentially)
                         SlimSeq  -> getGeneralSequenceChar (head inCharInfoList) rawDataList
                         WideSeq  -> getGeneralSequenceChar (head inCharInfoList) rawDataList
                         HugeSeq  -> getGeneralSequenceChar (head inCharInfoList) rawDataList
                         _        -> getQualitativeCharacters inCharInfoList rawDataList []
                  else if length inCharInfoList /= length rawDataList then
                            error "Mismatch in number of characters and character info"
                  else  getQualitativeCharacters inCharInfoList rawDataList []
<|MERGE_RESOLUTION|>--- conflicted
+++ resolved
@@ -372,7 +372,6 @@
 getStateBitVectorList localStates =
     if null localStates then error "Character with empty alphabet in getStateBitVectorList"
     else
-<<<<<<< HEAD
         let stateCount     = toEnum $ length localStates
             stateIndexList = [0 .. stateCount - 1]
             genNum = (2^) :: Word -> Natural
@@ -390,46 +389,6 @@
     constructor  = flip BV.fromNumber 0
     encoder      = U.encodeState inputAlphabet constructor
 
-  
-=======
-        let stateIndexList = [0..(length localStates - 1)]
-            bitsOffList = replicate (length localStates - 1) False
-            --bv1 = BV.bitVec (length localStates) (1 :: Integer)
-            --bvList = fmap (bv1 BV.<<.) (fmap (BV.bitVec (length localStates)) stateIndexList)
-            bv1 = BV.fromBits $ True : bitsOffList
-            bvList = fmap (shiftL bv1) stateIndexList
-        in
-        V.fromList $ zip localStates bvList
-
--- | getNucleotideSequenceChar returns the character sgtructure for a Nucleic Acid sequence type
-getNucleotideSequenceCodes :: [ST.ShortText]-> V.Vector (ST.ShortText, BV.BitVector)
-getNucleotideSequenceCodes localAlphabet  =
-    let stateBVList = getStateBitVectorList localAlphabet
-        stateA   = snd $ stateBVList V.! 0
-        stateC   = snd $ stateBVList V.! 1
-        stateG   = snd $ stateBVList V.! 2
-        stateT   = snd $ stateBVList V.! 3
-        stateGap = snd $ stateBVList V.! 4
-        -- ambiguity codes
-        pairR = (ST.singleton 'R',  stateA .|. stateG)
-        pairY = (ST.singleton 'Y',  stateC .|. stateT)
-        pairW = (ST.singleton 'W',  stateA .|. stateT)
-        pairS = (ST.singleton 'S',  stateC .|. stateG)
-        pairM = (ST.singleton 'M',  stateA .|. stateC)
-        pairK = (ST.singleton 'K',  stateG .|. stateT)
-        pairB = (ST.singleton 'B',  foldr1 (.|.) [stateC, stateG, stateT])
-        pairD = (ST.singleton 'D',  foldr1 (.|.) [stateA, stateG, stateT])
-        pairH = (ST.singleton 'H',  foldr1 (.|.) [stateA, stateC, stateT])
-        pairV = (ST.singleton 'V',  foldr1 (.|.) [stateA, stateC, stateG])
-        pairN = (ST.singleton 'N',  foldr1 (.|.) [stateA, stateC, stateG, stateT])
-        pairQuest = (ST.singleton '?', foldr1 (.|.)  [stateA, stateC, stateG, stateT, stateGap])
-        ambigPairVect = V.fromList [pairR, pairY, pairW, pairS, pairM, pairK, pairB, pairD, pairH, pairV, pairN, pairQuest]
-        totalStateList = stateBVList V.++ ambigPairVect
-    in
-    --trace (show $ fmap BV.showBin $ fmap snd $ totalStateList)
-    totalStateList
-
->>>>>>> 0520bd13
 -- | nucleotideBVPairs for recoding DNA sequences
 -- this done to insure not recalculating everything for each base
 nucleotideBVPairs :: V.Vector (ST.ShortText, BV.BitVector)
