{- |
Module      :  FastAC.hs
Description :  Module proving fasta/c sequence import functions
Copyright   :  (c) 2021 Ward C. Wheeler, Division of Invertebrate Zoology, AMNH. All rights reserved.
License     :

Redistribution and use in source and binary forms, with or without
modification, are permitted provided that the following conditions are met:

1. Redistributions of source code must retain the above copyright notice, this
   list of conditions and the following disclaimer.
2. Redistributions in binary form must reproduce the above copyright notice,
   this list of conditions and the following disclaimer in the documentation
   and/or other materials provided with the distribution.

THIS SOFTWARE IS PROVIDED BY THE COPYRIGHT HOLDERS AND CONTRIBUTORS "AS IS" AND
ANY EXPRESS OR IMPLIED WARRANTIES, INCLUDING, BUT NOT LIMITED TO, THE IMPLIED
WARRANTIES OF MERCHANTABILITY AND FITNESS FOR A PARTICULAR PURPOSE ARE
DISCLAIMED. IN NO EVENT SHALL THE COPYRIGHT OWNER OR CONTRIBUTORS BE LIABLE FOR
ANY DIRECT, INDIRECT, INCIDENTAL, SPECIAL, EXEMPLARY, OR CONSEQUENTIAL DAMAGES
(INCLUDING, BUT NOT LIMITED TO, PROCUREMENT OF SUBSTITUTE GOODS OR SERVICES;
LOSS OF USE, DATA, OR PROFITS; OR BUSINESS INTERRUPTION) HOWEVER CAUSED AND
ON ANY THEORY OF LIABILITY, WHETHER IN CONTRACT, STRICT LIABILITY, OR TORT
(INCLUDING NEGLIGENCE OR OTHERWISE) ARISING IN ANY WAY OUT OF THE USE OF THIS
SOFTWARE, EVEN IF ADVISED OF THE POSSIBILITY OF SUCH DAMAGE.

The views and conclusions contained in the software and documentation are those
of the authors and should not be interpreted as representing official policies,
either expressed or implied, of the FreeBSD Project.

Maintainer  :  Ward Wheeler <wheeler@amnh.org>
Stability   :  unstable
Portability :  portable (I hope)

-}

module Input.FastAC
  ( getFastA
  , getFastaCharInfo
  , getFastC
  , getFastcCharInfo
  , genDiscreteDenseOfDimension
  ) where

import           Control.DeepSeq
import           Data.Alphabet
import           Data.Bits
import           Data.Hashable
import qualified Data.List                 as L
import           Data.MetricRepresentation
import qualified Data.MetricRepresentation as MR
import           Data.TCM                  (TCMDiagnosis(..), TCMStructure(..))
import qualified Data.TCM                  as TCM
import qualified Data.TCM.Dense            as TCMD
import qualified Data.Text.Lazy            as T
import qualified Data.Text.Short           as ST
import qualified Data.Vector               as V
import           Debug.Trace
import           GeneralUtilities
import qualified Input.DataTransformation  as DT
import qualified SymMatrix                 as S
import           Types.Types
import qualified Data.Char as C


-- | getAlphabet takse a list of short-text lists and returns alphabet as list of short-text
-- although with multicharacter alphabets that contain '[' or ']' this would be a problem,
-- its only used for single character alphabets in fasta formats.
-- '#' for partitions in fasta sequences
getAlphabet :: [String] -> [ST.ShortText] -> [ST.ShortText]
getAlphabet curList inList =
    let notAlphElement = fmap ST.fromString ["?", "[", "]", "#"]
    in
    if null inList then filter (`notElem` notAlphElement) $ fmap ST.fromString $ L.sort curList `L.union` ["-"]
    else
        let firstChars = fmap (:[]) $ L.nub $ ST.toString $ head inList
        in  getAlphabet (firstChars `L.union` curList) (tail inList)


-- | generateDefaultMatrix takes an alphabet and generates cost matrix (assuming '-'
--   in already)
<<<<<<< HEAD
generateDefaultMatrix :: Alphabet ST.ShortText -> Int -> [[Int]]
generateDefaultMatrix inAlph rowCount =
    if null inAlph then []
    else if rowCount == length inAlph then []
    else
        let firstPart = replicate rowCount 1
            thirdPart = replicate ((length inAlph) - rowCount - 1) 1
        in
        (firstPart ++ [0] ++ thirdPart) : generateDefaultMatrix inAlph (rowCount + 1)
=======
generateDefaultMatrix :: [ST.ShortText] -> Int -> [[Int]]
generateDefaultMatrix inAlph rowCount
  | null inAlph = []
  | rowCount == length inAlph = []
  | otherwise =
    let firstPart = replicate rowCount 1
        thirdPart = replicate (length inAlph - rowCount - 1) 1
    in
    (firstPart ++ [0] ++ thirdPart) : generateDefaultMatrix inAlph (rowCount + 1)
>>>>>>> 0520bd13

-- | getFastaCharInfo get alphabet , names etc from processed fasta data
-- this doesn't separate ambiguities from elements--processed later
-- need to read in TCM or default
getFastaCharInfo :: [TermData] -> String -> String -> Bool -> ([ST.ShortText], [[Int]], Double) -> CharInfo
getFastaCharInfo inData dataName dataType isPrealigned localTCM =
    if null inData then error "Empty inData in getFastaCharInfo"
    else
        let nucleotideAlphabet = fmap ST.fromString ["A","C","G","T","U","R","Y","S","W","K","M","B","D","H","V","N","?","-"]
            aminoAcidAlphabet  = fmap ST.fromString ["A","B","C","D","E","F","G","H","I","K","L","M","N","P","Q","R","S","T","V","W","X","Y","Z", "-","?"]
            --onlyInNucleotides = [ST.fromString "U"]
            --onlyInAminoAcids = fmap ST.fromString ["E","F","I","L","P","Q","X","Z"]
            sequenceData = getAlphabet [] $ foldMap snd inData
<<<<<<< HEAD
            seqType = if      dataType == "nucleotide"      then  trace ("File " ++ dataName ++ " is nucleotide data.")  NucSeq
                      else if dataType == "aminoacid"       then  trace ("File " ++ dataName ++ " is aminoacid data.") AminoSeq
                      else if dataType == "custom_alphabet" then  trace ("File " ++ dataName ++ " is large alphabet data.") HugeSeq
                      else if (sequenceData `L.intersect` nucleotideAlphabet == sequenceData) then trace ("Assuming file " ++ dataName
                          ++ " is nucleotide data. Specify `aminoacid' filetype if this is incorrect.") NucSeq
                      else if (sequenceData `L.intersect` aminoAcidAlphabet == sequenceData) then trace ("Assuming file " ++ dataName
                          ++ " is amino acid data. Specify `nucleotide' filetype if this is incorrect.") AminoSeq
                      -- can fit in byte with reasonable pre-calculation costs
                      else if (length sequenceData) <=  8 then trace ("File " ++ dataName ++ " is small alphabet data.") SlimSeq
                      else if (length sequenceData) <= 64 then trace ("File " ++ dataName ++ " is wide alphabet data.") WideSeq
                      else trace ("File " ++ dataName ++ " is large alphabet data.") HugeSeq
            seqAlphabet = fromSymbols seqSymbols
            seqSymbols =
              let toSymbols = fmap ST.fromString
              in  case seqType of
                    Binary   -> toSymbols ["0","1"]
                    NucSeq   -> toSymbols ["A","C","G","T","-"]
                    AminoSeq -> toSymbols ["A","C","D","E","F","G","H","I","K","L","M","N","P","Q","R","S","T","V","W","Y", "-"]
                    _        -> sequenceData

=======
            seqType
              | dataType == "nucleotide" = trace ("File " ++ dataName ++ " is nucleotide data.")  NucSeq
              | dataType == "aminoacid" = trace ("File " ++ dataName ++ " is aminoacid data.") AminoSeq
              | dataType == "custom_alphabet" = trace ("File " ++ dataName ++ " is large alphabet data.") HugeSeq
              | (sequenceData `L.intersect` nucleotideAlphabet == sequenceData) = trace ("Assuming file " ++ dataName
                ++ " is nucleotide data. Specify `aminoacid' filetype if this is incorrect.") NucSeq
              | (sequenceData `L.intersect` aminoAcidAlphabet == sequenceData) = trace ("Assuming file " ++ dataName
                ++ " is amino acid data. Specify `nucleotide' filetype if this is incorrect.") AminoSeq
              | length sequenceData <=  8 = trace ("File " ++ dataName ++ " is small alphabet data.") SlimSeq
              | length sequenceData <= 64 = trace ("File " ++ dataName ++ " is wide alphabet data.") WideSeq
              | otherwise = trace ("File " ++ dataName ++ " is large alphabet data.") HugeSeq
            seqAlphabet
              | seqType == NucSeq = fmap ST.fromString ["A","C","G","T","-"]
              | seqType == AminoSeq = fmap ST.fromString ["A","C","D","E","F","G","H","I","K","L","M","N","P","Q","R","S","T","V","W","Y", "-"]
              | seqType == Binary = fmap ST.fromString ["0","1"]
              | otherwise = sequenceData
>>>>>>> 0520bd13
            localCostMatrix = if localTCM == ([],[], 1.0) then S.fromLists $ generateDefaultMatrix seqAlphabet 0
                              else S.fromLists $ snd3 localTCM
            tcmDense = TCMD.generateDenseTransitionCostMatrix 0 (fromIntegral $ V.length localCostMatrix) (getCost localCostMatrix)
            -- not sure of this
            tcmNaught = genDiscreteDenseOfDimension (length sequenceData)
            localDenseCostMatrix = if seqType == NucSeq || seqType == SlimSeq then tcmDense
                                   else tcmNaught

            (wideWeightFactor, localWideTCM)
              | seqType `elem` [WideSeq, AminoSeq] = getTCMMemo (thisAlphabet, localCostMatrix)
              | otherwise                          = metricRepresentation <$> TCM.fromRows [[0::Word]]

            (hugeWeightFactor, localHugeTCM)
              | seqType == HugeSeq           = getTCMMemo (thisAlphabet, localCostMatrix)
              | otherwise                          = metricRepresentation <$> TCM.fromRows [[0::Word]]

            tcmWeightFactor = thd3 localTCM
            thisAlphabet =
              case fst3 localTCM of
                a | null a -> seqAlphabet
                a          -> fromSymbols a

            defaultHugeSeqCharInfo = CharInfo {
                                       charType = seqType
                                     , activity = True
                                     , weight = tcmWeightFactor *
                                                if seqType == HugeSeq
                                                then fromRational hugeWeightFactor
                                                else if seqType `elem` [WideSeq, AminoSeq]
                                                then fromRational wideWeightFactor
                                                else 1
                                     , costMatrix = localCostMatrix
                                     , slimTCM = localDenseCostMatrix
                                     , wideTCM = localWideTCM
                                     , hugeTCM = localHugeTCM
<<<<<<< HEAD
                                     , name = T.pack ((filter (/= ' ') dataName) ++ ":0")
                                     , alphabet   = thisAlphabet
=======
                                     , name = T.pack (filter (/= ' ') dataName ++ ":0")
                                     , alphabet = thisAlphabet
>>>>>>> 0520bd13
                                     , prealigned = isPrealigned
                                     }
        in
        if null (fst3 localTCM) then trace ("Warning: no tcm file specified for use with fasta file : " ++ dataName ++ ". Using default, all 1 diagonal 0 cost matrix.") defaultHugeSeqCharInfo
        else trace ("Processing TCM data for file : "  ++ dataName) defaultHugeSeqCharInfo


-- | getCost is helper function for generartion for a dense TCM
getCost :: S.Matrix Int -> Word -> Word -> Word
getCost localCM i j =
    let x = S.getFullVects localCM
    in  toEnum $ (x V.! fromEnum i) V.! fromEnum j


-- | getTCMMemo creates the memoized tcm for large alphabet sequences
getTCMMemo
  :: ( FiniteBits b
     , Hashable b
     , NFData b
     )
  => (a, S.Matrix Int)
  -> (Rational, MR.MetricRepresentation b)
getTCMMemo (_inAlphabet, inMatrix) =
    let (coefficient, tcm) = TCM.fromRows $ S.getFullVects inMatrix
        metric = case tcmStructure $ TCM.diagnoseTcm tcm of
<<<<<<< HEAD
                   NonAdditive -> discreteMetric 
                   Additive    -> linearNorm . toEnum $ TCM.size tcm
=======
                   NonAdditive -> discreteMetric
                   Additive    -> linearNorm
>>>>>>> 0520bd13
                   _           -> metricRepresentation tcm
    in (coefficient, metric)


-- | getSequenceAphabet take a list of ShortText with inform ation and accumulatiors
-- For both nonadditive and additve looks for [] to denote ambiguity and splits states
--  if splits on spaces if there are spaces (within []) (ala fastc or multicharacter states)
--  else if no spaces
--    if non-additive then each symbol is split out as an alphabet element -- as in TNT
--    if is additive splits on '-' to denote range
-- rescales (integerizes later) additive characters with decimal places to an integer type rep
-- for additive charcaters if states are not nummerical then throuws an error
getSequenceAphabet :: [ST.ShortText]  -> [ST.ShortText] -> [ST.ShortText]
getSequenceAphabet newAlph inStates =
    if null inStates then
        -- removes indel gap from alphabet if present and then (re) adds at end
        -- (filter (/= (ST.singleton '-')) $ sort $ nub newAlph) ++ [ST.singleton '-']
        L.sort (L.nub newAlph) ++ [ST.singleton '-']
    else
        let firstState = ST.toString $ head inStates
        in
        if head firstState /= '['  then
            if firstState `elem` ["?","-"] then getSequenceAphabet  newAlph (tail inStates)
            else getSequenceAphabet (head inStates : newAlph) (tail inStates)
        else -- ambiguity
            let newAmbigStates  = fmap ST.fromString $ words $ filter (`notElem` ['[',']']) firstState
            in
            getSequenceAphabet (newAmbigStates ++ newAlph) (tail inStates)


-- | getFastcCharInfo get alphabet , names etc from processed fasta data
-- this doesn't separate ambiguities from elements--processed later
-- need to read in TCM or default

--Not correct with default alphabet and matrix now after tcm recodeing added to loow for decmials I htink.
getFastcCharInfo :: [TermData] -> String -> Bool -> ([ST.ShortText], [[Int]], Double) -> CharInfo
getFastcCharInfo inData dataName isPrealigned localTCM =
    if null inData then error "Empty inData in getFastcCharInfo"
    else
        --if null $ fst localTCM then errorWithoutStackTrace ("Must specify a tcm file with fastc data for fie : " ++ dataName)
<<<<<<< HEAD
        let thisAlphabet = fromSymbols symbolsFound

            symbolsFound
              | not $ null $ fst3 localTCM = fst3 localTCM
              | otherwise = getSequenceAphabet [] $ concatMap snd inData

            inMatrix
              | not $ null $ fst3 localTCM = S.fromLists $ snd3 localTCM
              | otherwise = S.fromLists $ generateDefaultMatrix thisAlphabet 0

=======
        let thisAlphabet = if not $ null $ fst3 localTCM  then fst3 localTCM
                           else getSequenceAphabet [] $ concatMap snd inData
            inMatrix = if not $ null $ fst3 localTCM then S.fromLists $ snd3 localTCM
                       else S.fromLists $ generateDefaultMatrix thisAlphabet 0
>>>>>>> 0520bd13
            tcmWeightFactor = thd3 localTCM
            tcmDense = TCMD.generateDenseTransitionCostMatrix 0 (fromIntegral $ V.length inMatrix) (getCost inMatrix)

            -- not sure of this
            tcmNaught = genDiscreteDenseOfDimension (length thisAlphabet)
            localDenseCostMatrix = if length thisAlphabet < 9  then tcmDense
                                   else tcmNaught
            seqType =
                case length thisAlphabet of
                  n | n <=  8 -> SlimSeq
                  n | n <= 64 -> WideSeq
                  _           -> HugeSeq

            (wideWeightFactor, localWideTCM)
              | seqType `elem` [WideSeq, AminoSeq] = getTCMMemo (thisAlphabet, inMatrix)
              | otherwise                          = metricRepresentation <$> TCM.fromRows [[0::Word]]

            (hugeWeightFactor, localHugeTCM)
              | seqType == HugeSeq           = getTCMMemo (thisAlphabet, inMatrix)
              | otherwise                          = metricRepresentation <$> TCM.fromRows [[0::Word]]

            defaultHugeSeqCharInfo = CharInfo {
                                       charType = seqType
                                     , activity = True
                                     , weight = tcmWeightFactor *
                                                if   seqType == HugeSeq
                                                then fromRational hugeWeightFactor
                                                else if seqType `elem` [WideSeq, AminoSeq]
                                                then fromRational wideWeightFactor
                                                else 1
                                     , costMatrix = inMatrix
                                     , slimTCM = localDenseCostMatrix
                                     , wideTCM = localWideTCM
                                     , hugeTCM = localHugeTCM
                                     , name = T.pack (filter (/= ' ') dataName ++ ":0")
                                     , alphabet = thisAlphabet
                                     , prealigned = isPrealigned
                                     }{-
            defaultHugeSeqCharInfo = CharInfo
                                     { charType = if (length $ thisAlphabet) < 9 then SlimSeq
                                                  else HugeSeq
                                     , activity = True
                                     , weight  = if (length $ thisAlphabet) > 8 then weightFactor * tcmWeightFactor
                                                else tcmWeightFactor
                                     , costMatrix = inMatrix
                                     , slimTCM = localDenseCostMatrix
                                     , wideTCM = localMemoTCM
                                     , name = T.pack ((filter (/= ' ') dataName) ++ ":0")
                                     , alphabet = thisAlphabet
                                     , prealigned = isPrealigned
                                     }
                                     -}
        in
        --trace ("FCI " ++ (show $ length thisAlphabet) ++ " alpha size" ++ show thisAlphabet) (
        if null (fst3 localTCM) then trace ("Warning: no tcm file specified for use with fastc file : " ++ dataName ++ ". Using default, all 1 diagonal 0 cost matrix.") defaultHugeSeqCharInfo
        else defaultHugeSeqCharInfo
        --)

-- | getSequenceAphabet takes a list of ShortText and returns the alp[habet and adds '-' if not present

-- | getFastA processes fasta file
-- assumes single character alphabet
-- deletes '-' (unless "prealigned"), and spaces
getFastA :: String -> String -> String -> [TermData]
getFastA modifier fileContents' fileName  =
    if null fileContents' then errorWithoutStackTrace "\n\n'Read' command error: empty file"
    else
        -- removes ';' comments
        let fileContents =  unlines $ filter (not.null) $ takeWhile (/= ';') <$> lines fileContents'
        in
        if head fileContents /= '>' then errorWithoutStackTrace "\n\n'Read' command error: fasta file must start with '>'"
        else
            let terminalSplits = T.split (=='>') $ T.pack fileContents
                pairData =  getRawDataPairsFastA modifier (tail terminalSplits)
                (hasDupTerminals, dupList) = DT.checkDuplicatedTerminals pairData
            in
            -- tail because initial split will an empty text
            if hasDupTerminals then errorWithoutStackTrace ("\tInput file " ++ fileName ++ " has duplicate terminals: " ++ show dupList)
            else pairData




-- | getRawDataPairsFastA takes splits of Text and returns terminalName, Data pairs--minimal error checking
getRawDataPairsFastA :: String -> [T.Text] -> [TermData]
getRawDataPairsFastA modifier inTextList =
    if null inTextList then []
    else
        let firstText = head inTextList
            firstName = T.filter (/= '"') $ T.filter C.isPrint $ T.takeWhile (/= '$') $ T.takeWhile (/= ';') $ head $ T.lines firstText
            firstData = T.filter C.isPrint $ T.filter (/= ' ') $ T.toUpper $ T.concat $ tail $ T.lines firstText
            firstDataNoGaps = T.filter (/= '-') firstData
            firtDataSTList = fmap (ST.fromText . T.toStrict) (T.chunksOf 1 firstData)
            firstDataNoGapsSTList = fmap (ST.fromText . T.toStrict) (T.chunksOf 1 firstDataNoGaps)
        in
        --trace (T.unpack firstName ++ "\n"  ++ T.unpack firstData) (
        --trace ("FA " ++ (show $ length firstDataNoGapsSTList)) (
        if modifier == "prealigned" then (firstName, firtDataSTList) : getRawDataPairsFastA modifier (tail inTextList)
        else (firstName, firstDataNoGapsSTList) : getRawDataPairsFastA modifier (tail inTextList)
        --)

-- | getFastC processes fasta file
-- assumes spaces between alphabet elements
-- deletes '-' (unless "prealigned")
-- NEED TO ADD AMBIGUITY
getFastC :: String -> String -> String -> [TermData]
getFastC modifier fileContents' fileName =
    if null fileContents' then errorWithoutStackTrace "\n\n'Read' command error: empty file"
    else
        let fileContentLines = filter (not.null) $ stripString <$> lines fileContents'
        in
        if null fileContentLines then errorWithoutStackTrace ("File " ++ show fileName ++ " is having problems reading as 'fastc'.  If this is a 'fasta' file, "
            ++ "prepend `fasta:' to the file name as in 'fasta:\"bleh.fas\"'")
        -- ';' comments if in terminal name are removed by getRawDataPairsFastC--otherwise leaves in there--unless its first character of line
        --  because of latexIPA encodings using ';'(and '$')
        else
            let fileContents = unlines $ filter ((/=';').head) fileContentLines
            in
            if null fileContents then errorWithoutStackTrace ("File " ++ show fileName ++ " is having problems reading as 'fastc'.  If this is a 'fasta' file, "
                ++ "prepend `fasta:' to the file name as in 'fasta:\"bleh.fas\"'")
            else if head fileContents /= '>' then errorWithoutStackTrace "\n\n'Read' command error: fasta file must start with '>'"
            else
                let terminalSplits = T.split (=='>') $ T.pack fileContents
                    pairData = recodeFASTCAmbiguities fileName $ getRawDataPairsFastC modifier (tail terminalSplits)
                    (hasDupTerminals, dupList) = DT.checkDuplicatedTerminals pairData
                in
                -- tail because initial split will an empty text
                if hasDupTerminals then errorWithoutStackTrace ("\tInput file " ++ fileName ++ " has duplicate terminals: " ++ show dupList)
                else pairData

-- | recodeFASTCAmbiguities take list of TermData and scans for ambiguous groups staring with '['' and ending with ']
recodeFASTCAmbiguities :: String -> [TermData] -> [TermData]
recodeFASTCAmbiguities fileName inData =
    if null inData then []
    else
        let (firstName, firstData) = head inData
            newData = concatAmbig fileName firstData
        in
        (firstName, newData) : recodeFASTCAmbiguities fileName (tail inData)

-- | concatAmbig takes a list of ShortText and concatanates ambiguyous states '['X Y Z...']' into a
-- single Short Tex for later processing
concatAmbig :: String -> [ST.ShortText] -> [ST.ShortText]
concatAmbig fileName inList =
    if null inList then []
    else
        let firstGroup = ST.toString $ head inList
        in
        -- not ambiguity group
        -- trace (firstGroup ++ show inList) (
        if null firstGroup then concatAmbig fileName (tail inList)
        else if head firstGroup /= '[' then head inList : concatAmbig fileName (tail inList)
        else
            let ambiguityGroup = head inList : getRestAmbiguityGroup fileName (tail inList)
            in
            --trace (show ambiguityGroup)
            ST.concat ambiguityGroup : concatAmbig fileName (drop (length ambiguityGroup) inList)
            --)

-- | getRestAmbiguityGroup takes a list of ShorText and keeps added them until one is found with ']'
getRestAmbiguityGroup :: String -> [ST.ShortText] -> [ST.ShortText]
getRestAmbiguityGroup fileName inList =
    if null inList then errorWithoutStackTrace ("\n\n'Read' command error: fastc file " ++ fileName ++ " with unterminated ambiguity specification ']'")
    else
        let firstGroup = ST.toString $ head inList
        in
        if ']' `notElem` firstGroup then ST.cons ' ' (head inList) : getRestAmbiguityGroup fileName (tail inList)
        else [ST.cons ' ' $ head inList]

-- | getRawDataPairsFastA takes splits of Text and returns terminalName, Data pairs--minimal error checking
-- this splits on spaces in sequences
getRawDataPairsFastC :: String -> [T.Text] -> [TermData]
getRawDataPairsFastC modifier inTextList =
    if null inTextList then []
    else
        let firstText = head inTextList
            firstName = T.filter (/= '"') $ T.filter C.isPrint $ T.takeWhile (/= '$') $ T.takeWhile (/= ';') $ head $ T.lines firstText
            firstData = T.split (== ' ') $ T.concat $ tail $ T.lines firstText
            firstDataNoGaps = filter (/= T.pack "-") firstData
        in
        --trace (show firstData) (
        -- trace (T.unpack firstName ++ "\n"  ++ (T.unpack $ T.intercalate (T.pack " ") firstData)) (
        if modifier == "prealigned" then (firstName, fmap (ST.fromText . T.toStrict) firstData) : getRawDataPairsFastC modifier (tail inTextList)
        else (firstName, fmap (ST.fromText . T.toStrict) firstDataNoGaps) : getRawDataPairsFastC modifier (tail inTextList)

-- | add to tnt
genDiscreteDenseOfDimension
  :: Enum i
  => i
  -> TCMD.DenseTransitionCostMatrix
genDiscreteDenseOfDimension d =
  let n = toEnum $ fromEnum d
      r = [0 .. n - 1]
      m = [ [ if i==j then 0 else 1 | j <- r] | i <- r]
  in  TCMD.generateDenseTransitionCostMatrix n n . getCost $ V.fromList <$> V.fromList m<|MERGE_RESOLUTION|>--- conflicted
+++ resolved
@@ -79,7 +79,6 @@
 
 -- | generateDefaultMatrix takes an alphabet and generates cost matrix (assuming '-'
 --   in already)
-<<<<<<< HEAD
 generateDefaultMatrix :: Alphabet ST.ShortText -> Int -> [[Int]]
 generateDefaultMatrix inAlph rowCount =
     if null inAlph then []
@@ -89,17 +88,6 @@
             thirdPart = replicate ((length inAlph) - rowCount - 1) 1
         in
         (firstPart ++ [0] ++ thirdPart) : generateDefaultMatrix inAlph (rowCount + 1)
-=======
-generateDefaultMatrix :: [ST.ShortText] -> Int -> [[Int]]
-generateDefaultMatrix inAlph rowCount
-  | null inAlph = []
-  | rowCount == length inAlph = []
-  | otherwise =
-    let firstPart = replicate rowCount 1
-        thirdPart = replicate (length inAlph - rowCount - 1) 1
-    in
-    (firstPart ++ [0] ++ thirdPart) : generateDefaultMatrix inAlph (rowCount + 1)
->>>>>>> 0520bd13
 
 -- | getFastaCharInfo get alphabet , names etc from processed fasta data
 -- this doesn't separate ambiguities from elements--processed later
@@ -113,28 +101,7 @@
             --onlyInNucleotides = [ST.fromString "U"]
             --onlyInAminoAcids = fmap ST.fromString ["E","F","I","L","P","Q","X","Z"]
             sequenceData = getAlphabet [] $ foldMap snd inData
-<<<<<<< HEAD
-            seqType = if      dataType == "nucleotide"      then  trace ("File " ++ dataName ++ " is nucleotide data.")  NucSeq
-                      else if dataType == "aminoacid"       then  trace ("File " ++ dataName ++ " is aminoacid data.") AminoSeq
-                      else if dataType == "custom_alphabet" then  trace ("File " ++ dataName ++ " is large alphabet data.") HugeSeq
-                      else if (sequenceData `L.intersect` nucleotideAlphabet == sequenceData) then trace ("Assuming file " ++ dataName
-                          ++ " is nucleotide data. Specify `aminoacid' filetype if this is incorrect.") NucSeq
-                      else if (sequenceData `L.intersect` aminoAcidAlphabet == sequenceData) then trace ("Assuming file " ++ dataName
-                          ++ " is amino acid data. Specify `nucleotide' filetype if this is incorrect.") AminoSeq
-                      -- can fit in byte with reasonable pre-calculation costs
-                      else if (length sequenceData) <=  8 then trace ("File " ++ dataName ++ " is small alphabet data.") SlimSeq
-                      else if (length sequenceData) <= 64 then trace ("File " ++ dataName ++ " is wide alphabet data.") WideSeq
-                      else trace ("File " ++ dataName ++ " is large alphabet data.") HugeSeq
-            seqAlphabet = fromSymbols seqSymbols
-            seqSymbols =
-              let toSymbols = fmap ST.fromString
-              in  case seqType of
-                    Binary   -> toSymbols ["0","1"]
-                    NucSeq   -> toSymbols ["A","C","G","T","-"]
-                    AminoSeq -> toSymbols ["A","C","D","E","F","G","H","I","K","L","M","N","P","Q","R","S","T","V","W","Y", "-"]
-                    _        -> sequenceData
-
-=======
+
             seqType
               | dataType == "nucleotide" = trace ("File " ++ dataName ++ " is nucleotide data.")  NucSeq
               | dataType == "aminoacid" = trace ("File " ++ dataName ++ " is aminoacid data.") AminoSeq
@@ -146,12 +113,17 @@
               | length sequenceData <=  8 = trace ("File " ++ dataName ++ " is small alphabet data.") SlimSeq
               | length sequenceData <= 64 = trace ("File " ++ dataName ++ " is wide alphabet data.") WideSeq
               | otherwise = trace ("File " ++ dataName ++ " is large alphabet data.") HugeSeq
-            seqAlphabet
-              | seqType == NucSeq = fmap ST.fromString ["A","C","G","T","-"]
-              | seqType == AminoSeq = fmap ST.fromString ["A","C","D","E","F","G","H","I","K","L","M","N","P","Q","R","S","T","V","W","Y", "-"]
-              | seqType == Binary = fmap ST.fromString ["0","1"]
-              | otherwise = sequenceData
->>>>>>> 0520bd13
+
+            seqAlphabet = fromSymbols seqSymbols
+
+            seqSymbols =
+              let toSymbols = fmap ST.fromString
+              in  case seqType of
+                    Binary   -> toSymbols ["0","1"]
+                    NucSeq   -> toSymbols ["A","C","G","T","-"]
+                    AminoSeq -> toSymbols ["A","C","D","E","F","G","H","I","K","L","M","N","P","Q","R","S","T","V","W","Y", "-"]
+                    _        -> sequenceData
+
             localCostMatrix = if localTCM == ([],[], 1.0) then S.fromLists $ generateDefaultMatrix seqAlphabet 0
                               else S.fromLists $ snd3 localTCM
             tcmDense = TCMD.generateDenseTransitionCostMatrix 0 (fromIntegral $ V.length localCostMatrix) (getCost localCostMatrix)
@@ -187,13 +159,8 @@
                                      , slimTCM = localDenseCostMatrix
                                      , wideTCM = localWideTCM
                                      , hugeTCM = localHugeTCM
-<<<<<<< HEAD
-                                     , name = T.pack ((filter (/= ' ') dataName) ++ ":0")
-                                     , alphabet   = thisAlphabet
-=======
-                                     , name = T.pack (filter (/= ' ') dataName ++ ":0")
+                                     , name = T.pack (filter (/= ' ') dataName <> ":0")
                                      , alphabet = thisAlphabet
->>>>>>> 0520bd13
                                      , prealigned = isPrealigned
                                      }
         in
@@ -219,13 +186,8 @@
 getTCMMemo (_inAlphabet, inMatrix) =
     let (coefficient, tcm) = TCM.fromRows $ S.getFullVects inMatrix
         metric = case tcmStructure $ TCM.diagnoseTcm tcm of
-<<<<<<< HEAD
                    NonAdditive -> discreteMetric 
                    Additive    -> linearNorm . toEnum $ TCM.size tcm
-=======
-                   NonAdditive -> discreteMetric
-                   Additive    -> linearNorm
->>>>>>> 0520bd13
                    _           -> metricRepresentation tcm
     in (coefficient, metric)
 
@@ -266,7 +228,6 @@
     if null inData then error "Empty inData in getFastcCharInfo"
     else
         --if null $ fst localTCM then errorWithoutStackTrace ("Must specify a tcm file with fastc data for fie : " ++ dataName)
-<<<<<<< HEAD
         let thisAlphabet = fromSymbols symbolsFound
 
             symbolsFound
@@ -277,12 +238,6 @@
               | not $ null $ fst3 localTCM = S.fromLists $ snd3 localTCM
               | otherwise = S.fromLists $ generateDefaultMatrix thisAlphabet 0
 
-=======
-        let thisAlphabet = if not $ null $ fst3 localTCM  then fst3 localTCM
-                           else getSequenceAphabet [] $ concatMap snd inData
-            inMatrix = if not $ null $ fst3 localTCM then S.fromLists $ snd3 localTCM
-                       else S.fromLists $ generateDefaultMatrix thisAlphabet 0
->>>>>>> 0520bd13
             tcmWeightFactor = thd3 localTCM
             tcmDense = TCMD.generateDenseTransitionCostMatrix 0 (fromIntegral $ V.length inMatrix) (getCost inMatrix)
 
