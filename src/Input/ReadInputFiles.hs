<<<<<<< HEAD
{-
Functions to peform the input file reading for PhyG
-}

{- |
Module to read input files for phylogenetic analysis
-}
=======
{- |
Module exposing functionality for reading input files for phylogenetic analysis.
-}
>>>>>>> ad37333f
module Input.ReadInputFiles (
    executeReadCommands,
    getReadArgs,
    extractInputTuple,
    expandReadCommands,
) where

import Commands.Verify qualified as V
<<<<<<< HEAD
import Data.Char
import Data.Char qualified as C
import Data.Foldable
import Data.Foldable1 hiding (head, last, maximum, tail)
import Data.Graph.Inductive.Basic qualified as B
import Data.List qualified as L
import Data.List.NonEmpty (NonEmpty (..))
import Data.List.NonEmpty qualified as NE
=======
import Control.Monad.IO.Class (MonadIO (..))
import Data.Char
import Data.Char qualified as C
import Data.Foldable
import Data.Graph.Inductive.Basic qualified as B
import Data.List qualified as L
>>>>>>> ad37333f
import Data.Maybe
import Data.Text.Lazy qualified as T
import Data.Text.Lazy.IO qualified as TIO
import Data.Text.Short qualified as ST
<<<<<<< HEAD
import Debug.Trace
=======
>>>>>>> ad37333f
import GeneralUtilities qualified as GU
import GraphFormatUtilities qualified as GFU
import Input.FastAC qualified as FAC
import Input.TNTUtilities qualified as TNT
<<<<<<< HEAD
=======
import PHANE.Evaluation
import PHANE.Evaluation.ErrorPhase (ErrorPhase (..))
import PHANE.Evaluation.Logging (LogLevel (..), Logger (..))
import PHANE.Evaluation.Verbosity (Verbosity (..))
>>>>>>> ad37333f
import System.IO
import System.Path.Glob qualified as SPG
import Text.Read
import Types.Types
import Utilities.LocalGraph qualified as LG
import Utilities.Utilities qualified as U


{- | expandReadCommands expands read commands to multiple satisfying wild cards
read command can have multiple file names
-}
<<<<<<< HEAD
expandReadCommands ∷ [Command] → Command → IO [Command]
=======
expandReadCommands ∷ [Command] → Command → PhyG [Command]
>>>>>>> ad37333f
expandReadCommands _newReadList inCommand@(commandType, argList') =
    let argList = filter ((`notElem` ["tcm"]) . fst) argList'
        tcmArgList = filter ((`elem` ["tcm"]) . fst) argList'
        fileNames = fmap snd $ filter ((/= "tcm") . fst) $ filter ((/= "") . snd) argList'
        modifierList = fmap fst argList
    in  -- trace ("ERC: " <> (show fileNames)) (
        if commandType /= Read
            then error ("Incorrect command type in expandReadCommands: " <> show inCommand)
            else do
<<<<<<< HEAD
                globbedFileNames ← mapM SPG.glob fileNames
                if all null globbedFileNames
                    then
                        errorWithoutStackTrace
                            ( "File(s) not found in 'read' command (could be due to incorrect filename or missing closing double quote '\"''): "
                                <> show fileNames
                            )
                    else
                        let newArgPairs = makeNewArgs <$> zip modifierList globbedFileNames
                            commandList = replicate (length newArgPairs) commandType
                            tcmArgListL = replicate (length newArgPairs) tcmArgList
                        in  return $ zip commandList (zipWith (<>) newArgPairs tcmArgListL)
=======
                globbedFileNames ← liftIO $ mapM SPG.glob fileNames
                if all null globbedFileNames
                    then do
                        failWithPhase
                            Inputting
                            ( "File(s) not found in 'read' command (could be due to incorrect filename or missing closing double quote '\"''): "
                                <> show fileNames
                            )
                    else do
                        newArgPairs ← mapM makeNewArgs (zip modifierList globbedFileNames)

                        let commandList = replicate (length newArgPairs) commandType
                        let tcmArgListL = replicate (length newArgPairs) tcmArgList

                        return $ zip commandList (zipWith (<>) newArgPairs tcmArgListL)
>>>>>>> ad37333f


-- )

{- | makeNewArgs takes an argument modifier (first in pair) and replicates is and zips with
globbed file name list to create a list of arguments
-}
<<<<<<< HEAD
makeNewArgs ∷ (String, [String]) → [(String, String)]
makeNewArgs (modifier, fileNameList) =
    if null fileNameList
        then error ("Null filename list in makeNewArgs: " <> show (modifier, fileNameList))
        else
            let modList = replicate (length fileNameList) modifier
            in  zip modList fileNameList
=======
makeNewArgs ∷ (String, [String]) → PhyG [(String, String)]
makeNewArgs (modifier, fileNameList) =
    if null fileNameList
        then do failWithPhase Inputting ("Null filename list in makeNewArgs: " <> show (modifier, fileNameList))
        else
            let modList = replicate (length fileNameList) modifier
            in  do return $ zip modList fileNameList
>>>>>>> ad37333f


{-
Added strictness on read so could close files after reading to
   allow for large number (1000's) of files to be input.
   this may not be the way to go, especially if files are big and
   closing them is not an issue
-}

{- | extractInputTuple  takes the list of pairs from mapped executeReadCommands
and returns ([RawData], [SimpleGraph])
-}
extractInputTuple
    ∷ [([RawData], [SimpleGraph], [NameText], [NameText], [(NameText, NameText)], [(NameText, NameText)])]
    → ([RawData], [SimpleGraph], [NameText], [NameText], [(NameText, NameText)], [(NameText, NameText)])
extractInputTuple dataGraphList =
    let (inDataList, inGraphList, inTerminalsList, inExcludeList, inRenamePairs, inReBlockPairs) = L.unzip6 dataGraphList
        rawData = L.sort $ concat inDataList
        rawGraphs = concat inGraphList
        rawTerminals = concat inTerminalsList
        excludeTerminals = concat inExcludeList
        renamePairs = concat inRenamePairs
        reBlockPairs = concat inReBlockPairs
    in  (rawData, rawGraphs, rawTerminals, excludeTerminals, renamePairs, reBlockPairs)


-- | executeReadCommands wrapper for executeReadCommands' with out all the empty list imput
executeReadCommands
    ∷ [Argument]
<<<<<<< HEAD
    → IO ([RawData], [SimpleGraph], [NameText], [NameText], [(NameText, NameText)], [(NameText, NameText)])
=======
    → PhyG ([RawData], [SimpleGraph], [NameText], [NameText], [(NameText, NameText)], [(NameText, NameText)])
>>>>>>> ad37333f
executeReadCommands = executeReadCommands' [] [] [] [] [] [] False ([], [], 1.0)


{- | executeReadCommands' reads input files and returns raw data, input graphs, and terminal taxa to include
assumes that "prealigned" and "tcm:File" are the first arguments if they are specified
so that they can apply to all the files in the command without order depence
-}
executeReadCommands'
    ∷ [RawData]
    → [SimpleGraph]
    → [NameText]
    → [NameText]
    → [(NameText, NameText)]
    → [(NameText, NameText)]
    → Bool
    → ([ST.ShortText], [[Int]], Double)
    → [Argument]
<<<<<<< HEAD
    → IO ([RawData], [SimpleGraph], [NameText], [NameText], [(NameText, NameText)], [(NameText, NameText)])
=======
    → PhyG ([RawData], [SimpleGraph], [NameText], [NameText], [(NameText, NameText)], [(NameText, NameText)])
>>>>>>> ad37333f
executeReadCommands' curData curGraphs curTerminals curExcludeList curRenamePairs curReBlockPairs _ tcmPair argList = do
    if null argList
        then return (curData, curGraphs, curTerminals, curExcludeList, curRenamePairs, curReBlockPairs)
        else do
<<<<<<< HEAD
            -- hPutStrLn stderr ("ERC: " <> (show argList) <> " " <> (show tcmPair))
=======
            -- logWith LogInfo ("ERC: " <> (show argList) <> " " <> (show tcmPair))
>>>>>>> ad37333f
            let isPrealigned' = False -- removed this option and m,asde specific to sequence types
            --      | isPrealigned = True
            --      | "prealigned" `elem`  fmap fst argList = True
            --      | otherwise = False
            let (firstOption', firstFile) = head argList
            let firstOption = fmap C.toLower firstOption'
            -- Check for prealigned
            -- if firstOption == "prealigned" then
            --    executeReadCommands' curData curGraphs curTerminals curExcludeList curRenamePairs curReBlockPairs isPrealigned' tcmPair (tail argList)
            -- else do
            do
                fileHandle ←
<<<<<<< HEAD
                    if ',' `notElem` firstFile
                        then openFile firstFile ReadMode
                        else return (stdin ∷ Handle)
                canBeReadFrom ← hIsReadable fileHandle
                if not canBeReadFrom
                    then errorWithoutStackTrace ("\n\n'Read' error: file " <> firstFile <> " cannot be read")
                    else
                        if not $ null firstOption
                            then hPutStrLn stderr ("Reading " <> firstFile <> " with option " <> firstOption)
                            else hPutStrLn stderr ("Reading " <> firstFile <> " with no options")
=======
                    liftIO $
                        if ',' `notElem` firstFile
                            then openFile firstFile ReadMode
                            else return (stdin ∷ Handle)
                canBeReadFrom ← liftIO $ hIsReadable fileHandle
                if not canBeReadFrom
                    then do failWithPhase Inputting ("\n\n'Read' error: file " <> firstFile <> " cannot be read")
                    else
                        if not $ null firstOption
                            then do logWith LogInfo ("Reading " <> firstFile <> " with option " <> firstOption <> "\n")
                            else do logWith LogInfo ("Reading " <> firstFile <> " with no options" <> "\n")
>>>>>>> ad37333f

                -- this is awkward but need to use dot utilities
                if firstOption == "dot"
                    then do
<<<<<<< HEAD
                        dotGraph ← LG.hGetDotLocal fileHandle
                        let inputDot = GFU.relabelFGL $ LG.dotToGraph dotGraph
                        let hasLoops = B.hasLoop inputDot
                        if hasLoops
                            then errorWithoutStackTrace ("Input graph in " <> firstFile <> "  has loops/self-edges")
                            else hPutStr stderr ""
                        let hasCycles = GFU.cyclic inputDot
                        if hasCycles
                            then errorWithoutStackTrace ("Input graph in " <> firstFile <> " has at least one cycle")
=======
                        dotGraph ← liftIO $ LG.hGetDotLocal fileHandle
                        let inputDot = GFU.relabelFGL $ LG.dotToGraph dotGraph
                        let hasLoops = B.hasLoop inputDot
                        if hasLoops
                            then do failWithPhase Parsing ("Input graph in " <> firstFile <> "  has loops/self-edges" <> "\n")
                            else do logWith LogInfo ""
                        let hasCycles = GFU.cyclic inputDot
                        if hasCycles
                            then do failWithPhase Parsing ("Input graph in " <> firstFile <> " has at least one cycle" <> "\n")
>>>>>>> ad37333f
                            else
                                executeReadCommands'
                                    curData
                                    (inputDot : curGraphs)
                                    curTerminals
                                    curExcludeList
                                    curRenamePairs
                                    curReBlockPairs
                                    isPrealigned'
                                    tcmPair
                                    (tail argList)
                    else -- not "dot" files
                    do
<<<<<<< HEAD
                        -- hPutStrLn stderr ("FC1: " <> firstFile)
                        fileContents ←
                            if ',' `notElem` firstFile
                                then TIO.hGetContents fileHandle
                                else return (T.pack firstFile)
=======
                        -- logWith LogInfo ("FC1: " <> firstFile)
                        fileContents ←
                            liftIO $
                                if ',' `notElem` firstFile
                                    then TIO.hGetContents fileHandle
                                    else return (T.pack firstFile)
>>>>>>> ad37333f

                        {--Strict version--don't think necessary--but could getvinot open fikle number issues?
                         -- destroys lazyness but allows closing right away
                         -- this so don't have huge numbers of open files for large data sets
                        fileContents <- hGetContents' fileHandle
                        hClose fileHandle
                        -}

                        if T.null fileContents
<<<<<<< HEAD
                            then errorWithoutStackTrace ("Error: Input file " <> firstFile <> " is empty")
                            else -- try to figure out file type based on first and following characters

                                if firstOption == "tcm"
                                    then
                                        let newTCMPair = processTCMContents (',' `elem` firstFile) (T.unpack fileContents) firstFile
                                        in  executeReadCommands'
                                                curData
                                                curGraphs
                                                curTerminals
                                                curExcludeList
                                                curRenamePairs
                                                curReBlockPairs
                                                isPrealigned'
                                                newTCMPair
                                                (tail argList)
=======
                            then do failWithPhase Inputting ("Error: Input file " <> firstFile <> " is empty")
                            else -- try to figure out file type based on first and following characters

                                if firstOption == "tcm"
                                    then do
                                        newTCMPair ← processTCMContents (',' `elem` firstFile) (T.unpack fileContents) firstFile
                                        executeReadCommands'
                                            curData
                                            curGraphs
                                            curTerminals
                                            curExcludeList
                                            curRenamePairs
                                            curReBlockPairs
                                            isPrealigned'
                                            newTCMPair
                                            (tail argList)
>>>>>>> ad37333f
                                    else
                                        if null firstOption
                                            then
                                                let firstChar = T.head $ T.dropWhile (== ' ') fileContents
                                                in  if (toLower firstChar == '/') || (toLower firstChar == 'd') || (toLower firstChar == 'g')
                                                        then do
<<<<<<< HEAD
                                                            hPutStrLn stderr ("\tTrying to parse " <> firstFile <> " as dot")
                                                            -- destroys lazyness but allows closing right away
                                                            -- this so don't have huge numbers of open files for large data sets
                                                            fileHandle2 ← openFile firstFile ReadMode
                                                            dotGraph ← LG.hGetDotLocal fileHandle2
                                                            hClose fileHandle2
                                                            let inputDot = GFU.relabelFGL $ LG.dotToGraph dotGraph
                                                            let hasLoops = B.hasLoop inputDot
                                                            if hasLoops
                                                                then errorWithoutStackTrace ("Input graph in " <> firstFile <> "  has loops/self-edges")
                                                                else hPutStr stderr ""
                                                            let hasCycles = GFU.cyclic inputDot
                                                            if hasCycles
                                                                then errorWithoutStackTrace ("Input graph in " <> firstFile <> " has at least one cycle")
=======
                                                            logWith LogInfo ("\tTrying to parse " <> firstFile <> " as dot" <> "\n")
                                                            -- destroys lazyness but allows closing right away
                                                            -- this so don't have huge numbers of open files for large data sets
                                                            fileHandle2 ← liftIO $ openFile firstFile ReadMode
                                                            dotGraph ← liftIO $ LG.hGetDotLocal fileHandle2
                                                            liftIO $ hClose fileHandle2
                                                            let inputDot = GFU.relabelFGL $ LG.dotToGraph dotGraph
                                                            let hasLoops = B.hasLoop inputDot
                                                            if hasLoops
                                                                then do failWithPhase Parsing ("Input graph in " <> firstFile <> "  has loops/self-edges" <> "\n")
                                                                else do logWith LogInfo ""
                                                            let hasCycles = GFU.cyclic inputDot
                                                            if hasCycles
                                                                then do failWithPhase Parsing ("Input graph in " <> firstFile <> " has at least one cycle" <> "\n")
>>>>>>> ad37333f
                                                                else
                                                                    executeReadCommands'
                                                                        curData
                                                                        (inputDot : curGraphs)
                                                                        curTerminals
                                                                        curExcludeList
                                                                        curRenamePairs
                                                                        curReBlockPairs
                                                                        isPrealigned'
                                                                        tcmPair
                                                                        (tail argList)
                                                        else
                                                            if (toLower firstChar == '<') || (toLower firstChar == '(')
                                                                then
                                                                    let thisGraphList = getFENewickGraphText fileContents
                                                                        hasCycles = filter id $ fmap GFU.cyclic thisGraphList
                                                                        hasLoops = filter id $ fmap B.hasLoop thisGraphList
                                                                    in  if not $ null hasLoops
<<<<<<< HEAD
                                                                            then errorWithoutStackTrace ("Input graph in " <> firstFile <> "  has loops/self-edges")
                                                                            else
                                                                                if not $ null hasCycles
                                                                                    then errorWithoutStackTrace ("Input graph in " <> firstFile <> " has at least one cycle")
=======
                                                                            then do failWithPhase Parsing ("Input graph in " <> firstFile <> "  has loops/self-edges" <> "\n")
                                                                            else
                                                                                if not $ null hasCycles
                                                                                    then do failWithPhase Parsing ("Input graph in " <> firstFile <> " has at least one cycle" <> "\n")
>>>>>>> ad37333f
                                                                                    else
                                                                                        executeReadCommands'
                                                                                            curData
                                                                                            (thisGraphList <> curGraphs)
                                                                                            curTerminals
                                                                                            curExcludeList
                                                                                            curRenamePairs
                                                                                            curReBlockPairs
                                                                                            isPrealigned'
                                                                                            tcmPair
                                                                                            (tail argList)
                                                                else
                                                                    if toLower firstChar == 'x'
<<<<<<< HEAD
                                                                        then
                                                                            let tntData = TNT.getTNTDataText fileContents firstFile
                                                                            in  trace
                                                                                    ("\tTrying to parse " <> firstFile <> " as TNT")
                                                                                    executeReadCommands'
                                                                                    (tntData : curData)
                                                                                    curGraphs
                                                                                    curTerminals
                                                                                    curExcludeList
                                                                                    curRenamePairs
                                                                                    curReBlockPairs
                                                                                    isPrealigned'
                                                                                    tcmPair
                                                                                    (tail argList)
                                                                        else
                                                                            let fileContents' = T.unlines $ filter (not . T.null) $ T.takeWhile (/= ';') <$> T.lines fileContents
                                                                            in  if T.null (T.dropWhile (== ' ') fileContents')
                                                                                    then errorWithoutStackTrace ("Null file '" <> firstFile <> "' input")
=======
                                                                        then do
                                                                            tntData ← TNT.getTNTDataText fileContents firstFile
                                                                            logWith LogInfo ("\tTrying to parse " <> firstFile <> " as TNT" <> "\n")
                                                                            executeReadCommands'
                                                                                (tntData : curData)
                                                                                curGraphs
                                                                                curTerminals
                                                                                curExcludeList
                                                                                curRenamePairs
                                                                                curReBlockPairs
                                                                                isPrealigned'
                                                                                tcmPair
                                                                                (tail argList)
                                                                        else
                                                                            let fileContents' = T.unlines $ filter (not . T.null) $ T.takeWhile (/= ';') <$> T.lines fileContents
                                                                            in  if T.null (T.dropWhile (== ' ') fileContents')
                                                                                    then do failWithPhase Parsing ("Null file '" <> firstFile <> "' input")
>>>>>>> ad37333f
                                                                                    else
                                                                                        if T.head (T.dropWhile (== ' ') fileContents') == '>'
                                                                                            then
                                                                                                let secondLine = T.lines fileContents' !! 1
                                                                                                    hasSpaces = T.find (== ' ') secondLine
                                                                                                in  -- numWords = length $ words secondLine

                                                                                                    -- spaces between alphabet elements suggest fastc
                                                                                                    if isJust hasSpaces
                                                                                                        then
                                                                                                            let fastcData = FAC.getFastCText fileContents firstFile isPrealigned'
<<<<<<< HEAD
                                                                                                                fastcCharInfo = FAC.getFastcCharInfo fastcData firstFile isPrealigned' tcmPair
                                                                                                            in  trace
                                                                                                                    ("\tTrying to parse " <> firstFile <> " as fastc--if it should be fasta specify 'fasta:' on input.")
                                                                                                                    executeReadCommands'
                                                                                                                    ((fastcData, [fastcCharInfo]) : curData)
                                                                                                                    curGraphs
                                                                                                                    curTerminals
                                                                                                                    curExcludeList
                                                                                                                    curRenamePairs
                                                                                                                    curReBlockPairs
                                                                                                                    isPrealigned'
                                                                                                                    tcmPair
                                                                                                                    (tail argList)
                                                                                                        else
                                                                                                            let fastaData' = FAC.getFastAText fileContents firstFile isPrealigned'
                                                                                                                (fastaCharInfo, fastaData) = FAC.getFastaCharInfo fastaData' firstFile firstOption isPrealigned' tcmPair
                                                                                                            in  trace
                                                                                                                    ("\tTrying to parse " <> firstFile <> " as fasta")
                                                                                                                    executeReadCommands'
                                                                                                                    ((fastaData, [fastaCharInfo]) : curData)
                                                                                                                    curGraphs
                                                                                                                    curTerminals
                                                                                                                    curExcludeList
                                                                                                                    curRenamePairs
                                                                                                                    curReBlockPairs
                                                                                                                    isPrealigned'
                                                                                                                    tcmPair
                                                                                                                    (tail argList)
                                                                                            else errorWithoutStackTrace ("Cannot determine file type for " <> firstFile <> " need to prepend type")
=======
                                                                                                            in  do
                                                                                                                    fastcCharInfo ← FAC.getFastcCharInfo fastcData firstFile isPrealigned' tcmPair
                                                                                                                    logWith LogInfo ("\tTrying to parse " <> firstFile <> " as fastc--if it should be fasta specify 'fasta:' on input." <> "\n")
                                                                                                                    executeReadCommands'
                                                                                                                        ((fastcData, [fastcCharInfo]) : curData)
                                                                                                                        curGraphs
                                                                                                                        curTerminals
                                                                                                                        curExcludeList
                                                                                                                        curRenamePairs
                                                                                                                        curReBlockPairs
                                                                                                                        isPrealigned'
                                                                                                                        tcmPair
                                                                                                                        (tail argList)
                                                                                                        else
                                                                                                            let fastaData' = FAC.getFastAText fileContents firstFile isPrealigned'
                                                                                                            in  do
                                                                                                                    (fastaCharInfo, fastaData) ←
                                                                                                                        {-# SCC "getFastaCharInfo_1" #-} FAC.getFastaCharInfo fastaData' firstFile firstOption isPrealigned' tcmPair
                                                                                                                    logWith LogInfo ("\tTrying to parse " <> firstFile <> " as fasta" <> "\n")
                                                                                                                    executeReadCommands'
                                                                                                                        ((fastaData, [fastaCharInfo]) : curData)
                                                                                                                        curGraphs
                                                                                                                        curTerminals
                                                                                                                        curExcludeList
                                                                                                                        curRenamePairs
                                                                                                                        curReBlockPairs
                                                                                                                        isPrealigned'
                                                                                                                        tcmPair
                                                                                                                        (tail argList)
                                                                                            else do failWithPhase Parsing ("Cannot determine file type for " <> firstFile <> " need to prepend type")
>>>>>>> ad37333f
                                            else -- fasta

                                                if firstOption `elem` ["fasta", "nucleotide", "aminoacid", "hugeseq"]
                                                    then
                                                        let fastaData' = FAC.getFastAText fileContents firstFile isPrealigned'
<<<<<<< HEAD
                                                            (fastaCharInfo, fastaData) = FAC.getFastaCharInfo fastaData' firstFile firstOption isPrealigned' tcmPair
                                                        in  executeReadCommands'
                                                                ((fastaData, [fastaCharInfo]) : curData)
                                                                curGraphs
                                                                curTerminals
                                                                curExcludeList
                                                                curRenamePairs
                                                                curReBlockPairs
                                                                isPrealigned'
                                                                tcmPair
                                                                (tail argList)
=======
                                                        in  do
                                                                (fastaCharInfo, fastaData) ←
                                                                    {-# SCC "getFastaCharInfo_2" #-} FAC.getFastaCharInfo fastaData' firstFile firstOption isPrealigned' tcmPair
                                                                executeReadCommands'
                                                                    ((fastaData, [fastaCharInfo]) : curData)
                                                                    curGraphs
                                                                    curTerminals
                                                                    curExcludeList
                                                                    curRenamePairs
                                                                    curReBlockPairs
                                                                    isPrealigned'
                                                                    tcmPair
                                                                    (tail argList)
>>>>>>> ad37333f
                                                    else -- fastc

                                                        if firstOption == "fastc"
                                                            then
                                                                let fastcData = FAC.getFastCText fileContents firstFile isPrealigned'
<<<<<<< HEAD
                                                                    fastcCharInfo = FAC.getFastcCharInfo fastcData firstFile isPrealigned' tcmPair
                                                                in  executeReadCommands'
                                                                        ((fastcData, [fastcCharInfo]) : curData)
                                                                        curGraphs
                                                                        curTerminals
                                                                        curExcludeList
                                                                        curRenamePairs
                                                                        curReBlockPairs
                                                                        isPrealigned'
                                                                        tcmPair
                                                                        (tail argList)
=======
                                                                in  do
                                                                        fastcCharInfo ← FAC.getFastcCharInfo fastcData firstFile isPrealigned' tcmPair
                                                                        executeReadCommands'
                                                                            ((fastcData, [fastcCharInfo]) : curData)
                                                                            curGraphs
                                                                            curTerminals
                                                                            curExcludeList
                                                                            curRenamePairs
                                                                            curReBlockPairs
                                                                            isPrealigned'
                                                                            tcmPair
                                                                            (tail argList)
>>>>>>> ad37333f
                                                            else -- prealigned fasta

                                                                if firstOption `elem` ["prefasta", "prenucleotide", "preaminoacid", "prehugeseq"]
                                                                    then
                                                                        let fastaData' = FAC.getFastAText fileContents firstFile True
<<<<<<< HEAD
                                                                            (fastaCharInfo, fastaData) = FAC.getFastaCharInfo fastaData' firstFile firstOption True tcmPair
                                                                        in  -- trace ("POSTREAD:" <> (show fastaCharInfo) <> "\n" <> (show fastaData))
                                                                            executeReadCommands'
                                                                                ((fastaData, [fastaCharInfo]) : curData)
                                                                                curGraphs
                                                                                curTerminals
                                                                                curExcludeList
                                                                                curRenamePairs
                                                                                curReBlockPairs
                                                                                isPrealigned'
                                                                                tcmPair
                                                                                (tail argList)
=======
                                                                        in  do
                                                                                (fastaCharInfo, fastaData) ←
                                                                                    {-# SCC "getFastaCharInfo_3" #-} FAC.getFastaCharInfo fastaData' firstFile firstOption True tcmPair
                                                                                -- trace ("POSTREAD:" <> (show fastaCharInfo) <> "\n" <> (show fastaData))
                                                                                executeReadCommands'
                                                                                    ((fastaData, [fastaCharInfo]) : curData)
                                                                                    curGraphs
                                                                                    curTerminals
                                                                                    curExcludeList
                                                                                    curRenamePairs
                                                                                    curReBlockPairs
                                                                                    isPrealigned'
                                                                                    tcmPair
                                                                                    (tail argList)
>>>>>>> ad37333f
                                                                    else -- prealigned fastc

                                                                        if firstOption == "prefastc"
                                                                            then
                                                                                let fastcData = FAC.getFastCText fileContents firstFile True
<<<<<<< HEAD
                                                                                    fastcCharInfo = FAC.getFastcCharInfo fastcData firstFile True tcmPair
                                                                                in  executeReadCommands'
                                                                                        ((fastcData, [fastcCharInfo]) : curData)
                                                                                        curGraphs
                                                                                        curTerminals
                                                                                        curExcludeList
                                                                                        curRenamePairs
                                                                                        curReBlockPairs
                                                                                        isPrealigned'
                                                                                        tcmPair
                                                                                        (tail argList)
=======
                                                                                in  do
                                                                                        fastcCharInfo ← FAC.getFastcCharInfo fastcData firstFile True tcmPair
                                                                                        executeReadCommands'
                                                                                            ((fastcData, [fastcCharInfo]) : curData)
                                                                                            curGraphs
                                                                                            curTerminals
                                                                                            curExcludeList
                                                                                            curRenamePairs
                                                                                            curReBlockPairs
                                                                                            isPrealigned'
                                                                                            tcmPair
                                                                                            (tail argList)
>>>>>>> ad37333f
                                                                            else -- tnt
                                                                            -- tnt

                                                                                if firstOption == "tnt"
<<<<<<< HEAD
                                                                                    then
                                                                                        let tntData = TNT.getTNTDataText fileContents firstFile
                                                                                        in  executeReadCommands'
                                                                                                (tntData : curData)
                                                                                                curGraphs
                                                                                                curTerminals
                                                                                                curExcludeList
                                                                                                curRenamePairs
                                                                                                curReBlockPairs
                                                                                                isPrealigned'
                                                                                                tcmPair
                                                                                                (tail argList)
=======
                                                                                    then do
                                                                                        tntData ← TNT.getTNTDataText fileContents firstFile
                                                                                        executeReadCommands'
                                                                                            (tntData : curData)
                                                                                            curGraphs
                                                                                            curTerminals
                                                                                            curExcludeList
                                                                                            curRenamePairs
                                                                                            curReBlockPairs
                                                                                            isPrealigned'
                                                                                            tcmPair
                                                                                            (tail argList)
>>>>>>> ad37333f
                                                                                    else -- else if firstOption == "prealigned" then executeReadCommands' curData curGraphs curTerminals curExcludeList curRenamePairs curReBlockPairs isPrealigned' tcmPair (tail argList)
                                                                                    -- FENEwick

                                                                                        if firstOption `elem` ["newick", "enewick", "fenewick"]
                                                                                            then
                                                                                                let thisGraphList = getFENewickGraphText fileContents
                                                                                                    hasLoops = filter id $ fmap B.hasLoop thisGraphList
                                                                                                    hasCycles = filter id $ fmap GFU.cyclic thisGraphList
                                                                                                in  if not $ null hasLoops
<<<<<<< HEAD
                                                                                                        then errorWithoutStackTrace ("Input graphin " <> firstFile <> "  has loops/self-edges")
                                                                                                        else
                                                                                                            if not $ null hasCycles
                                                                                                                then errorWithoutStackTrace ("Input graph in " <> firstFile <> " has at least one cycle")
=======
                                                                                                        then do failWithPhase Parsing ("Input graphin " <> firstFile <> "  has loops/self-edges")
                                                                                                        else
                                                                                                            if not $ null hasCycles
                                                                                                                then do failWithPhase Parsing ("Input graph in " <> firstFile <> " has at least one cycle")
>>>>>>> ad37333f
                                                                                                                else
                                                                                                                    executeReadCommands'
                                                                                                                        curData
                                                                                                                        (thisGraphList <> curGraphs)
                                                                                                                        curTerminals
                                                                                                                        curExcludeList
                                                                                                                        curRenamePairs
                                                                                                                        curReBlockPairs
                                                                                                                        isPrealigned'
                                                                                                                        tcmPair
                                                                                                                        (tail argList)
                                                                                            else -- reading terminals list to include--must be "new" names if taxa are renamed

                                                                                                if firstOption == "include"
                                                                                                    then
                                                                                                        let terminalsList = fmap ((T.pack . filter (/= '"')) . filter C.isPrint) (words $ unlines $ U.stripComments (T.unpack <$> T.lines fileContents))
                                                                                                        in  executeReadCommands'
                                                                                                                curData
                                                                                                                curGraphs
                                                                                                                (terminalsList <> curTerminals)
                                                                                                                curExcludeList
                                                                                                                curRenamePairs
                                                                                                                curReBlockPairs
                                                                                                                isPrealigned'
                                                                                                                tcmPair
                                                                                                                (tail argList)
                                                                                                    else
                                                                                                        if firstOption == "exclude"
                                                                                                            then
                                                                                                                let excludeList = fmap ((T.pack . filter (/= '"')) . filter C.isPrint) (words $ unlines $ U.stripComments (T.unpack <$> T.lines fileContents))
                                                                                                                in  executeReadCommands'
                                                                                                                        curData
                                                                                                                        curGraphs
                                                                                                                        curTerminals
                                                                                                                        (excludeList <> curExcludeList)
                                                                                                                        curRenamePairs
                                                                                                                        curReBlockPairs
                                                                                                                        isPrealigned'
                                                                                                                        tcmPair
                                                                                                                        (tail argList)
                                                                                                            else
                                                                                                                if firstOption == "rename"
<<<<<<< HEAD
                                                                                                                    then
                                                                                                                        let renameLines = U.stripComments (T.unpack <$> T.lines fileContents)
                                                                                                                            namePairs = concatMap (makeNamePairs firstFile) renameLines
                                                                                                                        in  executeReadCommands'
                                                                                                                                curData
                                                                                                                                curGraphs
                                                                                                                                curTerminals
                                                                                                                                curExcludeList
                                                                                                                                (namePairs <> curRenamePairs)
                                                                                                                                curReBlockPairs
                                                                                                                                isPrealigned'
                                                                                                                                tcmPair
                                                                                                                                (tail argList)
                                                                                                                    else
                                                                                                                        if firstOption == "block"
                                                                                                                            then
                                                                                                                                let renameLines = U.stripComments (T.unpack <$> T.lines fileContents)
                                                                                                                                    blockPairs = concatMap (makeNamePairs firstFile) renameLines
                                                                                                                                in  executeReadCommands'
                                                                                                                                        curData
                                                                                                                                        curGraphs
                                                                                                                                        curTerminals
                                                                                                                                        curExcludeList
                                                                                                                                        curRenamePairs
                                                                                                                                        (blockPairs <> curReBlockPairs)
                                                                                                                                        isPrealigned'
                                                                                                                                        tcmPair
                                                                                                                                        (tail argList)
                                                                                                                            else -- else if firstOption == "prealigned" then
                                                                                                                            --    executeReadCommands' curData curGraphs curTerminals curExcludeList curRenamePairs curReBlockPairs isPrealigned' tcmPair (tail argList)
                                                                                                                                errorWithoutStackTrace ("\n\n'Read' command error: option " <> firstOption <> " not recognized/implemented")
=======
                                                                                                                    then do
                                                                                                                        let renameLines = U.stripComments (T.unpack <$> T.lines fileContents)
                                                                                                                        namePairsLL ← mapM (makeNamePairs firstFile) renameLines
                                                                                                                        let namePairs = concat namePairsLL
                                                                                                                        let changeNamePairs = filter areDiff (namePairs <> curRenamePairs)
                                                                                                                        let newChangeNames = fmap fst changeNamePairs
                                                                                                                        let origChangeNames = fmap snd changeNamePairs
                                                                                                                        let intersectionChangeNames = L.nub $ L.intersect newChangeNames origChangeNames

                                                                                                                        if (not $ null intersectionChangeNames)
                                                                                                                            then errorWithoutStackTrace ("Error: Renaming of " <> (show intersectionChangeNames) <> " as both a new name and to be renamed")
                                                                                                                            else
                                                                                                                                executeReadCommands'
                                                                                                                                    curData
                                                                                                                                    curGraphs
                                                                                                                                    curTerminals
                                                                                                                                    curExcludeList
                                                                                                                                    (namePairs <> curRenamePairs)
                                                                                                                                    curReBlockPairs
                                                                                                                                    isPrealigned'
                                                                                                                                    tcmPair
                                                                                                                                    (tail argList)
                                                                                                                    else
                                                                                                                        if firstOption == "block"
                                                                                                                            then do
                                                                                                                                let renameLines = U.stripComments (T.unpack <$> T.lines fileContents)
                                                                                                                                blockPairsLL ← mapM (makeNamePairs firstFile) renameLines
                                                                                                                                let blockPairs = concat blockPairsLL

                                                                                                                                executeReadCommands'
                                                                                                                                    curData
                                                                                                                                    curGraphs
                                                                                                                                    curTerminals
                                                                                                                                    curExcludeList
                                                                                                                                    curRenamePairs
                                                                                                                                    (blockPairs <> curReBlockPairs)
                                                                                                                                    isPrealigned'
                                                                                                                                    tcmPair
                                                                                                                                    (tail argList)
                                                                                                                            else -- else if firstOption == "prealigned" then
                                                                                                                            --    executeReadCommands' curData curGraphs curTerminals curExcludeList curRenamePairs curReBlockPairs isPrealigned' tcmPair (tail argList)
                                                                                                                            do failWithPhase Parsing ("\n\n'Read' command error: option " <> firstOption <> " not recognized/implemented")
    where
        areDiff (a, b) =
            if a /= b
                then True
                else False
>>>>>>> ad37333f


{- | makeNamePairs takes lines of rename or reblock file and returns pairs of names
for renaming or reblocking
-}
<<<<<<< HEAD
makeNamePairs ∷ String → String → [(T.Text, T.Text)]
makeNamePairs inFileName inLine =
    if null inLine
        then []
=======
makeNamePairs ∷ String → String → PhyG [(T.Text, T.Text)]
makeNamePairs inFileName inLine =
    if null inLine
        then do return []
>>>>>>> ad37333f
        else
            let lineWords = fmap T.strip $ T.words $ T.pack $ filter (/= '"') $ filter C.isPrint inLine
            in  if length lineWords < 2
                    then
<<<<<<< HEAD
                        errorWithoutStackTrace
=======
                        failWithPhase
                            Parsing
>>>>>>> ad37333f
                            ("Rename file " <> inFileName <> " line needs at least two Strings to rename the second as the first: " <> inLine)
                    else
                        let targetNameList = replicate (length $ tail lineWords) (head lineWords)
                            renamePairList = zip targetNameList (tail lineWords)
<<<<<<< HEAD
                        in  renamePairList
=======
                        in  do
                                return renamePairList
>>>>>>> ad37333f


{- | getReadArgs processes arguments ofr the 'read' command
should allow mulitple files and gracefully error check
also allows tcm file specification (limit 1 tcm per command?)
as fasta, fastc, tnt, tcm, prealigned
-}
<<<<<<< HEAD
getReadArgs ∷ String → [(String, String)] → [Argument]
getReadArgs fullCommand argList =
    if null argList
        then []
        else -- trace ("GRA: " <> fullCommand <> " " <> (show argList)) (

            let (firstPart, secondPart) = head argList
            in  -- command in wrong place like prealigned or rename after file name
                if (not . null) firstPart && null secondPart
                    then
                        errorWithoutStackTrace
                            ( "\n\n'Read' command error: possibly incorrect placement of option specification '"
                                <> firstPart
                                <> "' should be before filename as in '"
                                <> firstPart
                                <> ":filename'"
                            )
                    else -- plain file name with no modifier

                        if null firstPart
                            then
                                if (head secondPart == '"') || (last secondPart == '"')
                                    then (firstPart, init $ tail secondPart) : getReadArgs fullCommand (tail argList)
                                    else errorWithoutStackTrace ("\n\n'Read' command error: '" <> secondPart <> "' : Need to specify filename in double quotes")
                            else -- Change to allowed modifiers

                                if fmap toLower firstPart `notElem` V.readArgList
                                    then errorWithoutStackTrace ("\n\n'Read' command error: " <> fullCommand <> " contains unrecognized option '" <> firstPart <> "'")
                                    else
                                        if null secondPart && (firstPart == "prealigned")
                                            then (firstPart, []) : getReadArgs fullCommand (tail argList)
                                            else
                                                if null (tail secondPart)
                                                    then argList
                                                    else (firstPart, init $ tail secondPart) : getReadArgs fullCommand (tail argList)
=======
getReadArgs ∷ String → [(String, String)] → PhyG [Argument]
getReadArgs fullCommand argList =
    if null argList
        then return []
        else -- trace ("GRA: " <> fullCommand <> " " <> (show argList)) (

            let (firstPart, secondPart) = head argList
            in  do
                    restPart ← getReadArgs fullCommand (tail argList)

                    -- command in wrong place like prealigned or rename after file name
                    if (not . null) firstPart && null secondPart
                        then
                            failWithPhase
                                Parsing
                                ( "\n\n'Read' command error: possibly incorrect placement of option specification '"
                                    <> firstPart
                                    <> "' should be before filename as in '"
                                    <> firstPart
                                    <> ":filename'\n"
                                )
                        else -- plain file name with no modifier

                            if null firstPart
                                then
                                    if (head secondPart == '"') || (last secondPart == '"')
                                        then do
                                            return $ (firstPart, init $ tail secondPart) : restPart
                                        else failWithPhase Parsing ("\n\n'Read' command error: '" <> secondPart <> "' : Need to specify filename in double quotes\n")
                                else -- Change to allowed modifiers

                                    if fmap toLower firstPart `notElem` V.readArgList
                                        then failWithPhase Parsing ("\n\n'Read' command error: " <> fullCommand <> " contains unrecognized option '" <> firstPart <> "'\n")
                                        else
                                            if null secondPart && (firstPart == "prealigned")
                                                then do
                                                    return $ (firstPart, []) : restPart
                                                else
                                                    if null (tail secondPart)
                                                        then return argList
                                                        else do
                                                            return $ (firstPart, init $ tail secondPart) : restPart
>>>>>>> ad37333f


-- )

{-  Not used when migrated to Text input from String

-- | getFENewickGraph takes graph contents and returns local graph format
-- could be mulitple input graphs
getFENewickGraph :: String -> [LG.Gr T.Text Double]
getFENewickGraph fileString =
    getFENewickGraphText (T.pack fileString)
-}

{- | getFENewickGraphText takes graph contents and returns local graph format
could be mulitple input graphs
-}
getFENewickGraphText ∷ T.Text → [LG.Gr T.Text Double]
getFENewickGraphText fileString =
    -- trace (fileString)
    LG.getFENLocal (T.filter (/= '\n') $ T.strip fileString)


{- | processTCMContents
functionality added to integerize tcm and add weight factor to allow for decimal tcm values
-}
<<<<<<< HEAD
processTCMContents ∷ Bool → String → String → ([ST.ShortText], [[Int]], Double)
processTCMContents indelGap inContents fileName =
    if null inContents
        then errorWithoutStackTrace ("\n\n'Read' 'tcm' command error: empty tcmfile `" <> fileName)
=======
processTCMContents ∷ Bool → String → String → PhyG ([ST.ShortText], [[Int]], Double)
processTCMContents indelGap inContents fileName =
    if null inContents
        then do failWithPhase Parsing ("\n\n'Read' 'tcm' command error: empty tcmfile `" <> fileName)
>>>>>>> ad37333f
        else
            if indelGap
                then
                    let indelString = L.takeWhile (/= ',') inContents
                        substString = tail $ L.dropWhile (/= ',') inContents
                        indelMaybe = readMaybe indelString ∷ Maybe Int
                        substMaybe = readMaybe substString ∷ Maybe Int
                    in  if isNothing indelMaybe
<<<<<<< HEAD
                            then errorWithoutStackTrace ("Specification of indel cost must be an Integer (Indel cost, Substitution cost): " <> indelString)
                            else
                                if isNothing substMaybe
                                    then
                                        errorWithoutStackTrace
                                            ("Specification of substitution cost must be an Integer (Indel cost, Substitution cost): " <> substString)
                                    else ([], [[fromJust indelMaybe, fromJust substMaybe], []], 1.0)
                else -- First line is alphabet

                    let tcmLines = lines inContents
                        localAlphabet = fmap ST.pack $ words $ head tcmLines
                        -- to account for '-'
                        numElements = 1 + length localAlphabet
                        costMatrixStrings = words <$> tail tcmLines
                        -- localCostMatrix = filter (/= []) $ fmap (fmap (GU.stringToInt fileName)) costMatrixStrings
                        (scaleFactor, localCostMatrix) = getCostMatrixAndScaleFactor fileName costMatrixStrings
                        numLines = length localCostMatrix
                        lengthRowList = fmap length localCostMatrix
                        rowsCorrectLength = foldl' (&&) True $ fmap (== numElements) lengthRowList
                    in  if ST.singleton '-' `elem` localAlphabet
                            then
                                errorWithoutStackTrace
                                    "\n\n'Read' 'tcm' file format error: '-' (InDel/Gap) should not be specifid as an alphabet element.  It is added in automatically and assumed to be the last row and column of tcm matrix"
                            else
                                if numLines /= numElements
                                    then
                                        errorWithoutStackTrace
                                            ( "\n\n'Read' 'tcm' file format error: incorrect number of lines in matrix from "
                                                <> fileName
                                                <> " this could be due to a missing element symbol line at the beginning of the file (e.g. A C G T, '-' is assumed) or there is a mismatch in the dimensions of the tcm (including '-') "
                                                <> show numElements
                                                <> " elements are implied and there are "
                                                <> show numLines
                                            )
                                    else
                                        if not rowsCorrectLength
                                            then
                                                errorWithoutStackTrace
                                                    ( "\n\n'Read' 'tcm' file format error: incorrect lines length(s) in matrix from "
                                                        <> fileName
                                                        <> " there should be (including '-') "
                                                        <> show numElements
                                                    )
                                            else -- trace (show (scaleFactor, localCostMatrix))
                                            -- trace (show localAlphabet <> "\n" <> show localCostMatrix)
                                                (localAlphabet <> [ST.singleton '-'], localCostMatrix, scaleFactor)
=======
                            then do failWithPhase Parsing ("Specification of indel cost must be an Integer (Indel cost, Substitution cost): " <> indelString)
                            else
                                if isNothing substMaybe
                                    then do
                                        failWithPhase Parsing ("Specification of substitution cost must be an Integer (Indel cost, Substitution cost): " <> substString)
                                    else do
                                        return ([], [[fromJust indelMaybe, fromJust substMaybe], []], 1.0)
                else -- First line is alphabet
                do
                    let tcmLines = lines inContents
                    let localAlphabet = fmap ST.pack $ words $ head tcmLines
                    -- to account for '-'
                    let numElements = 1 + length localAlphabet
                    let costMatrixStrings = words <$> tail tcmLines
                    -- localCostMatrix = filter (/= []) $ fmap (fmap (GU.stringToInt fileName)) costMatrixStrings
                    (scaleFactor, localCostMatrix) ← getCostMatrixAndScaleFactor fileName costMatrixStrings
                    let numLines = length localCostMatrix
                    let lengthRowList = fmap length localCostMatrix
                    let rowsCorrectLength = foldl' (&&) True $ fmap (== numElements) lengthRowList

                    if ST.singleton '-' `elem` localAlphabet
                        then do
                            failWithPhase
                                Parsing
                                "\n\n'Read' 'tcm' file format error: '-' (InDel/Gap) should not be specifid as an alphabet element.  It is added in automatically and assumed to be the last row and column of tcm matrix"
                        else
                            if numLines /= numElements
                                then do
                                    failWithPhase
                                        Parsing
                                        ( "\n\n'Read' 'tcm' file format error: incorrect number of lines in matrix from "
                                            <> fileName
                                            <> " this could be due to a missing element symbol line at the beginning of the file (e.g. A C G T, '-' is assumed) or there is a mismatch in the dimensions of the tcm (including '-') "
                                            <> show numElements
                                            <> " elements are implied and there are "
                                            <> show numLines
                                        )
                                else
                                    if not rowsCorrectLength
                                        then do
                                            failWithPhase
                                                Parsing
                                                ( "\n\n'Read' 'tcm' file format error: incorrect lines length(s) in matrix from "
                                                    <> fileName
                                                    <> " there should be (including '-') "
                                                    <> show numElements
                                                )
                                        else -- trace (show (scaleFactor, localCostMatrix))
                                        -- trace (show localAlphabet <> "\n" <> show localCostMatrix)
                                            return (localAlphabet <> [ST.singleton '-'], localCostMatrix, scaleFactor)
>>>>>>> ad37333f


{- | getCostMatrixAndScaleFactor takes [[String]] and returns cost matrix as
[[Int]] but if there are decimal values, a scalerFactor is determined and the
cost matrix are integerized by multiplication by 1/scaleFactor
scaleFactor will alway be a factor of 10 to allow for easier
compilation of tcm charcaters later (weights the same...)
-}
<<<<<<< HEAD
getCostMatrixAndScaleFactor ∷ String → [[String]] → (Double, [[Int]])
getCostMatrixAndScaleFactor fileName inStringListList =
    if null inStringListList
        then error "Empty list in inStringListList"
=======
getCostMatrixAndScaleFactor ∷ String → [[String]] → PhyG (Double, [[Int]])
getCostMatrixAndScaleFactor fileName inStringListList =
    if null inStringListList
        then failWithPhase Parsing "Empty list in inStringListList"
>>>>>>> ad37333f
        else
            let maxDecimalPlaces = maximum $ getDecimals <$> concat inStringListList
                scaleFactor =
                    if maxDecimalPlaces == 0
                        then 1.0
                        else 0.1 ** fromIntegral maxDecimalPlaces
            in  if maxDecimalPlaces == 0
<<<<<<< HEAD
                    then (scaleFactor, filter (/= []) $ fmap (fmap (GU.stringToInt fileName)) inStringListList)
                    else
                        let newStringListList = fmap (fmap (integerizeString maxDecimalPlaces)) inStringListList
                        in  (scaleFactor, filter (/= []) $ fmap (fmap (GU.stringToInt fileName)) newStringListList)
=======
                    then do
                        return $ (scaleFactor, filter (/= []) $ fmap (fmap (GU.stringToInt fileName)) inStringListList)
                    else do
                        let newStringListList = fmap (fmap (integerizeString maxDecimalPlaces)) inStringListList
                        return $ (scaleFactor, filter (/= []) $ fmap (fmap (GU.stringToInt fileName)) newStringListList)
>>>>>>> ad37333f


-- | getDecimals returns the number of decimal places in a string rep of a number
getDecimals ∷ String → Int
getDecimals inString =
    if null inString
        then 0
        else
            let decimalPart = dropWhile (/= '.') inString
            in  if null decimalPart
                    then 0
                    else length decimalPart - 1


{- | integerizeString integerizes a String by removing the '.' and adding the number of '0's to pad out
adds maxDecimalPlaces - the nymber in the String
-}
integerizeString ∷ Int → String → String
integerizeString maxDecimalPlaces inString =
    if null inString
        then error "Null string in integerizeString"
        else
            let decimalPart = dropWhile (/= '.') inString
            in  if inString == "0"
                    then inString
                    else
                        if null decimalPart
                            then inString <> replicate maxDecimalPlaces '0'
<<<<<<< HEAD
                            else filter (/= '.') inString <> replicate (maxDecimalPlaces - (length decimalPart - 1)) '0'

{-
swapFirstRowAndColumn :: (Foldable1 f, Foldable1 t) => f (t e) -> NonEmpty (NonEmpty e)
swapFirstRowAndColumn rowMajor =
    let initLast' :: [a] -> ([a], a)
        initLast' [x] = ([], x)
        initLast' (x:xs) =
            let (xs', y) = initLast' xs
            in  (x:xs', y)

        rotRow :: Foldable1 f => f e -> NonEmpty (NonEmpty e)
        rotRow input =
            let nel@(r :| rs) = toNonEmpty input
            in  case rs of
                    [] -> nel
                    _ ->
                        let (rI, rL) = initLast' $ r : rs
                        in  rL :| rI
    in  rotRow $ rotRow <$> rowMajor
-}
=======
                            else filter (/= '.') inString <> replicate (maxDecimalPlaces - (length decimalPart - 1)) '0'
>>>>>>> ad37333f
<|MERGE_RESOLUTION|>--- conflicted
+++ resolved
@@ -1,16 +1,6 @@
-<<<<<<< HEAD
-{-
-Functions to peform the input file reading for PhyG
--}
-
-{- |
-Module to read input files for phylogenetic analysis
--}
-=======
 {- |
 Module exposing functionality for reading input files for phylogenetic analysis.
 -}
->>>>>>> ad37333f
 module Input.ReadInputFiles (
     executeReadCommands,
     getReadArgs,
@@ -19,7 +9,7 @@
 ) where
 
 import Commands.Verify qualified as V
-<<<<<<< HEAD
+import Control.Monad.IO.Class
 import Data.Char
 import Data.Char qualified as C
 import Data.Foldable
@@ -28,33 +18,18 @@
 import Data.List qualified as L
 import Data.List.NonEmpty (NonEmpty (..))
 import Data.List.NonEmpty qualified as NE
-=======
-import Control.Monad.IO.Class (MonadIO (..))
-import Data.Char
-import Data.Char qualified as C
-import Data.Foldable
-import Data.Graph.Inductive.Basic qualified as B
-import Data.List qualified as L
->>>>>>> ad37333f
 import Data.Maybe
 import Data.Text.Lazy qualified as T
 import Data.Text.Lazy.IO qualified as TIO
 import Data.Text.Short qualified as ST
-<<<<<<< HEAD
-import Debug.Trace
-=======
->>>>>>> ad37333f
 import GeneralUtilities qualified as GU
 import GraphFormatUtilities qualified as GFU
 import Input.FastAC qualified as FAC
 import Input.TNTUtilities qualified as TNT
-<<<<<<< HEAD
-=======
 import PHANE.Evaluation
 import PHANE.Evaluation.ErrorPhase (ErrorPhase (..))
 import PHANE.Evaluation.Logging (LogLevel (..), Logger (..))
 import PHANE.Evaluation.Verbosity (Verbosity (..))
->>>>>>> ad37333f
 import System.IO
 import System.Path.Glob qualified as SPG
 import Text.Read
@@ -66,11 +41,7 @@
 {- | expandReadCommands expands read commands to multiple satisfying wild cards
 read command can have multiple file names
 -}
-<<<<<<< HEAD
-expandReadCommands ∷ [Command] → Command → IO [Command]
-=======
 expandReadCommands ∷ [Command] → Command → PhyG [Command]
->>>>>>> ad37333f
 expandReadCommands _newReadList inCommand@(commandType, argList') =
     let argList = filter ((`notElem` ["tcm"]) . fst) argList'
         tcmArgList = filter ((`elem` ["tcm"]) . fst) argList'
@@ -80,28 +51,12 @@
         if commandType /= Read
             then error ("Incorrect command type in expandReadCommands: " <> show inCommand)
             else do
-<<<<<<< HEAD
-                globbedFileNames ← mapM SPG.glob fileNames
+                globbedFileNames ← liftIO $ mapM SPG.glob fileNames
                 if all null globbedFileNames
                     then
-                        errorWithoutStackTrace
-                            ( "File(s) not found in 'read' command (could be due to incorrect filename or missing closing double quote '\"''): "
+                        failWithPhase Inputting $
+                            "File(s) not found in 'read' command (could be due to incorrect filename or missing closing double quote '\"''): "
                                 <> show fileNames
-                            )
-                    else
-                        let newArgPairs = makeNewArgs <$> zip modifierList globbedFileNames
-                            commandList = replicate (length newArgPairs) commandType
-                            tcmArgListL = replicate (length newArgPairs) tcmArgList
-                        in  return $ zip commandList (zipWith (<>) newArgPairs tcmArgListL)
-=======
-                globbedFileNames ← liftIO $ mapM SPG.glob fileNames
-                if all null globbedFileNames
-                    then do
-                        failWithPhase
-                            Inputting
-                            ( "File(s) not found in 'read' command (could be due to incorrect filename or missing closing double quote '\"''): "
-                                <> show fileNames
-                            )
                     else do
                         newArgPairs ← mapM makeNewArgs (zip modifierList globbedFileNames)
 
@@ -109,31 +64,17 @@
                         let tcmArgListL = replicate (length newArgPairs) tcmArgList
 
                         return $ zip commandList (zipWith (<>) newArgPairs tcmArgListL)
->>>>>>> ad37333f
-
-
--- )
+
 
 {- | makeNewArgs takes an argument modifier (first in pair) and replicates is and zips with
 globbed file name list to create a list of arguments
 -}
-<<<<<<< HEAD
-makeNewArgs ∷ (String, [String]) → [(String, String)]
-makeNewArgs (modifier, fileNameList) =
-    if null fileNameList
-        then error ("Null filename list in makeNewArgs: " <> show (modifier, fileNameList))
-        else
-            let modList = replicate (length fileNameList) modifier
-            in  zip modList fileNameList
-=======
 makeNewArgs ∷ (String, [String]) → PhyG [(String, String)]
-makeNewArgs (modifier, fileNameList) =
-    if null fileNameList
-        then do failWithPhase Inputting ("Null filename list in makeNewArgs: " <> show (modifier, fileNameList))
-        else
-            let modList = replicate (length fileNameList) modifier
-            in  do return $ zip modList fileNameList
->>>>>>> ad37333f
+makeNewArgs (modifier, fileNameList) = case fileNameList of
+    [] → failWithPhase Inputting $ "Null filename list in makeNewArgs: " <> show (modifier, fileNameList)
+    _ →
+        let modList = replicate (length fileNameList) modifier
+        in  pure $ zip modList fileNameList
 
 
 {-
@@ -163,11 +104,7 @@
 -- | executeReadCommands wrapper for executeReadCommands' with out all the empty list imput
 executeReadCommands
     ∷ [Argument]
-<<<<<<< HEAD
-    → IO ([RawData], [SimpleGraph], [NameText], [NameText], [(NameText, NameText)], [(NameText, NameText)])
-=======
     → PhyG ([RawData], [SimpleGraph], [NameText], [NameText], [(NameText, NameText)], [(NameText, NameText)])
->>>>>>> ad37333f
 executeReadCommands = executeReadCommands' [] [] [] [] [] [] False ([], [], 1.0)
 
 
@@ -185,20 +122,11 @@
     → Bool
     → ([ST.ShortText], [[Int]], Double)
     → [Argument]
-<<<<<<< HEAD
-    → IO ([RawData], [SimpleGraph], [NameText], [NameText], [(NameText, NameText)], [(NameText, NameText)])
-=======
     → PhyG ([RawData], [SimpleGraph], [NameText], [NameText], [(NameText, NameText)], [(NameText, NameText)])
->>>>>>> ad37333f
 executeReadCommands' curData curGraphs curTerminals curExcludeList curRenamePairs curReBlockPairs _ tcmPair argList = do
     if null argList
         then return (curData, curGraphs, curTerminals, curExcludeList, curRenamePairs, curReBlockPairs)
         else do
-<<<<<<< HEAD
-            -- hPutStrLn stderr ("ERC: " <> (show argList) <> " " <> (show tcmPair))
-=======
-            -- logWith LogInfo ("ERC: " <> (show argList) <> " " <> (show tcmPair))
->>>>>>> ad37333f
             let isPrealigned' = False -- removed this option and m,asde specific to sequence types
             --      | isPrealigned = True
             --      | "prealigned" `elem`  fmap fst argList = True
@@ -211,55 +139,30 @@
             -- else do
             do
                 fileHandle ←
-<<<<<<< HEAD
-                    if ',' `notElem` firstFile
-                        then openFile firstFile ReadMode
-                        else return (stdin ∷ Handle)
-                canBeReadFrom ← hIsReadable fileHandle
-                if not canBeReadFrom
-                    then errorWithoutStackTrace ("\n\n'Read' error: file " <> firstFile <> " cannot be read")
-                    else
-                        if not $ null firstOption
-                            then hPutStrLn stderr ("Reading " <> firstFile <> " with option " <> firstOption)
-                            else hPutStrLn stderr ("Reading " <> firstFile <> " with no options")
-=======
                     liftIO $
                         if ',' `notElem` firstFile
                             then openFile firstFile ReadMode
                             else return (stdin ∷ Handle)
                 canBeReadFrom ← liftIO $ hIsReadable fileHandle
                 if not canBeReadFrom
-                    then do failWithPhase Inputting ("\n\n'Read' error: file " <> firstFile <> " cannot be read")
+                    then failWithPhase Inputting $ "\n\n'Read' error: file " <> firstFile <> " cannot be read"
                     else
                         if not $ null firstOption
-                            then do logWith LogInfo ("Reading " <> firstFile <> " with option " <> firstOption <> "\n")
-                            else do logWith LogInfo ("Reading " <> firstFile <> " with no options" <> "\n")
->>>>>>> ad37333f
+                            then logWith LogInfo $ "Reading " <> firstFile <> " with option " <> firstOption <> "\n"
+                            else logWith LogInfo $ "Reading " <> firstFile <> " with no options\n"
 
                 -- this is awkward but need to use dot utilities
                 if firstOption == "dot"
                     then do
-<<<<<<< HEAD
-                        dotGraph ← LG.hGetDotLocal fileHandle
-                        let inputDot = GFU.relabelFGL $ LG.dotToGraph dotGraph
-                        let hasLoops = B.hasLoop inputDot
-                        if hasLoops
-                            then errorWithoutStackTrace ("Input graph in " <> firstFile <> "  has loops/self-edges")
-                            else hPutStr stderr ""
-                        let hasCycles = GFU.cyclic inputDot
-                        if hasCycles
-                            then errorWithoutStackTrace ("Input graph in " <> firstFile <> " has at least one cycle")
-=======
                         dotGraph ← liftIO $ LG.hGetDotLocal fileHandle
                         let inputDot = GFU.relabelFGL $ LG.dotToGraph dotGraph
                         let hasLoops = B.hasLoop inputDot
                         if hasLoops
-                            then do failWithPhase Parsing ("Input graph in " <> firstFile <> "  has loops/self-edges" <> "\n")
-                            else do logWith LogInfo ""
+                            then failWithPhase Parsing $ "Input graph in " <> firstFile <> "  has loops/self-edges" <> "\n"
+                            else logWith LogInfo ""
                         let hasCycles = GFU.cyclic inputDot
                         if hasCycles
-                            then do failWithPhase Parsing ("Input graph in " <> firstFile <> " has at least one cycle" <> "\n")
->>>>>>> ad37333f
+                            then failWithPhase Parsing $ "Input graph in " <> firstFile <> " has at least one cycle" <> "\n"
                             else
                                 executeReadCommands'
                                     curData
@@ -273,20 +176,12 @@
                                     (tail argList)
                     else -- not "dot" files
                     do
-<<<<<<< HEAD
-                        -- hPutStrLn stderr ("FC1: " <> firstFile)
-                        fileContents ←
-                            if ',' `notElem` firstFile
-                                then TIO.hGetContents fileHandle
-                                else return (T.pack firstFile)
-=======
                         -- logWith LogInfo ("FC1: " <> firstFile)
                         fileContents ←
                             liftIO $
                                 if ',' `notElem` firstFile
                                     then TIO.hGetContents fileHandle
                                     else return (T.pack firstFile)
->>>>>>> ad37333f
 
                         {--Strict version--don't think necessary--but could getvinot open fikle number issues?
                          -- destroys lazyness but allows closing right away
@@ -296,25 +191,7 @@
                         -}
 
                         if T.null fileContents
-<<<<<<< HEAD
-                            then errorWithoutStackTrace ("Error: Input file " <> firstFile <> " is empty")
-                            else -- try to figure out file type based on first and following characters
-
-                                if firstOption == "tcm"
-                                    then
-                                        let newTCMPair = processTCMContents (',' `elem` firstFile) (T.unpack fileContents) firstFile
-                                        in  executeReadCommands'
-                                                curData
-                                                curGraphs
-                                                curTerminals
-                                                curExcludeList
-                                                curRenamePairs
-                                                curReBlockPairs
-                                                isPrealigned'
-                                                newTCMPair
-                                                (tail argList)
-=======
-                            then do failWithPhase Inputting ("Error: Input file " <> firstFile <> " is empty")
+                            then failWithPhase Inputting $ "Error: Input file " <> firstFile <> " is empty"
                             else -- try to figure out file type based on first and following characters
 
                                 if firstOption == "tcm"
@@ -330,30 +207,13 @@
                                             isPrealigned'
                                             newTCMPair
                                             (tail argList)
->>>>>>> ad37333f
                                     else
                                         if null firstOption
                                             then
                                                 let firstChar = T.head $ T.dropWhile (== ' ') fileContents
                                                 in  if (toLower firstChar == '/') || (toLower firstChar == 'd') || (toLower firstChar == 'g')
                                                         then do
-<<<<<<< HEAD
-                                                            hPutStrLn stderr ("\tTrying to parse " <> firstFile <> " as dot")
-                                                            -- destroys lazyness but allows closing right away
-                                                            -- this so don't have huge numbers of open files for large data sets
-                                                            fileHandle2 ← openFile firstFile ReadMode
-                                                            dotGraph ← LG.hGetDotLocal fileHandle2
-                                                            hClose fileHandle2
-                                                            let inputDot = GFU.relabelFGL $ LG.dotToGraph dotGraph
-                                                            let hasLoops = B.hasLoop inputDot
-                                                            if hasLoops
-                                                                then errorWithoutStackTrace ("Input graph in " <> firstFile <> "  has loops/self-edges")
-                                                                else hPutStr stderr ""
-                                                            let hasCycles = GFU.cyclic inputDot
-                                                            if hasCycles
-                                                                then errorWithoutStackTrace ("Input graph in " <> firstFile <> " has at least one cycle")
-=======
-                                                            logWith LogInfo ("\tTrying to parse " <> firstFile <> " as dot" <> "\n")
+                                                            logWith LogInfo $ "\tTrying to parse " <> firstFile <> " as dot" <> "\n"
                                                             -- destroys lazyness but allows closing right away
                                                             -- this so don't have huge numbers of open files for large data sets
                                                             fileHandle2 ← liftIO $ openFile firstFile ReadMode
@@ -367,7 +227,6 @@
                                                             let hasCycles = GFU.cyclic inputDot
                                                             if hasCycles
                                                                 then do failWithPhase Parsing ("Input graph in " <> firstFile <> " has at least one cycle" <> "\n")
->>>>>>> ad37333f
                                                                 else
                                                                     executeReadCommands'
                                                                         curData
@@ -386,17 +245,10 @@
                                                                         hasCycles = filter id $ fmap GFU.cyclic thisGraphList
                                                                         hasLoops = filter id $ fmap B.hasLoop thisGraphList
                                                                     in  if not $ null hasLoops
-<<<<<<< HEAD
-                                                                            then errorWithoutStackTrace ("Input graph in " <> firstFile <> "  has loops/self-edges")
-                                                                            else
-                                                                                if not $ null hasCycles
-                                                                                    then errorWithoutStackTrace ("Input graph in " <> firstFile <> " has at least one cycle")
-=======
                                                                             then do failWithPhase Parsing ("Input graph in " <> firstFile <> "  has loops/self-edges" <> "\n")
                                                                             else
                                                                                 if not $ null hasCycles
                                                                                     then do failWithPhase Parsing ("Input graph in " <> firstFile <> " has at least one cycle" <> "\n")
->>>>>>> ad37333f
                                                                                     else
                                                                                         executeReadCommands'
                                                                                             curData
@@ -410,26 +262,6 @@
                                                                                             (tail argList)
                                                                 else
                                                                     if toLower firstChar == 'x'
-<<<<<<< HEAD
-                                                                        then
-                                                                            let tntData = TNT.getTNTDataText fileContents firstFile
-                                                                            in  trace
-                                                                                    ("\tTrying to parse " <> firstFile <> " as TNT")
-                                                                                    executeReadCommands'
-                                                                                    (tntData : curData)
-                                                                                    curGraphs
-                                                                                    curTerminals
-                                                                                    curExcludeList
-                                                                                    curRenamePairs
-                                                                                    curReBlockPairs
-                                                                                    isPrealigned'
-                                                                                    tcmPair
-                                                                                    (tail argList)
-                                                                        else
-                                                                            let fileContents' = T.unlines $ filter (not . T.null) $ T.takeWhile (/= ';') <$> T.lines fileContents
-                                                                            in  if T.null (T.dropWhile (== ' ') fileContents')
-                                                                                    then errorWithoutStackTrace ("Null file '" <> firstFile <> "' input")
-=======
                                                                         then do
                                                                             tntData ← TNT.getTNTDataText fileContents firstFile
                                                                             logWith LogInfo ("\tTrying to parse " <> firstFile <> " as TNT" <> "\n")
@@ -447,7 +279,6 @@
                                                                             let fileContents' = T.unlines $ filter (not . T.null) $ T.takeWhile (/= ';') <$> T.lines fileContents
                                                                             in  if T.null (T.dropWhile (== ' ') fileContents')
                                                                                     then do failWithPhase Parsing ("Null file '" <> firstFile <> "' input")
->>>>>>> ad37333f
                                                                                     else
                                                                                         if T.head (T.dropWhile (== ' ') fileContents') == '>'
                                                                                             then
@@ -459,37 +290,6 @@
                                                                                                     if isJust hasSpaces
                                                                                                         then
                                                                                                             let fastcData = FAC.getFastCText fileContents firstFile isPrealigned'
-<<<<<<< HEAD
-                                                                                                                fastcCharInfo = FAC.getFastcCharInfo fastcData firstFile isPrealigned' tcmPair
-                                                                                                            in  trace
-                                                                                                                    ("\tTrying to parse " <> firstFile <> " as fastc--if it should be fasta specify 'fasta:' on input.")
-                                                                                                                    executeReadCommands'
-                                                                                                                    ((fastcData, [fastcCharInfo]) : curData)
-                                                                                                                    curGraphs
-                                                                                                                    curTerminals
-                                                                                                                    curExcludeList
-                                                                                                                    curRenamePairs
-                                                                                                                    curReBlockPairs
-                                                                                                                    isPrealigned'
-                                                                                                                    tcmPair
-                                                                                                                    (tail argList)
-                                                                                                        else
-                                                                                                            let fastaData' = FAC.getFastAText fileContents firstFile isPrealigned'
-                                                                                                                (fastaCharInfo, fastaData) = FAC.getFastaCharInfo fastaData' firstFile firstOption isPrealigned' tcmPair
-                                                                                                            in  trace
-                                                                                                                    ("\tTrying to parse " <> firstFile <> " as fasta")
-                                                                                                                    executeReadCommands'
-                                                                                                                    ((fastaData, [fastaCharInfo]) : curData)
-                                                                                                                    curGraphs
-                                                                                                                    curTerminals
-                                                                                                                    curExcludeList
-                                                                                                                    curRenamePairs
-                                                                                                                    curReBlockPairs
-                                                                                                                    isPrealigned'
-                                                                                                                    tcmPair
-                                                                                                                    (tail argList)
-                                                                                            else errorWithoutStackTrace ("Cannot determine file type for " <> firstFile <> " need to prepend type")
-=======
                                                                                                             in  do
                                                                                                                     fastcCharInfo ← FAC.getFastcCharInfo fastcData firstFile isPrealigned' tcmPair
                                                                                                                     logWith LogInfo ("\tTrying to parse " <> firstFile <> " as fastc--if it should be fasta specify 'fasta:' on input." <> "\n")
@@ -520,25 +320,11 @@
                                                                                                                         tcmPair
                                                                                                                         (tail argList)
                                                                                             else do failWithPhase Parsing ("Cannot determine file type for " <> firstFile <> " need to prepend type")
->>>>>>> ad37333f
                                             else -- fasta
 
                                                 if firstOption `elem` ["fasta", "nucleotide", "aminoacid", "hugeseq"]
                                                     then
                                                         let fastaData' = FAC.getFastAText fileContents firstFile isPrealigned'
-<<<<<<< HEAD
-                                                            (fastaCharInfo, fastaData) = FAC.getFastaCharInfo fastaData' firstFile firstOption isPrealigned' tcmPair
-                                                        in  executeReadCommands'
-                                                                ((fastaData, [fastaCharInfo]) : curData)
-                                                                curGraphs
-                                                                curTerminals
-                                                                curExcludeList
-                                                                curRenamePairs
-                                                                curReBlockPairs
-                                                                isPrealigned'
-                                                                tcmPair
-                                                                (tail argList)
-=======
                                                         in  do
                                                                 (fastaCharInfo, fastaData) ←
                                                                     {-# SCC "getFastaCharInfo_2" #-} FAC.getFastaCharInfo fastaData' firstFile firstOption isPrealigned' tcmPair
@@ -552,25 +338,11 @@
                                                                     isPrealigned'
                                                                     tcmPair
                                                                     (tail argList)
->>>>>>> ad37333f
                                                     else -- fastc
 
                                                         if firstOption == "fastc"
                                                             then
                                                                 let fastcData = FAC.getFastCText fileContents firstFile isPrealigned'
-<<<<<<< HEAD
-                                                                    fastcCharInfo = FAC.getFastcCharInfo fastcData firstFile isPrealigned' tcmPair
-                                                                in  executeReadCommands'
-                                                                        ((fastcData, [fastcCharInfo]) : curData)
-                                                                        curGraphs
-                                                                        curTerminals
-                                                                        curExcludeList
-                                                                        curRenamePairs
-                                                                        curReBlockPairs
-                                                                        isPrealigned'
-                                                                        tcmPair
-                                                                        (tail argList)
-=======
                                                                 in  do
                                                                         fastcCharInfo ← FAC.getFastcCharInfo fastcData firstFile isPrealigned' tcmPair
                                                                         executeReadCommands'
@@ -583,26 +355,11 @@
                                                                             isPrealigned'
                                                                             tcmPair
                                                                             (tail argList)
->>>>>>> ad37333f
                                                             else -- prealigned fasta
 
                                                                 if firstOption `elem` ["prefasta", "prenucleotide", "preaminoacid", "prehugeseq"]
                                                                     then
                                                                         let fastaData' = FAC.getFastAText fileContents firstFile True
-<<<<<<< HEAD
-                                                                            (fastaCharInfo, fastaData) = FAC.getFastaCharInfo fastaData' firstFile firstOption True tcmPair
-                                                                        in  -- trace ("POSTREAD:" <> (show fastaCharInfo) <> "\n" <> (show fastaData))
-                                                                            executeReadCommands'
-                                                                                ((fastaData, [fastaCharInfo]) : curData)
-                                                                                curGraphs
-                                                                                curTerminals
-                                                                                curExcludeList
-                                                                                curRenamePairs
-                                                                                curReBlockPairs
-                                                                                isPrealigned'
-                                                                                tcmPair
-                                                                                (tail argList)
-=======
                                                                         in  do
                                                                                 (fastaCharInfo, fastaData) ←
                                                                                     {-# SCC "getFastaCharInfo_3" #-} FAC.getFastaCharInfo fastaData' firstFile firstOption True tcmPair
@@ -617,25 +374,11 @@
                                                                                     isPrealigned'
                                                                                     tcmPair
                                                                                     (tail argList)
->>>>>>> ad37333f
                                                                     else -- prealigned fastc
 
                                                                         if firstOption == "prefastc"
                                                                             then
                                                                                 let fastcData = FAC.getFastCText fileContents firstFile True
-<<<<<<< HEAD
-                                                                                    fastcCharInfo = FAC.getFastcCharInfo fastcData firstFile True tcmPair
-                                                                                in  executeReadCommands'
-                                                                                        ((fastcData, [fastcCharInfo]) : curData)
-                                                                                        curGraphs
-                                                                                        curTerminals
-                                                                                        curExcludeList
-                                                                                        curRenamePairs
-                                                                                        curReBlockPairs
-                                                                                        isPrealigned'
-                                                                                        tcmPair
-                                                                                        (tail argList)
-=======
                                                                                 in  do
                                                                                         fastcCharInfo ← FAC.getFastcCharInfo fastcData firstFile True tcmPair
                                                                                         executeReadCommands'
@@ -648,25 +391,10 @@
                                                                                             isPrealigned'
                                                                                             tcmPair
                                                                                             (tail argList)
->>>>>>> ad37333f
                                                                             else -- tnt
                                                                             -- tnt
 
                                                                                 if firstOption == "tnt"
-<<<<<<< HEAD
-                                                                                    then
-                                                                                        let tntData = TNT.getTNTDataText fileContents firstFile
-                                                                                        in  executeReadCommands'
-                                                                                                (tntData : curData)
-                                                                                                curGraphs
-                                                                                                curTerminals
-                                                                                                curExcludeList
-                                                                                                curRenamePairs
-                                                                                                curReBlockPairs
-                                                                                                isPrealigned'
-                                                                                                tcmPair
-                                                                                                (tail argList)
-=======
                                                                                     then do
                                                                                         tntData ← TNT.getTNTDataText fileContents firstFile
                                                                                         executeReadCommands'
@@ -679,7 +407,6 @@
                                                                                             isPrealigned'
                                                                                             tcmPair
                                                                                             (tail argList)
->>>>>>> ad37333f
                                                                                     else -- else if firstOption == "prealigned" then executeReadCommands' curData curGraphs curTerminals curExcludeList curRenamePairs curReBlockPairs isPrealigned' tcmPair (tail argList)
                                                                                     -- FENEwick
 
@@ -689,17 +416,10 @@
                                                                                                     hasLoops = filter id $ fmap B.hasLoop thisGraphList
                                                                                                     hasCycles = filter id $ fmap GFU.cyclic thisGraphList
                                                                                                 in  if not $ null hasLoops
-<<<<<<< HEAD
-                                                                                                        then errorWithoutStackTrace ("Input graphin " <> firstFile <> "  has loops/self-edges")
-                                                                                                        else
-                                                                                                            if not $ null hasCycles
-                                                                                                                then errorWithoutStackTrace ("Input graph in " <> firstFile <> " has at least one cycle")
-=======
                                                                                                         then do failWithPhase Parsing ("Input graphin " <> firstFile <> "  has loops/self-edges")
                                                                                                         else
                                                                                                             if not $ null hasCycles
                                                                                                                 then do failWithPhase Parsing ("Input graph in " <> firstFile <> " has at least one cycle")
->>>>>>> ad37333f
                                                                                                                 else
                                                                                                                     executeReadCommands'
                                                                                                                         curData
@@ -742,39 +462,6 @@
                                                                                                                         (tail argList)
                                                                                                             else
                                                                                                                 if firstOption == "rename"
-<<<<<<< HEAD
-                                                                                                                    then
-                                                                                                                        let renameLines = U.stripComments (T.unpack <$> T.lines fileContents)
-                                                                                                                            namePairs = concatMap (makeNamePairs firstFile) renameLines
-                                                                                                                        in  executeReadCommands'
-                                                                                                                                curData
-                                                                                                                                curGraphs
-                                                                                                                                curTerminals
-                                                                                                                                curExcludeList
-                                                                                                                                (namePairs <> curRenamePairs)
-                                                                                                                                curReBlockPairs
-                                                                                                                                isPrealigned'
-                                                                                                                                tcmPair
-                                                                                                                                (tail argList)
-                                                                                                                    else
-                                                                                                                        if firstOption == "block"
-                                                                                                                            then
-                                                                                                                                let renameLines = U.stripComments (T.unpack <$> T.lines fileContents)
-                                                                                                                                    blockPairs = concatMap (makeNamePairs firstFile) renameLines
-                                                                                                                                in  executeReadCommands'
-                                                                                                                                        curData
-                                                                                                                                        curGraphs
-                                                                                                                                        curTerminals
-                                                                                                                                        curExcludeList
-                                                                                                                                        curRenamePairs
-                                                                                                                                        (blockPairs <> curReBlockPairs)
-                                                                                                                                        isPrealigned'
-                                                                                                                                        tcmPair
-                                                                                                                                        (tail argList)
-                                                                                                                            else -- else if firstOption == "prealigned" then
-                                                                                                                            --    executeReadCommands' curData curGraphs curTerminals curExcludeList curRenamePairs curReBlockPairs isPrealigned' tcmPair (tail argList)
-                                                                                                                                errorWithoutStackTrace ("\n\n'Read' command error: option " <> firstOption <> " not recognized/implemented")
-=======
                                                                                                                     then do
                                                                                                                         let renameLines = U.stripComments (T.unpack <$> T.lines fileContents)
                                                                                                                         namePairsLL ← mapM (makeNamePairs firstFile) renameLines
@@ -822,43 +509,25 @@
             if a /= b
                 then True
                 else False
->>>>>>> ad37333f
 
 
 {- | makeNamePairs takes lines of rename or reblock file and returns pairs of names
 for renaming or reblocking
 -}
-<<<<<<< HEAD
-makeNamePairs ∷ String → String → [(T.Text, T.Text)]
-makeNamePairs inFileName inLine =
-    if null inLine
-        then []
-=======
 makeNamePairs ∷ String → String → PhyG [(T.Text, T.Text)]
 makeNamePairs inFileName inLine =
     if null inLine
         then do return []
->>>>>>> ad37333f
         else
             let lineWords = fmap T.strip $ T.words $ T.pack $ filter (/= '"') $ filter C.isPrint inLine
             in  if length lineWords < 2
                     then
-<<<<<<< HEAD
-                        errorWithoutStackTrace
-=======
-                        failWithPhase
-                            Parsing
->>>>>>> ad37333f
-                            ("Rename file " <> inFileName <> " line needs at least two Strings to rename the second as the first: " <> inLine)
+                        failWithPhase Parsing $
+                            "Rename file " <> inFileName <> " line needs at least two Strings to rename the second as the first: " <> inLine
                     else
                         let targetNameList = replicate (length $ tail lineWords) (head lineWords)
                             renamePairList = zip targetNameList (tail lineWords)
-<<<<<<< HEAD
-                        in  renamePairList
-=======
-                        in  do
-                                return renamePairList
->>>>>>> ad37333f
+                        in  pure renamePairList
 
 
 {- | getReadArgs processes arguments ofr the 'read' command
@@ -866,43 +535,6 @@
 also allows tcm file specification (limit 1 tcm per command?)
 as fasta, fastc, tnt, tcm, prealigned
 -}
-<<<<<<< HEAD
-getReadArgs ∷ String → [(String, String)] → [Argument]
-getReadArgs fullCommand argList =
-    if null argList
-        then []
-        else -- trace ("GRA: " <> fullCommand <> " " <> (show argList)) (
-
-            let (firstPart, secondPart) = head argList
-            in  -- command in wrong place like prealigned or rename after file name
-                if (not . null) firstPart && null secondPart
-                    then
-                        errorWithoutStackTrace
-                            ( "\n\n'Read' command error: possibly incorrect placement of option specification '"
-                                <> firstPart
-                                <> "' should be before filename as in '"
-                                <> firstPart
-                                <> ":filename'"
-                            )
-                    else -- plain file name with no modifier
-
-                        if null firstPart
-                            then
-                                if (head secondPart == '"') || (last secondPart == '"')
-                                    then (firstPart, init $ tail secondPart) : getReadArgs fullCommand (tail argList)
-                                    else errorWithoutStackTrace ("\n\n'Read' command error: '" <> secondPart <> "' : Need to specify filename in double quotes")
-                            else -- Change to allowed modifiers
-
-                                if fmap toLower firstPart `notElem` V.readArgList
-                                    then errorWithoutStackTrace ("\n\n'Read' command error: " <> fullCommand <> " contains unrecognized option '" <> firstPart <> "'")
-                                    else
-                                        if null secondPart && (firstPart == "prealigned")
-                                            then (firstPart, []) : getReadArgs fullCommand (tail argList)
-                                            else
-                                                if null (tail secondPart)
-                                                    then argList
-                                                    else (firstPart, init $ tail secondPart) : getReadArgs fullCommand (tail argList)
-=======
 getReadArgs ∷ String → [(String, String)] → PhyG [Argument]
 getReadArgs fullCommand argList =
     if null argList
@@ -937,18 +569,14 @@
                                     if fmap toLower firstPart `notElem` V.readArgList
                                         then failWithPhase Parsing ("\n\n'Read' command error: " <> fullCommand <> " contains unrecognized option '" <> firstPart <> "'\n")
                                         else
-                                            if null secondPart && (firstPart == "prealigned")
-                                                then do
-                                                    return $ (firstPart, []) : restPart
-                                                else
-                                                    if null (tail secondPart)
-                                                        then return argList
-                                                        else do
-                                                            return $ (firstPart, init $ tail secondPart) : restPart
->>>>>>> ad37333f
-
-
--- )
+                                            pure $
+                                                if null secondPart && (firstPart == "prealigned")
+                                                    then (firstPart, []) : restPart
+                                                    else
+                                                        if null (tail secondPart)
+                                                            then argList
+                                                            else (firstPart, init $ tail secondPart) : restPart
+
 
 {-  Not used when migrated to Text input from String
 
@@ -971,17 +599,10 @@
 {- | processTCMContents
 functionality added to integerize tcm and add weight factor to allow for decimal tcm values
 -}
-<<<<<<< HEAD
-processTCMContents ∷ Bool → String → String → ([ST.ShortText], [[Int]], Double)
-processTCMContents indelGap inContents fileName =
-    if null inContents
-        then errorWithoutStackTrace ("\n\n'Read' 'tcm' command error: empty tcmfile `" <> fileName)
-=======
 processTCMContents ∷ Bool → String → String → PhyG ([ST.ShortText], [[Int]], Double)
 processTCMContents indelGap inContents fileName =
     if null inContents
         then do failWithPhase Parsing ("\n\n'Read' 'tcm' command error: empty tcmfile `" <> fileName)
->>>>>>> ad37333f
         else
             if indelGap
                 then
@@ -990,54 +611,6 @@
                         indelMaybe = readMaybe indelString ∷ Maybe Int
                         substMaybe = readMaybe substString ∷ Maybe Int
                     in  if isNothing indelMaybe
-<<<<<<< HEAD
-                            then errorWithoutStackTrace ("Specification of indel cost must be an Integer (Indel cost, Substitution cost): " <> indelString)
-                            else
-                                if isNothing substMaybe
-                                    then
-                                        errorWithoutStackTrace
-                                            ("Specification of substitution cost must be an Integer (Indel cost, Substitution cost): " <> substString)
-                                    else ([], [[fromJust indelMaybe, fromJust substMaybe], []], 1.0)
-                else -- First line is alphabet
-
-                    let tcmLines = lines inContents
-                        localAlphabet = fmap ST.pack $ words $ head tcmLines
-                        -- to account for '-'
-                        numElements = 1 + length localAlphabet
-                        costMatrixStrings = words <$> tail tcmLines
-                        -- localCostMatrix = filter (/= []) $ fmap (fmap (GU.stringToInt fileName)) costMatrixStrings
-                        (scaleFactor, localCostMatrix) = getCostMatrixAndScaleFactor fileName costMatrixStrings
-                        numLines = length localCostMatrix
-                        lengthRowList = fmap length localCostMatrix
-                        rowsCorrectLength = foldl' (&&) True $ fmap (== numElements) lengthRowList
-                    in  if ST.singleton '-' `elem` localAlphabet
-                            then
-                                errorWithoutStackTrace
-                                    "\n\n'Read' 'tcm' file format error: '-' (InDel/Gap) should not be specifid as an alphabet element.  It is added in automatically and assumed to be the last row and column of tcm matrix"
-                            else
-                                if numLines /= numElements
-                                    then
-                                        errorWithoutStackTrace
-                                            ( "\n\n'Read' 'tcm' file format error: incorrect number of lines in matrix from "
-                                                <> fileName
-                                                <> " this could be due to a missing element symbol line at the beginning of the file (e.g. A C G T, '-' is assumed) or there is a mismatch in the dimensions of the tcm (including '-') "
-                                                <> show numElements
-                                                <> " elements are implied and there are "
-                                                <> show numLines
-                                            )
-                                    else
-                                        if not rowsCorrectLength
-                                            then
-                                                errorWithoutStackTrace
-                                                    ( "\n\n'Read' 'tcm' file format error: incorrect lines length(s) in matrix from "
-                                                        <> fileName
-                                                        <> " there should be (including '-') "
-                                                        <> show numElements
-                                                    )
-                                            else -- trace (show (scaleFactor, localCostMatrix))
-                                            -- trace (show localAlphabet <> "\n" <> show localCostMatrix)
-                                                (localAlphabet <> [ST.singleton '-'], localCostMatrix, scaleFactor)
-=======
                             then do failWithPhase Parsing ("Specification of indel cost must be an Integer (Indel cost, Substitution cost): " <> indelString)
                             else
                                 if isNothing substMaybe
@@ -1085,10 +658,7 @@
                                                     <> " there should be (including '-') "
                                                     <> show numElements
                                                 )
-                                        else -- trace (show (scaleFactor, localCostMatrix))
-                                        -- trace (show localAlphabet <> "\n" <> show localCostMatrix)
-                                            return (localAlphabet <> [ST.singleton '-'], localCostMatrix, scaleFactor)
->>>>>>> ad37333f
+                                        else pure (localAlphabet <> [ST.singleton '-'], localCostMatrix, scaleFactor)
 
 
 {- | getCostMatrixAndScaleFactor takes [[String]] and returns cost matrix as
@@ -1097,17 +667,10 @@
 scaleFactor will alway be a factor of 10 to allow for easier
 compilation of tcm charcaters later (weights the same...)
 -}
-<<<<<<< HEAD
-getCostMatrixAndScaleFactor ∷ String → [[String]] → (Double, [[Int]])
-getCostMatrixAndScaleFactor fileName inStringListList =
-    if null inStringListList
-        then error "Empty list in inStringListList"
-=======
 getCostMatrixAndScaleFactor ∷ String → [[String]] → PhyG (Double, [[Int]])
 getCostMatrixAndScaleFactor fileName inStringListList =
     if null inStringListList
         then failWithPhase Parsing "Empty list in inStringListList"
->>>>>>> ad37333f
         else
             let maxDecimalPlaces = maximum $ getDecimals <$> concat inStringListList
                 scaleFactor =
@@ -1115,18 +678,11 @@
                         then 1.0
                         else 0.1 ** fromIntegral maxDecimalPlaces
             in  if maxDecimalPlaces == 0
-<<<<<<< HEAD
-                    then (scaleFactor, filter (/= []) $ fmap (fmap (GU.stringToInt fileName)) inStringListList)
-                    else
-                        let newStringListList = fmap (fmap (integerizeString maxDecimalPlaces)) inStringListList
-                        in  (scaleFactor, filter (/= []) $ fmap (fmap (GU.stringToInt fileName)) newStringListList)
-=======
                     then do
                         return $ (scaleFactor, filter (/= []) $ fmap (fmap (GU.stringToInt fileName)) inStringListList)
                     else do
                         let newStringListList = fmap (fmap (integerizeString maxDecimalPlaces)) inStringListList
                         return $ (scaleFactor, filter (/= []) $ fmap (fmap (GU.stringToInt fileName)) newStringListList)
->>>>>>> ad37333f
 
 
 -- | getDecimals returns the number of decimal places in a string rep of a number
@@ -1155,28 +711,4 @@
                     else
                         if null decimalPart
                             then inString <> replicate maxDecimalPlaces '0'
-<<<<<<< HEAD
-                            else filter (/= '.') inString <> replicate (maxDecimalPlaces - (length decimalPart - 1)) '0'
-
-{-
-swapFirstRowAndColumn :: (Foldable1 f, Foldable1 t) => f (t e) -> NonEmpty (NonEmpty e)
-swapFirstRowAndColumn rowMajor =
-    let initLast' :: [a] -> ([a], a)
-        initLast' [x] = ([], x)
-        initLast' (x:xs) =
-            let (xs', y) = initLast' xs
-            in  (x:xs', y)
-
-        rotRow :: Foldable1 f => f e -> NonEmpty (NonEmpty e)
-        rotRow input =
-            let nel@(r :| rs) = toNonEmpty input
-            in  case rs of
-                    [] -> nel
-                    _ ->
-                        let (rI, rL) = initLast' $ r : rs
-                        in  rL :| rI
-    in  rotRow $ rotRow <$> rowMajor
--}
-=======
-                            else filter (/= '.') inString <> replicate (maxDecimalPlaces - (length decimalPart - 1)) '0'
->>>>>>> ad37333f
+                            else filter (/= '.') inString <> replicate (maxDecimalPlaces - (length decimalPart - 1)) '0'