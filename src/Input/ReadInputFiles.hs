--- conflicted
+++ resolved
@@ -720,7 +720,6 @@
     [] → failWithPhase Parsing "Empty list in inStringListList"
     inStringListList →
         let maxDecimalPlaces = maximum $ getDecimals <$> concat inStringListList
-<<<<<<< HEAD
             omitEmptyRows = filter (/= [])
 
             parseNumericMatrix ∷ [[String]] → PhyG [[Rational]]
@@ -730,6 +729,7 @@
 
                 let diagnosisResult ∷ Either (TMat.DiagnosisFailure Rational) (TMat.TransitionMeasureDiagnosis Int)
                     diagnosisResult = TMat.fromRows rationalMatrix
+
 
                 case diagnosisResult of
                     Left errs → failWithPhase Parsing $ show errs
@@ -755,42 +755,11 @@
                             col i j
                                 | j <= final = Just (fromEnum $ sdm i j, succ j)
                                 | otherwise = Nothing
-=======
-            doubleMatrix = filter (/= []) $ fmap (fmap (GU.stringToDouble fileName)) inStringListList
-            minDouble = minimum $ fmap minimum $ fmap (filter (> 0.0)) doubleMatrix
-            maxDouble = maximum $ fmap maximum doubleMatrix
-
-            -- set precision based on range of max and min values
-            -- to deal with some pathplogical situatinos with very high cost of no change and lo cost for change
-            range = maxDouble / minDouble
-            precisionFactor = if range < 10.0 then 10.0
-                              else 1.0 
-                              {-
-                              if range >= 100000.0 then 1.0
-                              else if range >= 10000.0 then 10.0
-                              else if range >= 1000.0 then 100.0
-                              else if range >= 100.0 then 1000.0
-                              else if range >= 10.0 then 10000.0
-                              else 100000.0
-                              -}
-            
-            rescaledDoubleMatrix = fmap (fmap (* (precisionFactor / minDouble))) doubleMatrix
-            integerizedMatrix = fmap (fmap round) rescaledDoubleMatrix
-
-            scaleFactor
-                | maxDecimalPlaces == 0 = 1.0
-                | otherwise = (minDouble / precisionFactor)
->>>>>>> 1af3822c
 
                             mat ∷ [[Int]]
                             mat = L.unfoldr row start
                         in  pure (coefficientReal, mat)
 
-<<<<<<< HEAD
-=======
-        in  --trace ("GCMSC: " <> (show (precisionFactor,minDouble,scaleFactor,integerizedMatrix,rescaledDoubleMatrix) )) $
-            pure $ (scaleFactor, outputMatrix)
->>>>>>> 1af3822c
 
 stringToRational ∷ String → String → PhyG Rational
 stringToRational fileName inStr = case readP_to_S scientificP inStr of
