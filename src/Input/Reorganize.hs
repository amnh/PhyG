--- conflicted
+++ resolved
@@ -49,27 +49,21 @@
 packNonAdditive
 -}
 optimizePrealignedData ∷ GlobalSettings → ProcessedData → PhyG ProcessedData
-optimizePrealignedData inGS inData@(_, _, blockDataVect) = case U.getNumberPrealignedCharacters blockDataVect of
-    0 → logWith LogMore "Not bitpacking..." $> inData
-    _ → do
-<<<<<<< HEAD
-        logWith LogMore "Bitpacking..."
-        -- remove constant characters from prealigned
-        inData' ← removeConstantCharactersPrealigned inData
-=======
-        -- don't recode if SI/PMDL since need no change cost
-        if (optimalityCriterion inGS) `elem` [SI, PMDL]
-            then pure inData
-            else do
-                -- remove constant characters from prealigned
-                inData' ← removeConstantCharactersPrealigned inData
->>>>>>> ea7e47d3
-
-                -- convert prealigned to nonadditive if all 1 tcms
-                let inData'' = convertPrealignedToNonAdditive inData'
-
-                -- bit packing for non-additivecharacters
-                BP.packNonAdditiveData inGS inData''
+optimizePrealignedData inGS inData@(_, _, blockDataVect) =
+    let noPacking = logWith LogMore "Not bitpacking..." $> inData
+    in  case U.getNumberPrealignedCharacters blockDataVect of
+            0 → noPacking
+            _ | optimalityCriterion inGS `elem` [SI, PMDL] → noPacking
+            _ → do
+                    logWith LogMore "Bitpacking..."
+                    -- remove constant characters from prealigned
+                    inData' ← removeConstantCharactersPrealigned inData
+            
+                    -- convert prealigned to nonadditive if all 1 tcms
+                    let inData'' = convertPrealignedToNonAdditive inData'
+            
+                    -- bit packing for non-additivecharacters
+                    BP.packNonAdditiveData inGS inData''
 
 
 {- | convertPrealignedToNonAdditive converts prealigned data to non-additive
@@ -499,34 +493,9 @@
     | V.null blockDataVect = pure inData
     | otherwise = do
         newBlockData ←
-<<<<<<< HEAD
             getParallelChunkTraverse >>= \pTraverse →
                 removeConstantBlockPrealigned `pTraverse` blockDataVect
         pure (nameVect, bvNameVect, newBlockData)
-=======
-            getParallelChunkMap <&> \pMap →
-                removeConstantBlockPrealigned `pMap` V.toList blockDataVect
-        pure (nameVect, bvNameVect, V.fromList newBlockData)
-
-
--- | removeConstantBlockPrealigned takes block data and removes constant characters
-removeConstantBlockPrealigned ∷ BlockData → BlockData
-removeConstantBlockPrealigned inBlockData@(blockName, taxVectByCharVect, charInfoV) =
-    -- check for null data--really reallyu shouldn't happen
-    if V.null taxVectByCharVect
-        then -- trace ("Warning: Null block data in removeConstantBlockPrealigned")
-            inBlockData
-        else -- check for prealigned data in block
-
-            if U.getNumberPrealignedCharacters (V.singleton inBlockData) == 0
-                then inBlockData
-                else
-                    let numChars = V.length $ V.head taxVectByCharVect
-
-                        -- create vector of single characters with vector of taxon data of sngle character each
-                        -- like a standard matrix with a single character
-                        singleCharVect = fmap (U.getSingleCharacter taxVectByCharVect) (V.fromList [0 .. numChars - 1])
->>>>>>> ea7e47d3
 
 
 {- |
