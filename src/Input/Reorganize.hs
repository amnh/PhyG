{-# OPTIONS_GHC -Wno-missed-specialisations #-}

{- |
Module with functionality to transform phylogenetic data
-}
module Input.Reorganize (
    combineDataByType,
    reBlockData,
    removeConstantCharactersPrealigned,
    removeConstantCharsPrealigned,
    optimizePrealignedData,
    convert2BV,
    getRecodingType,
) where

import Bio.DynamicCharacter.Element (SlimState, WideState)
import Data.Alphabet
import Data.BitVector.LittleEndian qualified as BV
import Data.Bits
import Data.Functor (($>), (<&>))
import Data.List qualified as L
import Data.List.NonEmpty (NonEmpty (..))
import Data.Maybe
import Data.Text.Lazy qualified as T
import Data.Text.Short qualified as ST
import Data.Vector qualified as V
import Data.Vector.Generic qualified as GV
import Data.Vector.Storable qualified as SV
import Data.Vector.Unboxed qualified as UV
import Debug.Trace
import GeneralUtilities
import GraphOptimization.Medians qualified as M
import Input.BitPack qualified as BP
import Measure.Transition qualified as Measure
import PHANE.Evaluation
import PHANE.Evaluation.ErrorPhase
import PHANE.Evaluation.Logging (LogLevel (..), Logger (..))
import SymMatrix qualified as S
import Text.Read
import TransitionMatrix.Metricity
import Types.Types
import Utilities.Utilities qualified as U


{- | optimizePrealignedData convert
prealigned to non-additive or matrix
here
bitPack new non-additive
packNonAdditive
-}
optimizePrealignedData ∷ GlobalSettings → ProcessedData → PhyG ProcessedData
optimizePrealignedData inGS inData@(_, _, blockDataVect) = case U.getNumberPrealignedCharacters blockDataVect of
<<<<<<< HEAD
    0 -> logWith LogMore "Not bitpacking..." $> inData
    _ -> do
        logWith LogMore "Bitpacking..."
=======
    0 → pure inData
    _ → do
>>>>>>> 37e75266
        -- remove constant characters from prealigned
        inData' ← removeConstantCharactersPrealigned inData

        -- convert prealigned to nonadditive if all 1 tcms
        let inData'' = convertPrealignedToNonAdditive inData'

        -- bit packing for non-additivecharacters
        BP.packNonAdditiveData inGS inData''


{- | convertPrealignedToNonAdditive converts prealigned data to non-additive
if homogeneous TCM (all 1's non-diagnoal)
-}
convertPrealignedToNonAdditive ∷ ProcessedData → ProcessedData
convertPrealignedToNonAdditive (nameVect, bvNameVect, blockDataVect) = (nameVect, bvNameVect, fmap convertPrealignedToNonAdditiveBlock blockDataVect)


{- | convertPrealignedToNonAdditiveBlock takes a character block and convertes prealigned to non-add if tcms all 1's
this is done taxon by taxon and character by character since can convert with only local infomation
-}
convertPrealignedToNonAdditiveBlock ∷ BlockData → BlockData
convertPrealignedToNonAdditiveBlock (nameBlock, charDataVV, charInfoV) =
    let codingTypeV = (metricity <$> charInfoV)
        (newCharDataVV, newCharInfoVV) = V.unzip $ fmap (convertTaxonPrealignedToNonAdd charInfoV codingTypeV) charDataVV
    in  (nameBlock, newCharDataVV, V.head newCharInfoVV)


{- | convertTaxonPrealignedToNonAdd takes a vector of character info and vector of charcter data for a taxon
and recodes prealigned as non-additve if tcm's all 1s
-}
convertTaxonPrealignedToNonAdd
    ∷ V.Vector CharInfo → V.Vector Metricity → V.Vector CharacterData → (V.Vector CharacterData, V.Vector CharInfo)
convertTaxonPrealignedToNonAdd charInfoV codingTypeV charDataV =
    V.unzip $ V.zipWith3 convertTaxonPrealignedToNonAddCharacter charInfoV codingTypeV charDataV


{- | convertTaxonPrealignedToNonAddCharacter takes a taxon character and char info and cost matrix type
and transforms to non-additive if all tcms are 1's
-}
convertTaxonPrealignedToNonAddCharacter ∷ CharInfo → Metricity → CharacterData → (CharacterData, CharInfo)
convertTaxonPrealignedToNonAddCharacter charInfo matrixType charData
    | charType charInfo `notElem` prealignedCharacterTypes = (charData, charInfo)
    | otherwise =
        let charWeight = weight charInfo
            newStateBV = case charType charInfo of
                AlignedSlim → convert2BVTriple 32 $ (snd3 . alignedSlimPrelim) charData
                AlignedWide → convert2BVTriple 64 $ (snd3 . alignedWidePrelim) charData
                AlignedHuge → error "No point in converting huge--can't pack anyway"
                _ →
                    error $
                        "Unrecognized character type in convertTaxonPrealignedToNonAddCharacter: "
                            <> show (charType charInfo)

            modifiedChar = emptyCharacter{stateBVPrelim = newStateBV}
            modifiedType =
                charInfo
                    { charType = NonAdd
                    , weight = charWeight
                    }
        in  case matrixType of
                Special (DiscreteMetric _) → (modifiedChar, modifiedType)
                _ → (charData, charInfo)


-- | convert2BVTriple takes SlimState or WideState and converts to Triple Vector of bitvectors
convert2BVTriple
    ∷ (Integral a, GV.Vector v a) ⇒ Word → v a → (V.Vector BV.BitVector, V.Vector BV.BitVector, V.Vector BV.BitVector)
convert2BVTriple size inM =
    let inMList = GV.toList inM
        inMBV = fmap (BV.fromNumber size) inMList
    in  (V.fromList inMBV, V.fromList inMBV, V.fromList inMBV)


{- | convert2BV takes SlimState or WideState and converts to Vector of bitvectors
this for leaves so assume M only one needed really
-}
convert2BV
    ∷ (Integral a, GV.Vector v a) ⇒ Word → (v a, v a, v a) → (V.Vector BV.BitVector, V.Vector BV.BitVector, V.Vector BV.BitVector)
convert2BV size (_, inM, _) =
    let inMList = GV.toList inM
        inMBV = fmap (BV.fromNumber size) inMList
    in  (V.fromList inMBV, V.fromList inMBV, V.fromList inMBV)


{- | getRecodingType takes a cost matrix and detemines if it can be recodes as non-additive,
non-additive with gap chars, or matrix
assumes indel costs are in first row and column
-}
getRecodingType ∷ S.Matrix Int → (String, Int)
getRecodingType inMatrix =
    if S.null inMatrix
        then error "Null matrix in getRecodingType"
        else
            if (not . S.isSymmetric) inMatrix
                then ("matrix", 0)
                else
                    let matrixLL = S.toFullLists inMatrix
                        secondRow = matrixLL L.!! 1
                        numUniqueCosts = length $ L.group $ L.sort $ (filter (/= 0) $ concat matrixLL)
                    in  -- trace  ("GRT: " <> (show numUniqueCosts)) (

                        -- don't recode huge--no point
                        if S.rows inMatrix > 32
                            then ("matrix", head secondRow)
                            else -- all same except for 0

                                if numUniqueCosts == 1
                                    then ("nonAdd", 0)
                                    else ("matrix", head secondRow)


{-
-- all same except for gaps
else if numUniqueCosts == 2 then
   trace ("NAG: " <> (show $ length $ L.group $ L.sort $ filter (/= 0) lastRow)) (
   if  (length $ L.group $ filter (/= 0) lastRow) == 1 then ("nonAddGap", head lastRow)

   -- some no gaps different
   else ("matrix",  head lastRow)
   )
-- to many types for nonadd coding
else ("matrix",  head lastRow)

-}
-- )

{- | reBlockData takes original block assignments--each input file is a block--
and combines, creates new, deletes empty blocks from user input
reblock pair names may contain wildcards
-}
reBlockData ∷ [(NameText, NameText)] → ProcessedData → PhyG ProcessedData
reBlockData reBlockPairs inData@(leafNames, leafBVs, blockDataV)
    | null reBlockPairs = logWith LogInfo "Character Blocks as input files\n" $> inData
    | otherwise -- those block to be reassigned--nub in case repeated names
        =
        let toBeReblockedNames = fmap (T.filter (/= '"')) $ L.nub $ fmap snd reBlockPairs
            unChangedBlocks = V.filter ((`notElemWildcards` toBeReblockedNames) . fst3) blockDataV
            blocksToChange = V.filter ((`elemWildcards` toBeReblockedNames) . fst3) blockDataV
            newBlocks = makeNewBlocks reBlockPairs blocksToChange []
            reblockedBlocks = unChangedBlocks <> V.fromList newBlocks
            message =
                unwords
                    [ "\nReblocking:"
                    , show toBeReblockedNames
                    , "leaving unchanged:"
                    , show (fmap fst3 unChangedBlocks)
                    , "\n\tNew blocks:"
                    , show (fmap fst3 reblockedBlocks)
                    , "\n"
                    ]
        in  logWith LogInfo message $> (leafNames, leafBVs, reblockedBlocks)


-- | makeNewBlocks takes lists of reblock pairs and existing relevant blocks and creates new blocks returned as a list
makeNewBlocks ∷ [(NameText, NameText)] → V.Vector BlockData → [BlockData] → [BlockData]
makeNewBlocks reBlockPairs inBlockV curBlockList
    | null reBlockPairs = curBlockList
    | V.null inBlockV && null curBlockList =
        errorWithoutStackTrace
            ( "Reblock pair names do not have a match for any input block--perhaps missing '#0/N'? Blocks: " <> (show $ fmap snd reBlockPairs)
            )
    | V.null inBlockV = curBlockList
    | otherwise =
        let firstBlock = V.head inBlockV
            firstName = fst3 firstBlock
            newPairList = fst <$> filter (textMatchWildcards firstName . snd) reBlockPairs
        in  if null newPairList
                then
                    errorWithoutStackTrace
                        ( "Reblock pair names do not have a match for any input block--perhaps missing '#0'? Specified pairs: "
                            <> show reBlockPairs
                            <> " input block name: "
                            <> T.unpack firstName
                        )
                else
                    if length newPairList > 1
                        then errorWithoutStackTrace ("Multiple reblock destinations for single input block" <> show newPairList)
                        else
                            let newBlockName = head newPairList
                                existingBlock = filter ((== newBlockName) . fst3) curBlockList
                            in  -- new block to be created
                                if null existingBlock
                                    then -- trace("NBlocks:" <> (show $ fmap fst3 curBlockList))
                                        makeNewBlocks reBlockPairs (V.tail inBlockV) ((newBlockName, snd3 firstBlock, thd3 firstBlock) : curBlockList)
                                    else -- existing block to be added to

                                        if length existingBlock > 1
                                            then error ("Error: Block to be added to more than one block-should not happen: " <> show reBlockPairs)
                                            else -- need to add character vectors to vertex vectors and add to CharInfo
                                            -- could be multiple  'characteres' if non-exact data in inpuit file (Add, NonAdd, MAtrix etc)

                                                let blockToAddTo = head existingBlock
                                                    newCharData = V.zipWith (<>) (snd3 blockToAddTo) (snd3 firstBlock)
                                                    newCharInfo = thd3 blockToAddTo <> thd3 firstBlock
                                                in  -- trace("EBlocks:" <> (show $ fmap fst3 curBlockList))
                                                    makeNewBlocks
                                                        reBlockPairs
                                                        (V.tail inBlockV)
                                                        ((newBlockName, newCharData, newCharInfo) : filter ((/= newBlockName) . fst3) curBlockList)


{- | combineDataByType combines data of same type for (exact types) into
same vectors in character so have one non-add, one add, one of each packed type,
can have multiple matrix (due to cost matrix differneces)
similar result to groupDataByType, but does not assume single characters.
-}
combineDataByType ∷ GlobalSettings → ProcessedData → PhyG ProcessedData
combineDataByType inGS inData@(taxNames, taxBVNames, _) =
    -- recode add to non-add before combine-- takes care wor integer weighting
    let (_, _, blockDataV') = recodeAddToNonAddCharacters inGS maxAddStatesToRecode inData
    in  do
            recodedData ← mapM combineData blockDataV'
            pure (taxNames, taxBVNames, recodedData)


-- | combineData creates for a block) lists of each data type and concats then creating new data and new char info
combineData ∷ BlockData → PhyG BlockData
combineData (blockName, blockDataVV, charInfoV) =
    let -- parallel setup
        action ∷ V.Vector CharacterData → (V.Vector CharacterData, V.Vector CharInfo)
        action = combineBlockData charInfoV
    in  do
            pTraverse ← getParallelChunkMap
            let result = pTraverse action (V.toList blockDataVV)
            let (newBlockDataLV, newCharInfoLV) = unzip result
            -- (newBlockDataLV, newCharInfoLV) = unzip (PU.seqParMap PU.myStrategyRDS (combineBlockData charInfoV) (V.toList blockDataVV)) -- `using` PU.myParListChunkRDS)
            pure (blockName, V.fromList newBlockDataLV, head newCharInfoLV)


{- | combineBlockData takes a vector of char info and vector or charcater data for a taxon and
combined exact data types into single characters
additive characters should have already been converted (if less that maxAddStatesToRecode) to binary
non-additive characters with integer weights could be  repeated before combining-- but this has been disabled
due to memory issues in large data sets
non-integer additive and non-additive are grouped together by weight so they can be combined and bit packed
all other types are grouped by weight for efficiency of optimization and reductionn of multiplies
zero weight characters are filtered out
-}
combineBlockData ∷ V.Vector CharInfo → V.Vector CharacterData → (V.Vector CharacterData, V.Vector CharInfo)
combineBlockData inCharInfoV inCharDataV =
    let pairCharsInfo = V.zip inCharInfoV inCharDataV

        -- characters to not be reorganized-- nbasically the sequence characters
        sequenceCharacters = V.toList $ V.filter ((> 0) . weight . fst) $ V.filter ((`elem` sequenceCharacterTypes) . charType . fst) pairCharsInfo

        -- matrix characters are more complex--can only join if same matrix
        matrixCharsPair = V.filter ((> 0) . weight . fst) $ V.filter ((== Matrix) . charType . fst) pairCharsInfo
        (newMatrixCharL, newMatrixCharInfoL) =
            if (not . null) matrixCharsPair
                then unzip $ organizeMatrixCharsByMatrix (V.toList matrixCharsPair)
                else ([], [])

        -- non-additive characters
        -- multiple characters by weight, if only 1 weight then all together
        nonAddChars = V.filter ((> 0) . weight . fst) $ V.filter ((== NonAdd) . charType . fst) pairCharsInfo
        (newNonAddCharInfo, newNonAddChar) = unzip $ V.toList $ groupCharactersByWeight nonAddChars

        -- additive characters
        -- multiple characters by weight, if only 1 weight then all together

        addChars = V.filter ((> 0) . weight . fst) $ V.filter ((== Add) . charType . fst) pairCharsInfo
        (newAddCharInfo, newAddChar) = unzip $ V.toList $ groupCharactersByWeight addChars

        -- Packed2 characters
        packed2Chars = V.filter ((> 0) . weight . fst) $ V.filter ((== Packed2) . charType . fst) pairCharsInfo
        (newPacked2CharInfo, newPacked2Char) = unzip $ V.toList $ groupCharactersByWeight packed2Chars

        -- Packed4 characters
        packed4Chars = V.filter ((> 0) . weight . fst) $ V.filter ((== Packed4) . charType . fst) pairCharsInfo
        (newPacked4CharInfo, newPacked4Char) = unzip $ V.toList $ groupCharactersByWeight packed4Chars

        -- Packed5 characters
        packed5Chars = V.filter ((> 0) . weight . fst) $ V.filter ((== Packed5) . charType . fst) pairCharsInfo
        (newPacked5CharInfo, newPacked5Char) = unzip $ V.toList $ groupCharactersByWeight packed5Chars

        -- Packed8 characters
        packed8Chars = V.filter ((> 0) . weight . fst) $ V.filter ((== Packed8) . charType . fst) pairCharsInfo
        (newPacked8CharInfo, newPacked8Char) = unzip $ V.toList $ groupCharactersByWeight packed8Chars

        -- Packed64 characters
        packed64Chars = V.filter ((> 0) . weight . fst) $ V.filter ((== Packed64) . charType . fst) pairCharsInfo
        (newPacked64CharInfo, newPacked64Char) = unzip $ V.toList $ groupCharactersByWeight packed64Chars

        -- Add together all new characters, seqeunce characters and char info
        -- newCharList = newNonAddCharL <> (V.toList nonAddCharsWeightNotInt) <> newAddCharL <> (V.toList addCharsWeightNot1) <> newPacked2CharL <> newPacked4CharL <> newPacked5CharL <> newPacked8CharL <> newPacked64CharL <> newMatrixCharL <> (fmap snd sequenceCharacters)
        -- newCharInfoList = newNonAddCharInfoL <> (V.toList nonAddCharsWeightNotIntInfo) <> newAddCharInfoL <> (V.toList addCharsWeightNot1Info) <> newPacked2CharInfoL <> newPacked4CharInfoL <> newPacked5CharInfoL <> newPacked8CharInfoL <> newPacked64CharInfoL <> newMatrixCharInfoL <> (fmap fst sequenceCharacters)

        newCharList =
            newNonAddChar
                <> newAddChar
                <> newPacked2Char
                <> newPacked4Char
                <> newPacked5Char
                <> newPacked8Char
                <> newPacked64Char
                <> newMatrixCharL
                <> (fmap snd sequenceCharacters)
        newCharInfoList =
            newNonAddCharInfo
                <> newAddCharInfo
                <> newPacked2CharInfo
                <> newPacked4CharInfo
                <> newPacked5CharInfo
                <> newPacked8CharInfo
                <> newPacked64CharInfo
                <> newMatrixCharInfoL
                <> (fmap fst sequenceCharacters)
    in  (V.fromList newCharList, V.fromList newCharInfoList)


{- | groupCharactersByWeight takes a list of characters and returns a list of lists of charcter with same weight
checked as Double.
NB--Does not check for character type---assuming this is desired it must be assured before input
-}
groupCharactersByWeight ∷ V.Vector (CharInfo, CharacterData) → V.Vector (CharInfo, CharacterData)
groupCharactersByWeight inCharsPairList =
    if V.null inCharsPairList
        then V.empty
        else
            let weightList = L.nub $ V.toList $ fmap weight (fmap fst inCharsPairList)
                charListByWeight = fmap (getSameWeightChars inCharsPairList) $ V.fromList weightList
            in  V.concatMap mergeCharacters charListByWeight


{- | mergeCharacters merges the data fieed of characters based on type
NB--Does not check all chars are same type or weight--will silently combine mempty values
with whatever weight.
returns list with single member so can concat later
-}
mergeCharacters ∷ V.Vector (CharInfo, CharacterData) → V.Vector (CharInfo, CharacterData)
mergeCharacters inCharsPairList =
    if V.null inCharsPairList
        then V.empty
        else
            let thisCharType = (charType . fst . V.head) inCharsPairList

                -- non-add data
                dataFieldNonAdd = V.concatMap (snd3 . stateBVPrelim . snd) inCharsPairList
                newNonAddChar =
                    ((snd . V.head) inCharsPairList)
                        { stateBVPrelim = (dataFieldNonAdd, dataFieldNonAdd, dataFieldNonAdd)
                        , stateBVFinal = dataFieldNonAdd
                        }

                -- add data
                dataFieldAdd = V.concatMap (snd3 . rangePrelim . snd) inCharsPairList
                newAddChar = ((snd . V.head) inCharsPairList){rangePrelim = (dataFieldAdd, dataFieldAdd, dataFieldAdd), rangeFinal = dataFieldAdd}

                -- packed data
                dataFieldPacked = UV.concat $ V.toList $ fmap (snd3 . packedNonAddPrelim . snd) inCharsPairList
                newPackedChar =
                    ((snd . V.head) inCharsPairList)
                        { packedNonAddPrelim = (dataFieldPacked, dataFieldPacked, dataFieldPacked)
                        , packedNonAddFinal = dataFieldPacked
                        }

                -- add info of merging to character info
                newOrigInfo = V.concatMap (origInfo . fst) inCharsPairList
                newCharInfo = ((fst . V.head) inCharsPairList){origInfo = newOrigInfo}
            in  if thisCharType == NonAdd
                    then V.singleton (newCharInfo, newNonAddChar)
                    else
                        if thisCharType == Add
                            then V.singleton (newCharInfo, newAddChar)
                            else
                                if thisCharType `elem` packedNonAddTypes
                                    then V.singleton (newCharInfo, newPackedChar)
                                    else error ("Error in mergeCharacters: Character type " <> show thisCharType <> " unrecognized/not implemented")


-- | getSameWeightChars returns character pairs with same matrix as testMatrix
getSameWeightChars ∷ V.Vector (CharInfo, CharacterData) → Double → V.Vector (CharInfo, CharacterData)
getSameWeightChars inCharsPairList testWeight =
    if V.null inCharsPairList
        then V.empty
        else
            let inWeightList = fmap weight (fmap fst inCharsPairList)
                weightPairPair = V.zip inWeightList inCharsPairList
                matchList = V.filter ((== testWeight) . weight . fst . snd) weightPairPair
            in  snd <$> matchList


{- Currently unused--employed to reduce chrater umbers by replicating characters with integer weight
    can cause memory issues with large data sets
-- | replicateCharPairByWeight replicates characters by integer weight
replicateCharPairByWeight :: (CharInfo, CharacterData) -> [(CharInfo, CharacterData)]
replicateCharPairByWeight firstPair =
    let charIntWeight = doubleAsInt $ (weight . fst) firstPair
    in
    if isNothing charIntWeight then error ("Character weight not an integer in replicateCharPair: " <> (show $ (weight . fst) firstPair))
    else
        (replicate (fromJust charIntWeight) firstPair)
-}

-- | organizeMatrixCharsByMatrix combines matrix charcters if they have the same cost matrix
organizeMatrixCharsByMatrix ∷ [(CharInfo, CharacterData)] → [(CharacterData, CharInfo)]
organizeMatrixCharsByMatrix inCharsPairList =
    if null inCharsPairList
        then []
        else
            let costMatrixList = L.nub $ fmap costMatrix (fmap fst inCharsPairList)
                charMatrixLL = fmap (getSameMatrixChars inCharsPairList) costMatrixList
                newMatrixPairs = fmap combineMatrixCharsByMatrix charMatrixLL
            in  newMatrixPairs


-- | combineMatrixCharsByMatrix combines matrix characters--assumes cost matrices are the same
combineMatrixCharsByMatrix ∷ [(CharInfo, CharacterData)] → (CharacterData, CharInfo)
combineMatrixCharsByMatrix inCharList =
    let newMatrixcharData = V.concat $ fmap matrixStatesPrelim $ fmap snd inCharList
        newMatrixChar =
            ((snd . head) inCharList)
                { matrixStatesPrelim = newMatrixcharData
                , matrixStatesFinal = newMatrixcharData
                }
        newMatrixCharInfo = ((fst . head) inCharList){origInfo = V.concat $ fmap (origInfo . fst) inCharList}
    in  (newMatrixChar, newMatrixCharInfo)


-- | getSameMatrixChars returns character pairs with same matrix as testMatrix
getSameMatrixChars ∷ [(CharInfo, CharacterData)] → S.Matrix Int → [(CharInfo, CharacterData)]
getSameMatrixChars inCharsPairList testMatrix =
    let inMatrixList = fmap costMatrix (fmap fst inCharsPairList)
        matrixPairPair = zip inMatrixList inCharsPairList
        matchList = filter ((== testMatrix) . costMatrix . fst . snd) matrixPairPair
    in  fmap snd matchList

<<<<<<< HEAD
{- | removeConstantCharactersPrealigned takes processed data and removes constant characters
from prealignedCharacterTypes
-}
removeConstantCharactersPrealigned :: ProcessedData -> PhyG ProcessedData
removeConstantCharactersPrealigned inData@(nameVect, bvNameVect, blockDataVect)
    | V.null blockDataVect = pure inData
    | otherwise = do
        newBlockData ← getParallelChunkTraverse >>= \pTraverse ->
            removeConstantBlockPrealigned `pTraverse` blockDataVect
        pure (nameVect, bvNameVect, newBlockData)
=======

{- | removeConstantCharactersPrealigned takes processed data and removes constant characters
from prealignedCharacterTypes
-}
removeConstantCharactersPrealigned ∷ ProcessedData → PhyG ProcessedData
removeConstantCharactersPrealigned inData@(nameVect, bvNameVect, blockDataVect)
    | V.null blockDataVect = pure inData
    | otherwise =
        let action ∷ BlockData → BlockData
            action = removeConstantBlockPrealigned
        in  do
                newBlockData ←
                    getParallelChunkMap <&> \pMap →
                        removeConstantBlockPrealigned `pMap` V.toList blockDataVect
                pure (nameVect, bvNameVect, V.fromList newBlockData)


-- | removeConstantBlockPrealigned takes block data and removes constant characters
removeConstantBlockPrealigned ∷ BlockData → BlockData
removeConstantBlockPrealigned inBlockData@(blockName, taxVectByCharVect, charInfoV) =
    -- check for null data--really reallyu shouldn't happen
    if V.null taxVectByCharVect
        then -- trace ("Warning: Null block data in removeConstantBlockPrealigned")
            inBlockData
        else -- check for prealigned data in block

            if U.getNumberPrealignedCharacters (V.singleton inBlockData) == 0
                then inBlockData
                else
                    let numChars = V.length $ V.head taxVectByCharVect
>>>>>>> 37e75266


{- |
removeConstantBlockPrealigned takes block data and removes constant characters
-}
removeConstantBlockPrealigned ∷ BlockData → PhyG BlockData
removeConstantBlockPrealigned inBlockData@(blockName, taxVectByCharVect, charInfoV)
    -- check for null data--really really shouldn't happen
    | V.null taxVectByCharVect = logWith LogWarn "Null block data in removeConstantBlockPrealigned" $> inBlockData
    -- check for prealigned data in block
    | U.getNumberPrealignedCharacters (V.singleton inBlockData) == 0 = pure inBlockData
    -- standard case for removal
    | otherwise =
        let numChars = V.length $ V.head taxVectByCharVect
            -- create vector of single characters with vector of taxon data of sngle character each
            -- like a standard matrix with a single character
            singleCharVect = fmap (U.getSingleCharacter taxVectByCharVect) $ V.fromList [0 .. numChars - 1]
        in  do  -- actually remove constants form chaarcter list
                singleCharVect' <- V.zipWithM removeConstantCharsPrealigned singleCharVect charInfoV
                -- recreate the taxa vext by character vect block data expects
                -- should filter out length zero characters
                let newTaxVectByCharVect = U.glueBackTaxChar singleCharVect'
                pure (blockName, newTaxVectByCharVect, charInfoV)


{- | removeConstantCharsPrealigned takes a single 'character' and if proper type removes if all values are the same
could be done if character has max lenght of 0 as well.
packed types already filtered when created
-}
removeConstantCharsPrealigned ∷ V.Vector CharacterData → CharInfo → PhyG (V.Vector CharacterData)
removeConstantCharsPrealigned singleChar charInfo = case charType charInfo of
<<<<<<< HEAD
    cType | cType `elem` prealignedCharacterTypes -> getVariableChars cType singleChar
    _ -> pure singleChar
=======
    cType | cType `elem` prealignedCharacterTypes → getVariableChars cType singleChar
    _ → singleChar
>>>>>>> 37e75266


{- | getVariableChars checks identity of states in a vector positin in all taxa
and returns True if variable, False if constant
bit packed and non-exact should not get in here
-}
getVariableChars ∷ CharType → V.Vector CharacterData → PhyG (V.Vector CharacterData)
getVariableChars inCharType singleChar =
    let nonAddV = snd3 . stateBVPrelim <$> singleChar
        addV = snd3 . rangePrelim <$> singleChar
        alSlimV = snd3 . alignedSlimPrelim <$> singleChar
        alWideV = snd3 . alignedWidePrelim <$> singleChar
        alHugeV = snd3 . alignedHugePrelim <$> singleChar
        matrixV = matrixStatesPrelim <$> singleChar

        -- get identity vect
        boolVar = case inCharType of
            NonAdd → getVarVectBits inCharType nonAddV []
            Add → getVarVectAdd addV []
            Matrix → getVarVectMatrix matrixV []
            AlignedSlim → getVarVectBits inCharType alSlimV []
            AlignedWide → getVarVectBits inCharType alWideV []
            AlignedHuge → getVarVectBits inCharType alHugeV []
            cType → error $ "Char type unrecognized in getVariableChars: " <> show cType

        boolVar' = V.fromList boolVar

        -- get Variable characters by type
        nonAddVariable = filterConstantsV boolVar' <$> nonAddV
        addVariable = filterConstantsV boolVar' <$> addV
        matrixVariable = filterConstantsV boolVar' <$> matrixV
        alSlimVariable = filterConstantsSV boolVar' <$> alSlimV
        alWideVariable = filterConstantsUV boolVar' <$> alWideV

        -- this is a hack-not sure why popCount etc don't work with HugeVector little endian BVs
        -- these should be short seqs in general so no ral impact on effeciancy
        alHugeVariable = alHugeV -- fmap (filterConstantsV (V.fromList boolVar)) alHugeV

        -- assign to proper character fields
    in  V.zipWithM (assignNewField inCharType) singleChar $
            V.zip6 nonAddVariable addVariable matrixVariable alSlimVariable alWideVariable alHugeVariable


{- | getVarVectAdd takes a vector of a vector additive ranges and returns False if range overlap
True if not (short circuits)
based on range overlap
-}
getVarVectAdd ∷ V.Vector (V.Vector (Int, Int)) → [Bool] → [Bool]
getVarVectAdd stateVV curBoolList =
    if V.null (V.head stateVV)
        then L.reverse curBoolList
        else
            let firstChar = fmap V.head stateVV
                isVariable = checkIsVariableAdditive (V.head firstChar) (V.tail firstChar)
            in  getVarVectAdd (fmap V.tail stateVV) (isVariable : curBoolList)


{- | getVarVectMatrix takes a generic vector and returns False if values are same
True if not (short circuits)
based on simple identity not max cost zero
-}
getVarVectMatrix ∷ V.Vector (V.Vector (V.Vector MatrixTriple)) → [Bool] → [Bool]
getVarVectMatrix stateVV curBoolList =
    if V.null (V.head stateVV)
        then L.reverse curBoolList
        else
            let firstChar = fmap V.head stateVV
                isVariable = checkIsVariableMatrix (getMatrixStateList $ V.head firstChar) (V.tail firstChar)
            in  getVarVectMatrix (fmap V.tail stateVV) (isVariable : curBoolList)


{- |
getVarVectBits takes a generic vector and returns False if values are same
True if not (short circuits)
based on simple identity not max cost zero
-}
getVarVectBits ∷ (FiniteBits a, GV.Vector v a) ⇒ CharType → V.Vector (v a) → [Bool] → [Bool]
getVarVectBits inCharType stateVV curBoolList =
    if GV.null (V.head stateVV)
        then L.reverse curBoolList
        else
            let firstChar = fmap GV.head stateVV
                isVariable =
                    if inCharType == NonAdd
                        then checkIsVariableBit (GV.head firstChar) (GV.tail firstChar)
                        else
                            if inCharType == AlignedSlim
                                then checkIsVariableBit (GV.head firstChar) (GV.tail firstChar)
                                else
                                    if inCharType == AlignedWide
                                        then checkIsVariableBit (GV.head firstChar) (GV.tail firstChar)
                                        else
                                            if inCharType == AlignedHuge
                                                then checkIsVariableBit (GV.head firstChar) (GV.tail firstChar)
                                                else error ("Char type unrecognized in getVariableChars: " <> show inCharType)
            in  getVarVectBits inCharType (fmap GV.tail stateVV) (isVariable : curBoolList)


{-
-- | checkIsVariableIdentity takes a generic vector and sees if all elements are identical
checkIsVariableIdentity ::  (Eq a, GV.Vector v a) => a -> v a -> Bool
checkIsVariableIdentity firstElement inVect =
    if GV.null inVect then False
    else
        if firstElement /= GV.head inVect then True
        else checkIsVariableIdentity firstElement (GV.tail inVect)
-}

{- | checkIsVariableAdditive checks if additive charcter is variable
by taking new ranges and range costs of first element with all others
if summed cost > 0 then variable
-}
checkIsVariableAdditive ∷ (Int, Int) → V.Vector (Int, Int) → Bool
checkIsVariableAdditive (ir1, ir2) rangeList =
    if V.null rangeList
        then False
        else
            let (nr1, nr2) = V.head rangeList
                (newMin, newMax, newCost) = M.getNewRange ir1 ir2 nr1 nr2
            in  if newCost > 0
                    then True
                    else checkIsVariableAdditive (newMin, newMax) (V.tail rangeList)


-- | getMatrixStateList returns minimum matrix characters states as integers
getMatrixStateList ∷ V.Vector MatrixTriple → [Int]
getMatrixStateList inState =
    let statePairList = zip (fmap fst3 $ V.toList inState) [0 .. (V.length inState - 1)]
        minCost = minimum $ fmap fst3 $ V.toList inState
        stateList = fmap snd $ filter ((== minCost) . fst) statePairList
    in  stateList


{- | checkIsVariableMatrix checks if matrix charcter is variable
by taking min cost states of first element and
checks for overlap--if empty list intersect then variable
-}
checkIsVariableMatrix ∷ [Int] → V.Vector (V.Vector MatrixTriple) → Bool
checkIsVariableMatrix inStateList restStatesV =
    if V.null restStatesV
        then False
        else
            let nextStateList = getMatrixStateList $ V.head restStatesV

                newStateList = L.intersect inStateList nextStateList
            in  if null newStateList
                    then True
                    else checkIsVariableMatrix newStateList (V.tail restStatesV)


{- | checkIsVariableBit takes a generic vector and checks for
state overlap via bit AND (.&.)
-}
checkIsVariableBit ∷ (FiniteBits a, GV.Vector v a) ⇒ a → v a → Bool
checkIsVariableBit firstElement restVect
    | GV.null restVect = False
    | otherwise =
        let newState = firstElement .&. (GV.head restVect)
        in  if popCount newState == 0
                then True
                else checkIsVariableBit newState (GV.tail restVect)


-- | these need to be abstracted but had problems with the bool list -> Generic vector, and SV pair

{- | filerConstantsV takes the charcter data and filters out teh constants
uses filter to keep O(n)
filterConstantsV :: (GV.Vector v a) => [Bool] -> v a -> v a
-}
filterConstantsV ∷ V.Vector Bool → V.Vector a → V.Vector a
filterConstantsV inVarBoolV charVect
    | V.null inVarBoolV = charVect
    | otherwise =
        let pairVect = V.zip charVect inVarBoolV
            variableCharV = V.map fst $ V.filter ((== True) . snd) pairVect
        in  variableCharV


{- | filerConstantsSV takes the charcter data and filters out teh constants
uses filter to keep O(n)
filterConstantsV :: (GV.Vector v a) => [Bool] -> v a -> v a
-}
filterConstantsSV ∷ (SV.Storable a) ⇒ V.Vector Bool → SV.Vector a → SV.Vector a
filterConstantsSV inVarBoolV charVect
    | V.null inVarBoolV = charVect
    | otherwise =
        let varVect = filterConstantsV inVarBoolV . V.fromList $ SV.toList charVect
        in  SV.fromList $ V.toList varVect


{- | filerConstantsUV takes the charcter data and filters out teh constants
uses filter to keep O(n)
filterConstantsV :: (GV.Vector v a) => [Bool] -> v a -> v a
-}
filterConstantsUV ∷ (UV.Unbox a) ⇒ V.Vector Bool → UV.Vector a → UV.Vector a
filterConstantsUV inVarBoolV charVect
    | V.null inVarBoolV = charVect
    | otherwise =
        let varVect = filterConstantsV inVarBoolV (V.fromList $ UV.toList charVect)
        in  UV.fromList $ V.toList varVect


{- | assignNewField takes character type and a 6-tuple of charcter fields and assigns the appropriate
to the correct field
neither bit packed nor nno-exact should het here
-}
assignNewField
    ∷ CharType
    → CharacterData
    → ( V.Vector BV.BitVector
      , V.Vector (Int, Int)
      , V.Vector (V.Vector MatrixTriple)
      , SV.Vector SlimState
      , UV.Vector WideState
      , V.Vector BV.BitVector
      )
    → PhyG CharacterData
assignNewField inCharType charData (nonAddData, addData, matrixData, alignedSlimData, alignedWideData, alignedHugeData) = case inCharType of
<<<<<<< HEAD
    NonAdd → pure charData{stateBVPrelim = (nonAddData, nonAddData, nonAddData)}
    Add → pure charData{rangePrelim = (addData, addData, addData)}
    Matrix → pure charData{matrixStatesPrelim = matrixData}
    AlignedSlim → pure charData{alignedSlimPrelim = (alignedSlimData, alignedSlimData, alignedSlimData)}
    AlignedWide → pure charData{alignedWidePrelim = (alignedWideData, alignedWideData, alignedWideData)}
    AlignedHuge → pure charData{alignedHugePrelim = (alignedHugeData, alignedHugeData, alignedHugeData)}
    val → failWithPhase Parsing $ "Char type unrecognized in assignNewField: " <> show val
=======
    NonAdd → charData{stateBVPrelim = (nonAddData, nonAddData, nonAddData)}
    Add → charData{rangePrelim = (addData, addData, addData)}
    Matrix → charData{matrixStatesPrelim = matrixData}
    AlignedSlim → charData{alignedSlimPrelim = (alignedSlimData, alignedSlimData, alignedSlimData)}
    AlignedWide → charData{alignedWidePrelim = (alignedWideData, alignedWideData, alignedWideData)}
    AlignedHuge → charData{alignedHugePrelim = (alignedHugeData, alignedHugeData, alignedHugeData)}
    cType → error $ "Char type unrecognized in assignNewField: " <> show cType
>>>>>>> 37e75266


{- | recodeAddToNonAddCharacters takes an max states number and processsed data
and recodes additive characters with max state < input max (0..input max - 1)
as a series of binary non-additive characters
-}
recodeAddToNonAddCharacters ∷ GlobalSettings → Int → ProcessedData → ProcessedData
recodeAddToNonAddCharacters inGS maxStateToRecode (nameVect, nameBVVect, blockDataVect) =
    let newBlockDataVect = fmap (convertAddToNonAddBlock inGS maxStateToRecode) blockDataVect
    in  (nameVect, nameBVVect, newBlockDataVect)


-- | convertAddToNonAddBlock converts additive characters to non-additive in a block
convertAddToNonAddBlock ∷ GlobalSettings → Int → BlockData → BlockData
convertAddToNonAddBlock inGS maxStateToRecode (blockName, taxByCharDataVV, charInfoV) =
    let (newTaxByCharDataVV, newCharInfoVV) = V.unzip $ fmap (recodeTaxonData inGS maxStateToRecode charInfoV) taxByCharDataVV
    in  -- trace ("CNAB: " <> (show (V.length $ V.head newTaxByCharDataVV, V.length $ V.head newCharInfoVV)))
        (blockName, newTaxByCharDataVV, V.head newCharInfoVV)


-- | recodeTaxonData recodes Add as nonAdd for each taxon in turn
recodeTaxonData
    ∷ GlobalSettings → Int → V.Vector CharInfo → V.Vector CharacterData → (V.Vector CharacterData, V.Vector CharInfo)
recodeTaxonData inGS maxStateToRecode charInfoV taxonCharacterDataV =
    let (newCharDataVV, newCharInfoVV) = unzip $ zipWith (recodeAddToNonAddCharacter inGS maxStateToRecode) (V.toList taxonCharacterDataV) (V.toList charInfoV)
    in  -- trace ("RTD: " <> (show (V.length $ V.concat newCharDataVV, V.length $ V.concat newCharInfoVV)))
        (V.concat newCharDataVV, V.concat newCharInfoVV)


{- | recodeAddToNonAddCharacter takes a single character for single taxon and recodes if non-additive with
 fewer than maxStateToRecode states.
 assumes states in linear order
 replicatee charinfo for multiple new characters after recoding
-}
recodeAddToNonAddCharacter ∷ GlobalSettings → Int → CharacterData → CharInfo → (V.Vector CharacterData, V.Vector CharInfo)
recodeAddToNonAddCharacter inGS maxStateToRecode inCharData inCharInfo =
    let inCharType = charType inCharInfo
        numStates = 1 + (L.maximum $ fmap makeInt $ alphabet inCharInfo) -- min 2 (1 + (L.last $ L.sort $ fmap makeInt $ alphabetSymbols $ alphabet inCharInfo))
        -- numStates = 1 + (L.last $ L.sort $ fmap makeInt $ alphabetSymbols $ alphabet inCharInfo)
        origName = name inCharInfo
    in  -- if a single state recodes to a single uninfomative binary
        -- removed || ((not . doubleIsInt . weight) inCharInfo)  to allow for recodding (leaving weight) for non-integer weights
        if (inCharType /= Add)
            then (V.singleton inCharData, V.singleton inCharInfo)
            else -- the limit on recoded states is removed for PMDL/ML since otherwise bit costs will be incorrect

                if (numStates > maxStateToRecode) && ((optimalityCriterion inGS) `notElem` [PMDL, SI, MAPA])
                    then (V.singleton inCharData, V.singleton inCharInfo)
                    else
                        if numStates < 2
                            then (V.empty, V.empty)
                            else -- create numStates - 1 no-additve chaaracters (V.singleton inCharData, V.singleton inCharInfo)
                            -- bits ON-- [0.. snd range]

                                let minRangeIndex = fst $ V.head $ snd3 $ rangePrelim inCharData
                                    maxRangeIndex = snd $ V.head $ snd3 $ rangePrelim inCharData
                                    inCharOrigData = origInfo inCharInfo
                                    newCharInfo =
                                        inCharInfo
                                            { name = (T.pack $ (T.unpack origName) <> "RecodedToNonAdd")
                                            , charType = NonAdd
                                            , alphabet = fromSymbols . fmap ST.fromString $ "0" :| ["1"]
                                            , origInfo = inCharOrigData
                                            }

                                    -- create new characters and new character info
                                    newCharList = fmap (makeNewNonAddChar minRangeIndex maxRangeIndex) [0 .. numStates - 2]

                                    newCharInfoList = replicate (numStates - 1) newCharInfo
                                in  -- trace ("RTNA: Numstates " <> (show numStates) <> " " <> (show $ (snd3 . rangePrelim) inCharData) <> " -> " <> (show $ fmap (snd3 . stateBVPrelim) newCharList))
                                    -- (show (length newCharList, V.length $ V.replicate (numStates - 1) newCharInfo)) <> "\n" <> (show newCharList) <> "\n" <> (show $ charType newCharInfo))
                                    (V.fromList newCharList, V.fromList newCharInfoList)
    where
        makeInt a =
            let newA = readMaybe (ST.toString a) ∷ Maybe Int
            in  if isNothing newA
                    then error ("State '" <> (ST.toString a) <> "' not recoding to Int")
                    else fromJust newA


{- | makeNewNonAddCharacter takes a stateIndex and charcatear number
and makes a non-additive character with 0 or 1 coding
based on stateIndex versus state number
if stateIndex > charNumber then 1 else 0 (coded as bit 0 for 0, bit 1 for 1)
-}
makeNewNonAddChar ∷ Int → Int → Int → CharacterData
makeNewNonAddChar minStateIndex maxStateIndex charIndex =
    let bvMinState =
            if minStateIndex <= charIndex
                then BV.fromBits [True, False]
                else BV.fromBits [False, True]

        bvMaxState =
            if maxStateIndex <= charIndex
                then BV.fromBits [True, False]
                else BV.fromBits [False, True]

        bvState = bvMinState .|. bvMaxState
    in  emptyCharacter
            { stateBVPrelim = (V.singleton bvState, V.singleton bvState, V.singleton bvState)
            , stateBVFinal = V.singleton bvState
            }<|MERGE_RESOLUTION|>--- conflicted
+++ resolved
@@ -50,14 +50,9 @@
 -}
 optimizePrealignedData ∷ GlobalSettings → ProcessedData → PhyG ProcessedData
 optimizePrealignedData inGS inData@(_, _, blockDataVect) = case U.getNumberPrealignedCharacters blockDataVect of
-<<<<<<< HEAD
-    0 -> logWith LogMore "Not bitpacking..." $> inData
-    _ -> do
+    0 → logWith LogMore "Not bitpacking..." $> inData
+    _ → do
         logWith LogMore "Bitpacking..."
-=======
-    0 → pure inData
-    _ → do
->>>>>>> 37e75266
         -- remove constant characters from prealigned
         inData' ← removeConstantCharactersPrealigned inData
 
@@ -485,49 +480,19 @@
         matchList = filter ((== testMatrix) . costMatrix . fst . snd) matrixPairPair
     in  fmap snd matchList
 
-<<<<<<< HEAD
-{- | removeConstantCharactersPrealigned takes processed data and removes constant characters
+
+{- |
+removeConstantCharactersPrealigned takes processed data and removes constant characters
 from prealignedCharacterTypes
 -}
-removeConstantCharactersPrealigned :: ProcessedData -> PhyG ProcessedData
+removeConstantCharactersPrealigned ∷ ProcessedData → PhyG ProcessedData
 removeConstantCharactersPrealigned inData@(nameVect, bvNameVect, blockDataVect)
     | V.null blockDataVect = pure inData
     | otherwise = do
-        newBlockData ← getParallelChunkTraverse >>= \pTraverse ->
-            removeConstantBlockPrealigned `pTraverse` blockDataVect
+        newBlockData ←
+            getParallelChunkTraverse >>= \pTraverse →
+                removeConstantBlockPrealigned `pTraverse` blockDataVect
         pure (nameVect, bvNameVect, newBlockData)
-=======
-
-{- | removeConstantCharactersPrealigned takes processed data and removes constant characters
-from prealignedCharacterTypes
--}
-removeConstantCharactersPrealigned ∷ ProcessedData → PhyG ProcessedData
-removeConstantCharactersPrealigned inData@(nameVect, bvNameVect, blockDataVect)
-    | V.null blockDataVect = pure inData
-    | otherwise =
-        let action ∷ BlockData → BlockData
-            action = removeConstantBlockPrealigned
-        in  do
-                newBlockData ←
-                    getParallelChunkMap <&> \pMap →
-                        removeConstantBlockPrealigned `pMap` V.toList blockDataVect
-                pure (nameVect, bvNameVect, V.fromList newBlockData)
-
-
--- | removeConstantBlockPrealigned takes block data and removes constant characters
-removeConstantBlockPrealigned ∷ BlockData → BlockData
-removeConstantBlockPrealigned inBlockData@(blockName, taxVectByCharVect, charInfoV) =
-    -- check for null data--really reallyu shouldn't happen
-    if V.null taxVectByCharVect
-        then -- trace ("Warning: Null block data in removeConstantBlockPrealigned")
-            inBlockData
-        else -- check for prealigned data in block
-
-            if U.getNumberPrealignedCharacters (V.singleton inBlockData) == 0
-                then inBlockData
-                else
-                    let numChars = V.length $ V.head taxVectByCharVect
->>>>>>> 37e75266
 
 
 {- |
@@ -545,8 +510,9 @@
             -- create vector of single characters with vector of taxon data of sngle character each
             -- like a standard matrix with a single character
             singleCharVect = fmap (U.getSingleCharacter taxVectByCharVect) $ V.fromList [0 .. numChars - 1]
-        in  do  -- actually remove constants form chaarcter list
-                singleCharVect' <- V.zipWithM removeConstantCharsPrealigned singleCharVect charInfoV
+        in  do
+                -- actually remove constants form chaarcter list
+                singleCharVect' ← V.zipWithM removeConstantCharsPrealigned singleCharVect charInfoV
                 -- recreate the taxa vext by character vect block data expects
                 -- should filter out length zero characters
                 let newTaxVectByCharVect = U.glueBackTaxChar singleCharVect'
@@ -559,13 +525,8 @@
 -}
 removeConstantCharsPrealigned ∷ V.Vector CharacterData → CharInfo → PhyG (V.Vector CharacterData)
 removeConstantCharsPrealigned singleChar charInfo = case charType charInfo of
-<<<<<<< HEAD
-    cType | cType `elem` prealignedCharacterTypes -> getVariableChars cType singleChar
-    _ -> pure singleChar
-=======
     cType | cType `elem` prealignedCharacterTypes → getVariableChars cType singleChar
-    _ → singleChar
->>>>>>> 37e75266
+    _ → pure singleChar
 
 
 {- | getVariableChars checks identity of states in a vector positin in all taxa
@@ -603,9 +564,8 @@
         -- this is a hack-not sure why popCount etc don't work with HugeVector little endian BVs
         -- these should be short seqs in general so no ral impact on effeciancy
         alHugeVariable = alHugeV -- fmap (filterConstantsV (V.fromList boolVar)) alHugeV
-
-        -- assign to proper character fields
-    in  V.zipWithM (assignNewField inCharType) singleChar $
+    in  -- assign to proper character fields
+        V.zipWithM (assignNewField inCharType) singleChar $
             V.zip6 nonAddVariable addVariable matrixVariable alSlimVariable alWideVariable alHugeVariable
 
 
@@ -784,7 +744,6 @@
       )
     → PhyG CharacterData
 assignNewField inCharType charData (nonAddData, addData, matrixData, alignedSlimData, alignedWideData, alignedHugeData) = case inCharType of
-<<<<<<< HEAD
     NonAdd → pure charData{stateBVPrelim = (nonAddData, nonAddData, nonAddData)}
     Add → pure charData{rangePrelim = (addData, addData, addData)}
     Matrix → pure charData{matrixStatesPrelim = matrixData}
@@ -792,15 +751,6 @@
     AlignedWide → pure charData{alignedWidePrelim = (alignedWideData, alignedWideData, alignedWideData)}
     AlignedHuge → pure charData{alignedHugePrelim = (alignedHugeData, alignedHugeData, alignedHugeData)}
     val → failWithPhase Parsing $ "Char type unrecognized in assignNewField: " <> show val
-=======
-    NonAdd → charData{stateBVPrelim = (nonAddData, nonAddData, nonAddData)}
-    Add → charData{rangePrelim = (addData, addData, addData)}
-    Matrix → charData{matrixStatesPrelim = matrixData}
-    AlignedSlim → charData{alignedSlimPrelim = (alignedSlimData, alignedSlimData, alignedSlimData)}
-    AlignedWide → charData{alignedWidePrelim = (alignedWideData, alignedWideData, alignedWideData)}
-    AlignedHuge → charData{alignedHugePrelim = (alignedHugeData, alignedHugeData, alignedHugeData)}
-    cType → error $ "Char type unrecognized in assignNewField: " <> show cType
->>>>>>> 37e75266
 
 
 {- | recodeAddToNonAddCharacters takes an max states number and processsed data
