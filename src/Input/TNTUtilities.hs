{-
Functions to input TNT file reading for PhyG
    This is far from complete wrt TNT functionality
    Deals with scope and add/nonadd/sankloff
               ccode, ccosts
               Ambiguities in "dense" tnt rows (single character states, no spaces)
               Ambiguiities and multi-character states (e.g. CYTB, 1.23)
               Will limit continuous character reps to 9 sig digits
                    this to allow 2x32 bit representations ina single Word64 later

One Big thing--
    For multicharacter states--
        the parsing assumes there is more than one multicharacter character.
        Can easily add a char from single-state (with spaces)
        But the parsing relies on counting hte number of "words" in a line of data
            if 2--single character states
            if > 2 --multicharacter states.
            A singl multi-character states would be parsed as single charcter states
            NEED TO FIX
-}

{- |
<<<<<<< HEAD
Module to read tnt input files for phylogenetic analysis
-}
module Input.TNTUtilities (
    getTNTData,
=======
Module to read TNT input files for phylogenetic analysis.
-}
module Input.TNTUtilities (
>>>>>>> ad37333f
    getTNTDataText,
) where

import Control.Monad (when)
import Control.Monad.IO.Class (MonadIO (..))
import Data.Alphabet
import Data.Char
import Data.Char qualified as C
import Data.Foldable
import Data.List qualified as L
import Data.List.NonEmpty (NonEmpty (..))
import Data.Maybe
-- import Data.MetricRepresentation
import Data.Set qualified as Set
-- import Data.TCM qualified as TCM
import Data.Text.Lazy qualified as T
import Data.Text.Short qualified as ST
<<<<<<< HEAD
-- import qualified GeneralUtilities          as GU
=======
>>>>>>> ad37333f
import Data.Vector qualified as V
import Debug.Trace
import Input.DataTransformation qualified as DT
import Input.FastAC qualified as FAC
<<<<<<< HEAD
import Measure.Transition qualified as Measure
import Measure.Unit.SymbolCount (SymbolCount (..))
=======
import PHANE.Evaluation
import PHANE.Evaluation.ErrorPhase (ErrorPhase (..))
import PHANE.Evaluation.Logging (LogLevel (..), Logger (..))
import PHANE.Evaluation.Verbosity (Verbosity (..))
>>>>>>> ad37333f
import SymMatrix qualified as SM
import Text.Read
import TransitionMatrix qualified as TM
import Types.Types


<<<<<<< HEAD
-- getTNTData take file contents and returns raw data and char info form TNT file
getTNTData ∷ String → String → RawData
getTNTData inString fileName =
    if null inString
        then errorWithoutStackTrace ("\n\nTNT input file " <> fileName <> " processing error--empty file")
        else getTNTDataText (T.pack inString) fileName


-- getTNTDataText take file contents and returns raw data and char info form TNT file
getTNTDataText ∷ T.Text → String → RawData
=======
-- import Debug.Trace

-- getTNTDataText take file contents and returns raw data and char info form TNT file
getTNTDataText ∷ T.Text → String → PhyG RawData
>>>>>>> ad37333f
getTNTDataText inString fileName =
    if T.null inString
        then errorWithoutStackTrace ("\n\nTNT input file " <> fileName <> " processing error--empty file")
        else
            let inString' = T.unlines $ filter ((/= '&') . T.head) $ filter (not . T.null) $ fmap T.strip (T.lines inString)
                inText' = T.strip inString'

                -- this for leading command like "taxname ujsed in report tnt"
                inText =
                    if (T.head inText') /= 'x'
                        then T.unlines $ tail $ T.lines inText'
                        else inText'
            in  if toLower (T.head inText) /= 'x'
                    then errorWithoutStackTrace ("\n\nTNT input file " <> fileName <> " processing error--must begin with 'xread'")
                    else -- look for quoted message

                        let singleQuotes = T.count (T.pack "'") inText
                            quotedMessage
                                | singleQuotes == 0 = T.pack "No TNT title message"
                                | singleQuotes > 2 =
                                    errorWithoutStackTrace ("\n\nTNT input file " <> fileName <> " processing error--too many single quotes in title")
                                | otherwise = T.split (== '\'') inText !! 1
                            (firstNum, secondNum, remainderText) = removeNCharNTax $ T.split (== '\'') inText !! 2
                            numCharM = readMaybe (T.unpack firstNum) ∷ Maybe Int
                            numTaxM = readMaybe (T.unpack secondNum) ∷ Maybe Int
                            restFile = filter ((> 0) . T.length) $ T.lines remainderText

                            numChar = fromJust numCharM
                            numTax = fromJust numTaxM
                        in  -- trace (show quotedMessage <> " " <> (show remainderText) <> "\n" <> show restFile) (
                            if T.null inText
                                then errorWithoutStackTrace ("n\nTNT input file " <> fileName <> " processing error--empty TNT contents")
                                else
                                    if null restFile
                                        then errorWithoutStackTrace ("n\nTNT input file " <> fileName <> " processing error--empty TNT contents after first line")
                                        else
                                            if isNothing numCharM
                                                then
                                                    errorWithoutStackTrace
                                                        ("n\nTNT input file " <> fileName <> " processing error--number of characters:" <> show (T.unpack firstNum))
                                                else
                                                    if isNothing numTaxM
                                                        then errorWithoutStackTrace ("n\nTNT input file " <> fileName <> " processing error--number of taxa:" <> show (T.unpack secondNum))
                                                        else
<<<<<<< HEAD
                                                            trace
                                                                ( "\nTNT file file "
                                                                    <> fileName
                                                                    <> " message : "
                                                                    <> T.unpack quotedMessage
                                                                    <> " with "
                                                                    <> show numTax
                                                                    <> " taxa and "
                                                                    <> show numChar
                                                                    <> " characters"
                                                                )
                                                                ( let semiColonLineNumber = L.findIndex ((== ';') . T.head) restFile -- (== T.pack ";") restFile
                                                                  in  if isNothing semiColonLineNumber
                                                                        then
                                                                            errorWithoutStackTrace
                                                                                ("\n\nTNT input file " <> fileName <> " processing error--can't find ';' to end data block" <> show restFile)
                                                                        else
                                                                            let dataBlock = filter ((> 0) . T.length) (T.filter printOrSpace <$> take (fromJust semiColonLineNumber) restFile)
                                                                                -- dataBlock = filter ((>0).T.length) $ fmap (T.filter C.isPrint) $ take (fromJust semiColonLineNumber) restFile
                                                                                charInfoBlock = filter (/= T.pack ";") $ filter ((> 0) . T.length) $ tail $ drop (fromJust semiColonLineNumber) restFile
                                                                                numDataLines = length dataBlock
                                                                                -- (interleaveNumber, interleaveRemainder) = numDataLines `quotRem` numTax
                                                                                (_, interleaveRemainder) = numDataLines `quotRem` numTax
                                                                            in  -- trace (show dataBlock <> "\n" <> show (interleaveNumber, interleaveRemainder, numDataLines, numTax)) (
                                                                                if interleaveRemainder /= 0
                                                                                    then
                                                                                        errorWithoutStackTrace
                                                                                            ("\n\nTNT input file " <> fileName <> " processing error--number of taxa mis-specified or interleaved format error ")
                                                                                    else
                                                                                        let sortedData = glueInterleave fileName dataBlock numTax numChar []
                                                                                            charNumberList = fmap (length . snd) sortedData
                                                                                            nameLengthList = zip (fmap fst sortedData) charNumberList
                                                                                            incorrectLengthList = filter ((/= numChar) . snd) nameLengthList
                                                                                            (hasDupTerminals, dupList) = DT.checkDuplicatedTerminals sortedData
                                                                                            renamedDefaultCharInfo = renameTNTChars fileName 0 (replicate numChar defaultTNTCharInfo)
                                                                                            charInfoData = getTNTCharInfo fileName numChar renamedDefaultCharInfo charInfoBlock
                                                                                            checkInfo = length charInfoData == numChar
                                                                                        in  -- trace ("Sorted data:" <> show sortedData) (
=======
                                                            let semiColonLineNumber = L.findIndex ((== ';') . T.head) restFile -- (== T.pack ";") restFile
                                                            in  if isNothing semiColonLineNumber
                                                                    then
                                                                        errorWithoutStackTrace
                                                                            ("\n\nTNT input file " <> fileName <> " processing error--can't find ';' to end data block" <> show restFile)
                                                                    else
                                                                        let dataBlock = filter ((> 0) . T.length) (T.filter printOrSpace <$> take (fromJust semiColonLineNumber) restFile)
                                                                            -- dataBlock = filter ((>0).T.length) $ fmap (T.filter C.isPrint) $ take (fromJust semiColonLineNumber) restFile
                                                                            charInfoBlock = filter (/= T.pack ";") $ filter ((> 0) . T.length) $ tail $ drop (fromJust semiColonLineNumber) restFile
                                                                            numDataLines = length dataBlock
                                                                            -- (interleaveNumber, interleaveRemainder) = numDataLines `quotRem` numTax
                                                                            (_, interleaveRemainder) = numDataLines `quotRem` numTax
                                                                        in  -- trace (show dataBlock <> "\n" <> show (interleaveNumber, interleaveRemainder, numDataLines, numTax)) (
                                                                            if interleaveRemainder /= 0
                                                                                then
                                                                                    errorWithoutStackTrace
                                                                                        ("\n\nTNT input file " <> fileName <> " processing error--number of taxa mis-specified or interleaved format error ")
                                                                                else
                                                                                    let sortedData = glueInterleave fileName dataBlock numTax numChar []
                                                                                        charNumberList = fmap (length . snd) sortedData
                                                                                        nameLengthList = zip (fmap fst sortedData) charNumberList
                                                                                        incorrectLengthList = filter ((/= numChar) . snd) nameLengthList
                                                                                        (hasDupTerminals, dupList) = DT.checkDuplicatedTerminals sortedData
                                                                                        renamedDefaultCharInfo = renameTNTChars fileName 0 (replicate numChar defaultTNTCharInfo)
                                                                                    in  do
                                                                                            charInfoData ← getTNTCharInfo fileName numChar renamedDefaultCharInfo charInfoBlock
                                                                                            let checkInfo = length charInfoData == numChar

                                                                                            -- trace ("Sorted data:" <> show sortedData) (
>>>>>>> ad37333f
                                                                                            -- trace ("Alph2  " <> (show $ fmap alphabet charInfoData)) (
                                                                                            if not checkInfo
                                                                                                then
                                                                                                    error
                                                                                                        ("Character information number not equal to input character number: " <> show numChar <> " v " <> show (length charInfoData))
                                                                                                else
                                                                                                    if not $ null incorrectLengthList
                                                                                                        then
                                                                                                            errorWithoutStackTrace
                                                                                                                ( "\tInput file "
                                                                                                                    <> fileName
                                                                                                                    <> " has terminals with incorrect or varying numbers of characters (should be "
                                                                                                                    <> show numChar
                                                                                                                    <> "):"
                                                                                                                    <> show incorrectLengthList
                                                                                                                )
                                                                                                        else
                                                                                                            if hasDupTerminals
                                                                                                                then errorWithoutStackTrace ("\tInput file " <> fileName <> " has duplicate terminals: " <> show dupList)
<<<<<<< HEAD
                                                                                                                else -- check non-Additive alphabet to be numbers
                                                                                                                -- integerize and reweight additive chars (including in ambiguities)

                                                                                                                    let curNames = fmap ((T.filter (/= '"') . T.filter C.isPrint) . fst) sortedData
                                                                                                                        curData = fmap snd sortedData
                                                                                                                        (curData', charInfoData') = checkAndRecodeCharacterAlphabets fileName curData charInfoData [] []
                                                                                                                    in  -- trace (show (curNames, curData'))
                                                                                                                        (zip curNames curData', charInfoData')
                                                                ) -- ) )
    where
=======
                                                                                                                else do
                                                                                                                    -- check non-Additive alphabet to be numbers
                                                                                                                    -- integerize and reweight additive chars (including in ambiguities)
                                                                                                                    let curNames = fmap ((T.filter (/= '"') . T.filter C.isPrint) . fst) sortedData
                                                                                                                    let curData = fmap snd sortedData
                                                                                                                    let (curData', charInfoData') = checkAndRecodeCharacterAlphabets fileName curData charInfoData [] []
                                                                                                                    logWith
                                                                                                                        LogInfo
                                                                                                                        ( "\nTNT file file "
                                                                                                                            <> fileName
                                                                                                                            <> " message : "
                                                                                                                            <> T.unpack quotedMessage
                                                                                                                            <> " with "
                                                                                                                            <> show numTax
                                                                                                                            <> " taxa and "
                                                                                                                            <> show numChar
                                                                                                                            <> " characters"
                                                                                                                            <> "\n"
                                                                                                                        )
                                                                                                                    -- trace (show (curNames, curData'))
                                                                                                                    pure $ (zip curNames curData', charInfoData')
    where
        -- ) )
>>>>>>> ad37333f
        printOrSpace a = (C.isPrint a || C.isSpace a) && (a /= '\r')


{- | removeNCharNTax removes teh first two "words" of nchar and ntax, but leaves text  with line feeds so can use
lines later
-}
removeNCharNTax ∷ T.Text → (T.Text, T.Text, T.Text)
removeNCharNTax inText =
    let noLeadingSpaces = T.dropWhile (not . C.isDigit) inText
        nCharacters = T.takeWhile C.isDigit noLeadingSpaces
        remainder = T.dropWhile C.isDigit noLeadingSpaces
        noLeadingSpaces' = T.dropWhile (not . C.isDigit) remainder
        nTaxa = T.takeWhile C.isDigit noLeadingSpaces'
        remainder' = T.dropWhile C.isDigit noLeadingSpaces'
    in  (nCharacters, nTaxa, remainder')


{- | glueInterleave takes interleves lines and puts them together with name error checking based on number of taxa
needs to be more robust on detecting multichar blocks--now if only a single multichar in a block would think
its a regular block
-}
glueInterleave ∷ String → [T.Text] → Int → Int → [(T.Text, [String])] → [TermData]
glueInterleave fileName lineList numTax numChars curData
    | null lineList =
        -- recheck num taxa
        -- check chars after process due to ambiguities
        if length curData /= numTax
            then error ("Error in glueInterleave: final taxon number error: " <> show numTax <> " vs. " <> show (length curData))
            else
                let nameList = fmap (T.strip . fst) curData
                    charShortTextList = fmap (fmap ST.fromString . snd) curData
                in  -- trace ((show $ length curData) <> " " <> (show $ length $ snd $ head curData))
                    zip nameList charShortTextList
    | length lineList < numTax = error "Error in glueInterleave: line number error"
    | otherwise =
        let thisDataBlock = T.words <$> take numTax lineList
            blockNames = fmap head thisDataBlock
            -- if two words then regular TNT without space, otherwise spaces between states
            blockStrings =
                if length (head thisDataBlock) == 2
                    then fmap (((collectAmbiguities fileName . fmap (: [])) . T.unpack) . last) thisDataBlock
                    else fmap ((collectMultiCharAmbiguities fileName . fmap T.unpack) . tail) thisDataBlock
            canonicalNames =
                if not (null curData)
                    then fmap fst curData
                    else blockNames
            canonicalStrings = fmap snd curData
        in  -- trace ("GIL: " <> show blockNames <> "\n" <> show canonicalNames <> "\n" <> show blockStrings <> "\n" <> show canonicalStrings) (
            -- check for taxon order
            -- trace ("Words:" <> (show $ length $ head thisDataBlock)) (
            if blockNames /= canonicalNames
                then
                    errorWithoutStackTrace
                        ("\n\nTNT input file " <> fileName <> "processing error--interleaved taxon order error or mispecified number of taxa")
                else
                    let newChars =
                            if not (null curData)
                                then zipWith (<>) canonicalStrings blockStrings
                                else blockStrings
                    in  glueInterleave fileName (drop numTax lineList) numTax numChars (zip canonicalNames newChars)


-- )

{- | collectMultiCharAmbiguities take a list of Strings and collects TNT ambiguities [X Y]  into single Strings
this only for multicharacter TNT characters as opposed to collectAmbiguities
-}
collectMultiCharAmbiguities ∷ String → [String] → [String]
collectMultiCharAmbiguities fileName inStringList =
    if null inStringList
        then []
        else
            let firstString = head inStringList
            in  -- might be better to check for head and last [] for better error processing
                if ('[' `elem` firstString) && (']' `elem` firstString)
                    then
                        if '-' `elem` firstString
                            then
                                let firstPart = takeWhile (/= '-') firstString
                                    secondPart = tail $ dropWhile (/= '-') firstString
                                in  concat [firstPart, " ", secondPart] : collectMultiCharAmbiguities fileName (tail inStringList)
                            else
                                errorWithoutStackTrace
                                    ( "\n\nTNT input file "
                                        <> fileName
                                        <> " processing error: ambiguity format problem no ambiguity or range '-' in : "
                                        <> firstString
                                    )
                    else
                        if ']' `elem` firstString
                            then
                                errorWithoutStackTrace
                                    ("\n\nTNT input file " <> fileName <> " processing error: ambiguity format problem naked ']' in : " <> firstString)
                            else
                                if '[' `elem` firstString
                                    then
                                        let firstStringList = takeWhile (']' `notElem`) inStringList
                                            ambiguityStringList = firstStringList <> [inStringList !! max 0 (length firstStringList)]
                                        in  -- trace (show firstStringList <> show ambiguityStringList <> show (head $ drop (length firstStringList) inStringList))
                                            unwords ambiguityStringList : collectMultiCharAmbiguities fileName (drop (length ambiguityStringList) inStringList)
                                    else firstString : collectMultiCharAmbiguities fileName (tail inStringList)


-- )

{- | collectAmbiguities take a list of Strings and collects TNT ambiguities [XY]
into single Strings
this only for single 'block' TNT characters where states are a single character
-}
collectAmbiguities ∷ String → [String] → [String]
collectAmbiguities fileName inStringList =
    if null inStringList
        then []
        else
            let firstString = head inStringList
            in  -- trace ("CA " <> firstString) (
                if firstString == "]"
                    then
                        errorWithoutStackTrace
                            ("\n\nTNT input file " <> fileName <> " processing error: ambiguity format problem naked ']' in : " <> firstString)
                    else
                        if firstString == "["
                            then
                                let ambiguityStringList = takeWhile (/= "]") inStringList <> ["]"]
                                in  -- trace ("CA:" <> (concat ambiguityStringList)) --  <> " " <> concat (drop (length $ concat ambiguityStringList) inStringList))
                                    concat ambiguityStringList : collectAmbiguities fileName (drop (length $ concat ambiguityStringList) inStringList)
                            else firstString : collectAmbiguities fileName (tail inStringList)


-- )

-- | defaultTNTCharInfo default values for TNT characters
defaultTNTCharInfo ∷ CharInfo
defaultTNTCharInfo =
    let a = fromSymbols $ ST.fromString "0" :| [] -- fromSymbols []
        tcmDef = TM.discreteMetric $ SymbolCount 2
    in  emptyCharInfo
            { charType = NonAdd
            , activity = True
            , weight = 1.0
            , costMatrix = SM.empty
            , name = T.empty
            , alphabet = a
            , prealigned = True
            , slimTCM = FAC.genDiscreteDenseOfDimension (0 ∷ Word)
<<<<<<< HEAD
            , wideTCM = tcmDef
            , hugeTCM = tcmDef
=======
            , wideTCM = snd $ metricRepresentation <$> TCM.fromRows [[0 ∷ Word]]
            , hugeTCM = snd $ metricRepresentation <$> TCM.fromRows [[0 ∷ Word]]
>>>>>>> ad37333f
            , origInfo = V.singleton (T.empty, NonAdd, a)
            }


-- | renameTNTChars creates a unique name for each character from fileNamer:Number
renameTNTChars ∷ String → Int → [CharInfo] → [CharInfo]
renameTNTChars fileName charIndex inCharInfo =
    if null inCharInfo
        then []
        else
            let newName = T.pack $ filter (/= ' ') fileName <> "#" <> show charIndex
                firstCharInfo = head inCharInfo
                localCharInfo = firstCharInfo{name = newName}
            in  localCharInfo : renameTNTChars fileName (charIndex + 1) (tail inCharInfo)


{- | getTNTCharInfo numChar charInfoBlock
bit of  but needs to update as it goes along
-}
<<<<<<< HEAD
getTNTCharInfo ∷ String → Int → [CharInfo] → [T.Text] → [CharInfo]
getTNTCharInfo fileName charNumber curCharInfo inLines =
    if null inLines
        then curCharInfo
=======
getTNTCharInfo ∷ String → Int → [CharInfo] → [T.Text] → PhyG [CharInfo]
getTNTCharInfo fileName charNumber curCharInfo inLines =
    if null inLines
        then do
            pure curCharInfo
>>>>>>> ad37333f
        else
            let firstLine' = T.strip $ head inLines
                multipleCommandsInLine = fmap ((T.reverse . T.cons ';') . T.reverse) (filter ((> 0) . T.length) $ T.strip <$> T.splitOn (T.pack ";") firstLine')
                firstLine = head multipleCommandsInLine
            in  -- trace (show multipleCommandsInLine) (
                if T.null firstLine
                    then getTNTCharInfo fileName charNumber curCharInfo (tail inLines)
                    else -- hit 'proc /;' line at end

                        if T.head firstLine == 'p'
<<<<<<< HEAD
                            then curCharInfo
=======
                            then do
                                pure curCharInfo
>>>>>>> ad37333f
                            else
                                if T.last firstLine /= ';'
                                    then
                                        errorWithoutStackTrace
                                            ( "\n\nTNT input file " <> fileName <> " processing error--ccode/costs lines must end with semicolon ';': " <> T.unpack firstLine
                                            )
<<<<<<< HEAD
                                    else -- have a valid line

                                        let wordList = T.words $ T.init firstLine
                                            command2 = T.toLower $ T.take 2 $ head wordList
                                            localCharInfo =
                                                if command2 == T.pack "cc"
                                                    then getCCodes fileName charNumber (tail wordList) curCharInfo
                                                    else curCharInfo
                                            localCharInfo' =
                                                if command2 == T.pack "co"
                                                    then getCosts fileName charNumber (tail wordList) localCharInfo
                                                    else localCharInfo
                                        in  if (command2 /= T.pack "cc") && (command2 /= T.pack "co")
                                                then
                                                    trace
                                                        ("\n\nWarning: TNT input file " <> fileName <> " unrecognized/not implemented command ignored : " <> T.unpack firstLine)
                                                        getTNTCharInfo
                                                        fileName
                                                        charNumber
                                                        curCharInfo
                                                        (tail multipleCommandsInLine <> tail inLines)
                                                else getTNTCharInfo fileName charNumber localCharInfo' (tail multipleCommandsInLine <> tail inLines)
=======
                                    else do
                                        -- have a valid line
                                        let wordList = T.words $ T.init firstLine
                                        let command2 = T.toLower $ T.take 2 $ head wordList
                                        localCharInfoResult ← getCCodes fileName charNumber (tail wordList) curCharInfo
                                        let localCharInfo =
                                                if command2 == T.pack "cc"
                                                    then localCharInfoResult
                                                    else curCharInfo
                                        let localCharInfo' =
                                                if command2 == T.pack "co"
                                                    then getCosts fileName charNumber (tail wordList) localCharInfo
                                                    else localCharInfo

                                        if (command2 /= T.pack "cc") && (command2 /= T.pack "co")
                                            then do
                                                logWith
                                                    LogInfo
                                                    ("\n\nWarning: TNT input file " <> fileName <> " unrecognized/not implemented command ignored : " <> T.unpack firstLine <> "\n")
                                                getTNTCharInfo fileName charNumber curCharInfo (tail multipleCommandsInLine <> tail inLines)
                                            else getTNTCharInfo fileName charNumber localCharInfo' (tail multipleCommandsInLine <> tail inLines)
>>>>>>> ad37333f


-- )

-- | ccodeChars are the TNT ccode control characters
ccodeChars ∷ [Char]
ccodeChars = ['+', '-', '[', ']', '(', ')', '/']


{- | getCCodes takes a line from TNT and modifies characters according to cc-code option
assumes single command (ccodeChars) per line
could sort and num so only hit each char once--but would be n^2 then.
the singleton stuff for compount things like "+."
-}
<<<<<<< HEAD
getCCodes ∷ String → Int → [T.Text] → [CharInfo] → [CharInfo]
getCCodes fileName charNumber commandWordList curCharInfo =
    if null curCharInfo
        then []
=======
getCCodes ∷ String → Int → [T.Text] → [CharInfo] → PhyG [CharInfo]
getCCodes fileName charNumber commandWordList curCharInfo =
    if null curCharInfo
        then do
            pure []
>>>>>>> ad37333f
        else
            let charStatus =
                    if T.length (head commandWordList) == 1
                        then head commandWordList
                        else T.singleton $ T.head $ head commandWordList
                scopeList =
                    if T.length (head commandWordList) == 1
                        then tail commandWordList
                        else -- not a weight--weight gets added to scope without special case

                            if T.head (head commandWordList) /= '/'
                                then T.tail (head commandWordList) : tail commandWordList
                                else -- a weight '/'--weight gets added to scope without special case

                                    T.unwords (tail $ T.words $ T.tail (head commandWordList)) : tail commandWordList
                charIndices = L.nub $ L.sort $ concatMap (scopeToIndex fileName charNumber) scopeList
<<<<<<< HEAD
                updatedCharInfo = getNewCharInfo fileName curCharInfo charStatus (head commandWordList) charIndices 0 []
            in  -- trace (show charStatus <> " " <> (show scopeList) <> " " <> show charIndices)
                -- if T.length charStatus > 1 then errorWithoutStackTrace ("\n\nTNT input file " <> fileName <> " character status processing error:  option not recognized/implemented " <> (T.unpack charStatus))
                -- else
                updatedCharInfo
=======
            in  do
                    updatedCharInfo ← getNewCharInfo fileName curCharInfo charStatus (head commandWordList) charIndices 0 []
                    -- trace (show charStatus <> " " <> (show scopeList) <> " " <> show charIndices)
                    -- if T.length charStatus > 1 then errorWithoutStackTrace ("\n\nTNT input file " <> fileName <> " character status processing error:  option not recognized/implemented " <> (T.unpack charStatus))
                    -- else
                    pure updatedCharInfo
>>>>>>> ad37333f


{- | getCosts takes a line from TNT and modifies characters according to cc-code option
command format : costs A.B = X/Y Z U>V Q;
assumes X/Y and U>V have no sapces (= one word)
-}
getCosts ∷ String → Int → [T.Text] → [CharInfo] → [CharInfo]
getCosts fileName charNumber commandWordList curCharInfo =
    -- trace ("Costs " <> show commandWordList) (
    if null curCharInfo
        then []
        else
            let scopeList = takeWhile (/= T.pack "=") commandWordList
                charIndices = L.nub $ L.sort $ concatMap (scopeToIndex fileName charNumber) scopeList
                (localAlphabet, localMatrix) = processCostsLine fileName $ tail $ dropWhile (/= T.pack "=") commandWordList
                updatedCharInfo = newCharInfoMatrix curCharInfo localAlphabet localMatrix charIndices 0 []
            in  -- trace ("Alph " <> (show $ fmap alphabet updatedCharInfo))
                updatedCharInfo


-- )

{- | processCostsLine takes the transformation commands of TNT and creates a TCM matrix from that
does not check for alphabet size or order so sorts states to get matrix
TNT states (alphabet elements) must be single characters
-}
processCostsLine ∷ String → [T.Text] → (NonEmpty ST.ShortText, [[Int]])
processCostsLine fileName wordList =
    if null wordList
        then
            errorWithoutStackTrace
                ("\n\nTNT input file " <> fileName <> " costs processing error:  'costs' command without transfomation costs specified")
        else case L.sort . L.nub $ foldMap getAlphabetElements wordList of
            [] → errorWithoutStackTrace ("\n\nTNT input file " <> fileName <> " No symbols found!")
            s : ss →
                let localAlphabet = s :| ss
                    transCosts = getTransformationCosts fileName localAlphabet wordList
                    localMatrix = makeMatrix fileName localAlphabet transCosts
                in  (localAlphabet, localMatrix)


-- trace ("TNT" <> show localAlphabet <> " " <> show transCosts <> "\n\t" <> show localMatrix)

-- | makeMatrix takes triples and makes a square matrix with 0 diagonals if  not specified
makeMatrix ∷ String → NonEmpty ST.ShortText → [(Int, Int, Int)] → [[Int]]
makeMatrix fileName localAlphabet transCosts
    | null transCosts = []
    | length transCosts < (length localAlphabet * length localAlphabet) - length localAlphabet =
        errorWithoutStackTrace
            ( "\n\nTNT input file "
                <> fileName
                <> " costs processing error: 'costs' command not all pairwise (non-diagnonal) transformation costs specified"
            )
    | length transCosts > (length localAlphabet * length localAlphabet) =
        errorWithoutStackTrace
            ( "\n\nTNT input file " <> fileName <> " costs processing error: 'costs' command too many pairwise transformation costs specified"
            )
    | otherwise =
        let initialMatrix = replicate (length localAlphabet) $ replicate (length localAlphabet) 0
            newMatrix = SM.toFullLists $ SM.updateMatrix (SM.fromLists initialMatrix) transCosts
        in  -- check for uninitialized, non-diagnonal cells--maybe metricity as warning
            newMatrix


{- | getTransformationCosts get state pairs and their costs
retuns as (i,j,k) = i->j costs k
need to make this gerneral to letter states
-}
getTransformationCosts ∷ String → NonEmpty ST.ShortText → [T.Text] → [(Int, Int, Int)]
getTransformationCosts fileName localAlphabet wordList
    | null wordList = []
    | length wordList == 1 =
        errorWithoutStackTrace
            ( "\n\nTNT input file "
                <> fileName
                <> " ccode processing error:  'costs' command imporperly formated (transformation and costs in pairs)"
            )
    | otherwise =
        let -- wordlist must be >= 2 due to above tests
            transText = head wordList
            costText = wordList !! 1
            transCost = readMaybe (T.unpack costText) ∷ Maybe Int
            directedOperator = T.find (== '>') transText
            symetricalOperator = T.find (== '/') transText
        in  if isNothing directedOperator && isNothing symetricalOperator
                then
                    errorWithoutStackTrace
                        ("\n\nTNT input file " <> fileName <> " ccode processing error:  'costs' command requires '/' or '>': " <> T.unpack transText)
                else
                    let fromStateText =
                            if isNothing symetricalOperator
                                then T.takeWhile (/= '>') transText
                                else T.takeWhile (/= '/') transText
                        toStateText =
                            if isNothing symetricalOperator
                                then T.tail $ T.dropWhile (/= '>') transText
                                else T.tail $ T.dropWhile (/= '/') transText
                        fromState = readMaybe (T.unpack fromStateText) ∷ Maybe Int
                        toState = readMaybe (T.unpack toStateText) ∷ Maybe Int
                    in  if isNothing transCost
                            then
                                errorWithoutStackTrace
                                    ( "\n\nTNT input file "
                                        <> fileName
                                        <> " ccode processing error:  'costs' command transformation "
                                        <> T.unpack costText
                                        <> " does not appear to be an integer."
                                    )
                            else
                                if isJust fromState && isJust toState
                                    then -- states are numerical

                                        let newTripleList =
                                                if isNothing symetricalOperator
                                                    then [(fromJust fromState, fromJust toState, fromJust transCost)]
                                                    else [(fromJust fromState, fromJust toState, fromJust transCost), (fromJust toState, fromJust fromState, fromJust transCost)]
                                        in  newTripleList <> getTransformationCosts fileName localAlphabet (drop 2 wordList)
                                    else -- states are characters (or multicharacters)

                                        let fromStateIndex = L.elemIndex (ST.fromText $ T.toStrict fromStateText) $ toList localAlphabet
                                            toStateIndex = L.elemIndex (ST.fromText $ T.toStrict toStateText) $ toList localAlphabet
                                            newTripleList =
                                                if isNothing symetricalOperator
                                                    then [(fromJust fromStateIndex, fromJust toStateIndex, fromJust transCost)]
                                                    else
                                                        [ (fromJust fromStateIndex, fromJust toStateIndex, fromJust transCost)
                                                        , (fromJust toStateIndex, fromJust fromStateIndex, fromJust transCost)
                                                        ]
                                        in  if isNothing fromStateIndex
                                                then
                                                    errorWithoutStackTrace
                                                        ( "\n\nTNT input file "
                                                            <> fileName
                                                            <> " ccode processing error:  'costs' command "
                                                            <> show (T.unwords wordList)
                                                            <> " transformation state "
                                                            <> T.unpack fromStateText
                                                            <> " was not found in charcater alphabet "
                                                            <> show localAlphabet
                                                        )
                                                else
                                                    if isNothing toStateIndex
                                                        then
                                                            errorWithoutStackTrace
                                                                ( "\n\nTNT input file "
                                                                    <> fileName
                                                                    <> " ccode processing error:  'costs' command "
                                                                    <> show (T.unwords wordList)
                                                                    <> " transformation state "
                                                                    <> T.unpack toStateText
                                                                    <> " was not found in charcater alphabet "
                                                                    <> show localAlphabet
                                                                )
                                                        else newTripleList <> getTransformationCosts fileName localAlphabet (drop 2 wordList)


{- | getAlphabetElements takes  Text and returns non '/' '>' elements
this is for a single "block" as in A1>G2 or C>T
-}
getAlphabetElements ∷ T.Text → [ST.ShortText]
getAlphabetElements inText =
    if T.null inText
        then []
        else
            let hasForwardSlash = T.find (== '/') inText
                hasGreaterThan = T.find (== '>') inText
            in  if isNothing hasForwardSlash && isNothing hasGreaterThan
                    then []
                    else
                        let firstSymbol = T.takeWhile (`notElem` ['/', '>']) inText
                            secondSymbol = T.tail $ T.dropWhile (`notElem` ['/', '>']) inText
                        in  [ST.fromText $ T.toStrict firstSymbol, ST.fromText $ T.toStrict secondSymbol]


{-
let symbolList = T.filter (/= '/') $ T.filter (/= '>') inText
in
fmap ST.singleton $ T.unpack symbolList
-}

-- | scopeToIndex takes the number of characters and converts to a list of indices
scopeToIndex ∷ String → Int → T.Text → [Int]
scopeToIndex fileName numChars scopeText =
    if T.null scopeText
        then []
        else -- stop will include '.' if present`

            let (start, stop) = T.breakOn (T.pack ".") scopeText
            in  -- trace (show (start, stop)) (
                -- single integer index
                if not (T.null start) && (T.head start `elem` ccodeChars)
                    then
                        errorWithoutStackTrace
                            ( "\n\nTNT file "
                                <> fileName
                                <> " ccode processing error: ccode '"
                                <> T.unpack scopeText
                                <> "' incorrect format.  Scope must follow operator "
                            )
                    else
                        if start == scopeText
                            then
                                let scopeSingleton = readMaybe (T.unpack scopeText) ∷ Maybe Int
                                in  if isNothing scopeSingleton
                                        then
                                            errorWithoutStackTrace
                                                ("\n\nTNT file " <> fileName <> " ccode processing error: ccode '" <> T.unpack scopeText <> "' contains non-integer")
                                        else
                                            if fromJust scopeSingleton < numChars
                                                then [fromJust scopeSingleton]
                                                else
                                                    errorWithoutStackTrace
                                                        ( "\n\nTNT file "
                                                            <> fileName
                                                            <> " ccode processing error: scope greater than char number "
                                                            <> show (fromJust scopeSingleton)
                                                            <> " > "
                                                            <> show (numChars - 1)
                                                        )
                            else
                                let startIndex =
                                        if T.null start
                                            then Just 0
                                            else readMaybe (T.unpack start) ∷ Maybe Int
                                    stopIndex =
                                        if stop == T.pack "."
                                            then Just (numChars - 1)
                                            else readMaybe (T.unpack $ T.tail stop) ∷ Maybe Int
                                in  if isNothing startIndex || isNothing stopIndex
                                        then
                                            errorWithoutStackTrace
                                                ("\n\nTNT file " <> fileName <> " ccode processing error: ccode '" <> T.unpack scopeText <> "' contains non-integer")
                                        else
                                            if fromJust startIndex >= numChars
                                                then
                                                    errorWithoutStackTrace
                                                        ( "\n\nTNT file "
                                                            <> fileName
                                                            <> " ccode processing error: scope greater than char number "
                                                            <> show (fromJust startIndex)
                                                            <> " > "
                                                            <> show (numChars - 1)
                                                        )
                                                else
                                                    if fromJust stopIndex >= numChars
                                                        then
                                                            errorWithoutStackTrace
                                                                ( "\n\nTNT file "
                                                                    <> fileName
                                                                    <> " ccode processing error: scope greater than char number "
                                                                    <> show (fromJust stopIndex)
                                                                    <> " > "
                                                                    <> show (numChars - 1)
                                                                )
                                                        else [(max 0 (fromJust startIndex)) .. (min (fromJust stopIndex) numChars)]


-- )

{- | getNewCharInfo updates the a specific list character element
if that char is not in index list it is unaffected and added back to create the new list
in a single pass.
if nothing to do (and nothing done so curCharLIst == []) then return original charInfo
othewise return the reverse since new values are prepended
-}
<<<<<<< HEAD
getNewCharInfo ∷ String → [CharInfo] → T.Text → T.Text → [Int] → Int → [CharInfo] → [CharInfo]
getNewCharInfo fileName inCharList newStatus newStatusFull indexList charIndex curCharList =
    -- trace (show charIndex <> " " <> show indexList <> " " <> (show $ length inCharList)) (
    if null inCharList
        then reverse curCharList
=======
getNewCharInfo ∷ String → [CharInfo] → T.Text → T.Text → [Int] → Int → [CharInfo] → PhyG [CharInfo]
getNewCharInfo fileName inCharList newStatus newStatusFull indexList charIndex curCharList =
    -- trace (show charIndex <> " " <> show indexList <> " " <> (show $ length inCharList)) (
    if null inCharList
        then do
            pure $ reverse curCharList
>>>>>>> ad37333f
        else
            if null indexList
                then
                    if null curCharList
<<<<<<< HEAD
                        then inCharList
                        else reverse curCharList <> inCharList
=======
                        then do
                            pure inCharList
                        else do
                            pure $ reverse curCharList <> inCharList
>>>>>>> ad37333f
                else
                    let firstIndex = head indexList
                        firstCharInfo = head inCharList
                    in  if charIndex /= firstIndex
                            then getNewCharInfo fileName (tail inCharList) newStatus newStatusFull indexList (charIndex + 1) (firstCharInfo : curCharList)
                            else
                                let updatedCharInfo
                                        | newStatus == T.pack "-" = firstCharInfo{charType = NonAdd}
                                        | newStatus == T.pack "+" = firstCharInfo{charType = Add}
                                        | newStatus == T.pack "[" = firstCharInfo{activity = True}
                                        | newStatus == T.pack "]" = firstCharInfo{activity = False}
                                        | newStatus == T.pack "(" = firstCharInfo{charType = Matrix}
                                        | newStatus == T.pack ")" = firstCharInfo{charType = NonAdd}
                                        -- \| newStatus == T.pack "/" = firstCharInfo {weight = 1.0}
                                        | T.head newStatus == '/' =
                                            let newWeight = readMaybe (tail $ T.unpack newStatusFull) ∷ Maybe Double
                                            in  if isNothing newWeight
                                                    then
                                                        errorWithoutStackTrace
                                                            ("\n\nTNT file " <> fileName <> " ccode processing error: weight " <> tail (T.unpack newStatusFull) <> " not a double")
                                                    else firstCharInfo{weight = fromJust newWeight}
                                        | otherwise =
<<<<<<< HEAD
                                            trace
                                                ("Warning: TNT file " <> fileName <> " ccodes command " <> T.unpack newStatus <> " is unrecognized/not implemented--skipping")
                                                firstCharInfo
                                in  getNewCharInfo
                                        fileName
                                        (tail inCharList)
                                        newStatus
                                        newStatusFull
                                        (tail indexList)
                                        (charIndex + 1)
                                        (updatedCharInfo : curCharList)
=======
                                            -- trace ("Warning: TNT file " <> fileName <> " ccodes command " <> T.unpack newStatus <> " is unrecognized/not implemented--skipping")
                                            firstCharInfo
                                in  do
                                        when ((T.unpack newStatus `notElem` ["-", "+", "[", "]", "(", ")"]) && (T.head newStatus /= '/')) $
                                            logWith
                                                LogWarn
                                                ( "Warning: TNT file "
                                                    <> fileName
                                                    <> " ccodes command "
                                                    <> T.unpack newStatus
                                                    <> " is unrecognized/not implemented--skipping"
                                                    <> "\n"
                                                )
                                        getNewCharInfo
                                            fileName
                                            (tail inCharList)
                                            newStatus
                                            newStatusFull
                                            (tail indexList)
                                            (charIndex + 1)
                                            (updatedCharInfo : curCharList)
>>>>>>> ad37333f


{- | newCharInfoMatrix updates alphabet and tcm matrix for characters in indexList
if that character is not in index list it is unaffected and added back to create the new list
in a single pass.
if nothing to do (and nothing done so curCharList == []) then return original charInfo
othewise retiurn the reverse since new values are prepended
-}
newCharInfoMatrix ∷ [CharInfo] → NonEmpty ST.ShortText → [[Int]] → [Int] → Int → [CharInfo] → [CharInfo]
newCharInfoMatrix inCharList localAlphabet localMatrix indexList charIndex curCharList =
    -- trace (show charIndex <> " " <> show indexList <> " " <> (show $ length inCharList)) (
    if null inCharList
        then reverse curCharList
        else
            if null indexList
                then
                    if null curCharList
                        then inCharList
                        else reverse curCharList <> inCharList
                else
                    let firstIndex = head indexList
                        firstCharInfo = head inCharList
                    in  if charIndex /= firstIndex
                            then newCharInfoMatrix (tail inCharList) localAlphabet localMatrix indexList (charIndex + 1) (firstCharInfo : curCharList)
                            else -- let updatedCharInfo = firstCharInfo {alphabet = fromSymbols localAlphabet, costMatrix = SM.fromLists localMatrix}

                                let updatedCharInfo = firstCharInfo{alphabet = fromSymbols localAlphabet, costMatrix = SM.fromLists localMatrix}
                                in  -- trace ("TNT2" <> (show $ alphabet updatedCharInfo))
                                    newCharInfoMatrix (tail inCharList) localAlphabet localMatrix (tail indexList) (charIndex + 1) (updatedCharInfo : curCharList)


{- | reconcileAlphabetAndCostMatrix trakes the original charcater alphabet created from the cost matrix and compares to the
observed states.  If observed states are a subset of the inferred, the inferred are used to replace the original
this could happen if a matrix is specified for arange of characters, some of which do not exhibit all the states
otherwsie an error is thrown since states don't agree with m,artrix specification
this could happen for a DNA character (ACGT-) with a martix specified of numerical values (01234)
-}
reconcileAlphabetAndCostMatrix
    ∷ ( Ord s
      , Show s
      )
    ⇒ String
    → String
    → Alphabet s
    → Alphabet s
    → Alphabet s
reconcileAlphabetAndCostMatrix fileName charName observedAlphabet inferredAlphabet
    | observedAlphabet `isAlphabetSubsetOf` inferredAlphabet = inferredAlphabet
    | otherwise =
        errorWithoutStackTrace $
            fold
                [ "Error: TNT file "
                , fileName
                , " character number "
                , tail $ dropWhile (/= '#') charName
                , " Observed "
                , show observedAlphabet
                , " is incompatible with matrix specification states "
                , show inferredAlphabet
                ]


-- checks is observed alphabet is sub set of inferred (ie that from cost matrix string)
-- this can happen if a general DNA cost is sspecified for many characters, but some
-- characters may have only a few of the states.
isAlphabetSubsetOf ∷ (Show s, Ord s) ⇒ Alphabet s → Alphabet s → Bool
isAlphabetSubsetOf specialAlphabet queryAlphabet =
    let querySet = alphabetSymbols queryAlphabet
        specialSet = alphabetSymbols specialAlphabet
    in  not $ querySet `Set.isSubsetOf` specialSet


{-
-- this seems to produce backwards logic
isAlphabetSubsetOf' :: Ord s => Alphabet s -> Alphabet s -> Bool
isAlphabetSubsetOf' specialAlphabet queryAlphabet =
    let querySet   = alphabetSymbols   queryAlphabet
        specialSet = alphabetSymbols specialAlphabet
    in  trace ("RACM: " <> (show $ querySet `Set.isSubsetOf` specialSet)) querySet `Set.isSubsetOf` specialSet
-}

{- | checkAndRecodeCharacterAlphabets take RawData and checks the data with char info.
verifies that states (including in ambiguity) are Numerical for additive, and checks alphabets and cost matrices
and assigns correct alphabet to all characters
-}
checkAndRecodeCharacterAlphabets
    ∷ String → [[ST.ShortText]] → [CharInfo] → [[ST.ShortText]] → [CharInfo] → ([[ST.ShortText]], [CharInfo])
checkAndRecodeCharacterAlphabets fileName inData inCharInfo newData newCharInfo
    | null inCharInfo && null newCharInfo = error "Empty inCharInfo on input in checkAndRecodeCharacterAlphabets"
    | null inData = error "Empty inData in checkAndRecodeCharacterAlphabets"
    | null inCharInfo =
        -- trace (show $ L.transpose newData)
        -- (reverse $ fmap reverse newData, reverse newCharInfo)
        (L.transpose $ reverse newData, reverse newCharInfo)
    | otherwise =
        let firstColumn = fmap head inData
            firstCharInfo = head inCharInfo
            originalAlphabet = alphabet firstCharInfo
            thisName = name firstCharInfo
            (firstAlphabet, newWeight, newColumn) = getAlphabetFromSTList fileName firstColumn firstCharInfo
            updatedCharInfo =
                if (Matrix == charType firstCharInfo) && (firstAlphabet /= originalAlphabet)
                    then firstCharInfo{alphabet = reconcileAlphabetAndCostMatrix fileName (T.unpack thisName) firstAlphabet originalAlphabet}
                    else firstCharInfo{alphabet = firstAlphabet, weight = newWeight}
        in  -- checkAndRecodeCharacterAlphabets fileName (fmap tail inData) (tail inCharInfo) (prependColumn newColumn newData []) (updatedCharInfo : newCharInfo)
            checkAndRecodeCharacterAlphabets
                fileName
                (fmap tail inData)
                (tail inCharInfo)
                (newColumn : newData)
                (updatedCharInfo : newCharInfo)


{- | getAlphabetFromSTList take a list of ST.ShortText and returns list of unique alphabet elements,
recodes decimat AB.XYZ to ABXYZ and reweights by that factor 1/1000 for .XYZ 1/10 for .X etc
checks if char is additive for numerical alphabet
-}
getAlphabetFromSTList ∷ String → [ST.ShortText] → CharInfo → (Alphabet ST.ShortText, Double, [ST.ShortText])
getAlphabetFromSTList fileName inStates inCharInfo =
    if null inStates
        then error "Empty column data in getAlphabetFromSTList"
        else
            let thisType = charType inCharInfo
                thisWeight = weight inCharInfo
                mostDecimals =
                    if thisType == Add
                        then maximum $ fmap getDecimals inStates
                        else 0
                (thisAlphabet', newColumn) = getAlphWithAmbiguity fileName inStates thisType mostDecimals [] []

                newWeight
                    | mostDecimals > 0 = thisWeight / (10.0 ** fromIntegral mostDecimals)
                    | otherwise = thisWeight

                thisAlphabet = case thisAlphabet' of
                    [] → ST.fromString "0" :| []
                    s : ss → s :| ss
            in  -- trace (show (thisAlphabet, newWeight, newColumn, mostDecimals))
                -- (fromSymbols thisAlphabet, newWeight, newColumn)
                -- trace ("getAlph weight: " <> (show thisWeight))
                (fromSymbols thisAlphabet, newWeight, newColumn)


-- | getDecimals tkase a state ShortText and return number decimals--if ambiguous then the most of range
getDecimals ∷ ST.ShortText → Int
getDecimals inChar =
    if ST.null inChar
        then 0
        else
            let inCharText = ST.toString inChar
            in  -- trace (inCharText) (
                if '.' `notElem` inCharText
                    then 0
                    else
                        if head inCharText /= '['
                            then -- no ambiguity
                                length (dropWhile (/= '.') inCharText) - 1
                            else -- has ambiguity (range)

                                let rangeStringList = words $ filter (`notElem` ['[', ']']) inCharText
                                    fstChar =
                                        if '.' `elem` head rangeStringList
                                            then dropWhile (/= '.') (head rangeStringList)
                                            else ['.']
                                    sndChar =
                                        if '.' `elem` last rangeStringList
                                            then dropWhile (/= '.') (last rangeStringList)
                                            else ['.']
                                in  -- trace (fstChar <> " " <> sndChar)
                                    max (length fstChar) (length sndChar) - 1


-- )

{- | getAlphWithAmbiguity take a list of ShortText with information and accumulatiors
For both nonadditive and additive. Searches for [] to denote ambiguity and splits states
 if splits on spaces if there are spaces (within []) (ala fastc or multicharacter states)
 else if no spaces
   if non-additive then each symbol is split out as an alphabet element -- as in TNT
   if is additive splits on '-' to denote range
rescales (integerizes later) additive characters with decimal places to an integer type rep
for additive characters if states are not nummerical then throws an error
-}
getAlphWithAmbiguity
    ∷ String → [ST.ShortText] → CharType → Int → [ST.ShortText] → [ST.ShortText] → ([ST.ShortText], [ST.ShortText])
getAlphWithAmbiguity fileName inStates thisType mostDecimals newAlph newStates =
    if null inStates
        then (L.sort $ L.nub newAlph, reverse newStates)
        else
            let firstState = ST.toString $ head inStates
            in  if thisType /= Add
                    then
                        if head firstState /= '['
                            then
                                if firstState `elem` ["?", "-"]
                                    then getAlphWithAmbiguity fileName (tail inStates) thisType mostDecimals newAlph (head inStates : newStates)
                                    else getAlphWithAmbiguity fileName (tail inStates) thisType mostDecimals (head inStates : newAlph) (head inStates : newStates)
                            else -- ambiguity
                            -- let newAmbigStates  = fmap ST.fromString $ words $ filter (`notElem` ['[',']']) firstState

                                let newAmbigStates = fmap ST.fromString $ fmap (: []) $ filter (`notElem` ['[', ']']) firstState
                                in  getAlphWithAmbiguity fileName (tail inStates) thisType mostDecimals (newAmbigStates <> newAlph) (head inStates : newStates)
                    else -- additive character

                        let scaleFactor = 1.0 / (10.0 ** fromIntegral mostDecimals)
                        in  if head firstState /= '['
                                then
                                    if mostDecimals == 0
                                        then getAlphWithAmbiguity fileName (tail inStates) thisType mostDecimals (head inStates : newAlph) (head inStates : newStates)
                                        else
                                            let stateNumber = readMaybe firstState ∷ Maybe Double
                                                newStateNumber = takeWhile (/= '.') $ show (fromJust stateNumber / scaleFactor)
                                            in  if isNothing stateNumber
                                                    then
                                                        if firstState `elem` ["?", "-"]
                                                            then
                                                                getAlphWithAmbiguity
                                                                    fileName
                                                                    (tail inStates)
                                                                    thisType
                                                                    mostDecimals
                                                                    (ST.fromString "-1" : newAlph)
                                                                    (ST.fromString "-1" : newStates)
                                                            else
                                                                errorWithoutStackTrace
                                                                    ("\n\nTNT file " <> fileName <> " ccode processing error: Additive character not a number (Int/Float) " <> firstState)
                                                    else
                                                        getAlphWithAmbiguity
                                                            fileName
                                                            (tail inStates)
                                                            thisType
                                                            mostDecimals
                                                            (ST.fromString newStateNumber : newAlph)
                                                            (ST.fromString newStateNumber : newStates)
                                else -- trace ("GAlphAmb: " <> (show firstState)) $

                                    let hasDecimalorDash = (elem '.' firstState) || (elem '-' firstState)
                                        gutsList =
                                            if hasDecimalorDash
                                                then fmap (: []) $ filter (`notElem` ['[', ']', '.', '-']) firstState
                                                else (: []) <$> filter (`notElem` ['[', ']']) firstState
                                        newStateNumberList = fmap readMaybe gutsList ∷ [Maybe Double]
                                        newStateNumberStringList = fmap (((takeWhile (`notElem` ['.', '-']) . show) . (/ scaleFactor)) . fromJust) newStateNumberList
                                    in  if Nothing `elem` newStateNumberList
                                            then
                                                errorWithoutStackTrace
                                                    ("\n\nTNT file " <> fileName <> " ccode processing error: Additive character not a number (Int/Float) " <> firstState)
                                            else
                                                let newAmbigState =
                                                        if hasDecimalorDash
                                                            then ST.filter (/= ' ') $ ST.fromString $ '[' : unwords newStateNumberStringList <> "]"
                                                            else ST.fromString $ '[' : concat newStateNumberStringList <> "]"
                                                in  getAlphWithAmbiguity
                                                        fileName
                                                        (tail inStates)
                                                        thisType
                                                        mostDecimals
                                                        (fmap ST.fromString newStateNumberStringList <> newAlph)
                                                        (newAmbigState : newStates)

-- )<|MERGE_RESOLUTION|>--- conflicted
+++ resolved
@@ -19,17 +19,12 @@
             NEED TO FIX
 -}
 
+{-# OverloadedStrings #-}
+
 {- |
-<<<<<<< HEAD
-Module to read tnt input files for phylogenetic analysis
+Module to read TNT input files for phylogenetic analysis.
 -}
 module Input.TNTUtilities (
-    getTNTData,
-=======
-Module to read TNT input files for phylogenetic analysis.
--}
-module Input.TNTUtilities (
->>>>>>> ad37333f
     getTNTDataText,
 ) where
 
@@ -41,65 +36,45 @@
 import Data.Foldable
 import Data.List qualified as L
 import Data.List.NonEmpty (NonEmpty (..))
+import Data.Containers.ListUtils (nubOrd)
 import Data.Maybe
 -- import Data.MetricRepresentation
 import Data.Set qualified as Set
 -- import Data.TCM qualified as TCM
 import Data.Text.Lazy qualified as T
 import Data.Text.Short qualified as ST
-<<<<<<< HEAD
--- import qualified GeneralUtilities          as GU
-=======
->>>>>>> ad37333f
 import Data.Vector qualified as V
 import Debug.Trace
 import Input.DataTransformation qualified as DT
 import Input.FastAC qualified as FAC
-<<<<<<< HEAD
 import Measure.Transition qualified as Measure
 import Measure.Unit.SymbolCount (SymbolCount (..))
-=======
 import PHANE.Evaluation
 import PHANE.Evaluation.ErrorPhase (ErrorPhase (..))
 import PHANE.Evaluation.Logging (LogLevel (..), Logger (..))
 import PHANE.Evaluation.Verbosity (Verbosity (..))
->>>>>>> ad37333f
 import SymMatrix qualified as SM
 import Text.Read
 import TransitionMatrix qualified as TM
 import Types.Types
 
 
-<<<<<<< HEAD
--- getTNTData take file contents and returns raw data and char info form TNT file
-getTNTData ∷ String → String → RawData
-getTNTData inString fileName =
-    if null inString
-        then errorWithoutStackTrace ("\n\nTNT input file " <> fileName <> " processing error--empty file")
-        else getTNTDataText (T.pack inString) fileName
-
-
--- getTNTDataText take file contents and returns raw data and char info form TNT file
-getTNTDataText ∷ T.Text → String → RawData
-=======
--- import Debug.Trace
-
--- getTNTDataText take file contents and returns raw data and char info form TNT file
+{- |
+'getTNTDataText' takes file contents and returns raw data and char info form TNT file.
+-}
 getTNTDataText ∷ T.Text → String → PhyG RawData
->>>>>>> ad37333f
-getTNTDataText inString fileName =
-    if T.null inString
-        then errorWithoutStackTrace ("\n\nTNT input file " <> fileName <> " processing error--empty file")
-        else
-            let inString' = T.unlines $ filter ((/= '&') . T.head) $ filter (not . T.null) $ fmap T.strip (T.lines inString)
-                inText' = T.strip inString'
-
-                -- this for leading command like "taxname ujsed in report tnt"
-                inText =
-                    if (T.head inText') /= 'x'
-                        then T.unlines $ tail $ T.lines inText'
-                        else inText'
-            in  if toLower (T.head inText) /= 'x'
+getTNTDataText inString fileName
+    | T.null inString = failWithPhase Parsing $ unwords [ "\n\nTNT input file", fileName, "processing error--empty file" ]
+    | otherwise =
+        let inString' = T.unlines $ filter ((/= '&') . T.head) $ filter (not . T.null) $ fmap T.strip (T.lines inString)
+            inText' = T.strip inString'
+
+            -- this for leading command like "taxaname used in report tnt"
+            inText
+                | T.head inText' /= 'x' = T.unlines $ tail $ T.lines inText'
+                | otherwise = inText'
+
+        in  if toLower (T.head inText) /= 'x'
                     then errorWithoutStackTrace ("\n\nTNT input file " <> fileName <> " processing error--must begin with 'xread'")
                     else -- look for quoted message
 
@@ -131,46 +106,6 @@
                                                     if isNothing numTaxM
                                                         then errorWithoutStackTrace ("n\nTNT input file " <> fileName <> " processing error--number of taxa:" <> show (T.unpack secondNum))
                                                         else
-<<<<<<< HEAD
-                                                            trace
-                                                                ( "\nTNT file file "
-                                                                    <> fileName
-                                                                    <> " message : "
-                                                                    <> T.unpack quotedMessage
-                                                                    <> " with "
-                                                                    <> show numTax
-                                                                    <> " taxa and "
-                                                                    <> show numChar
-                                                                    <> " characters"
-                                                                )
-                                                                ( let semiColonLineNumber = L.findIndex ((== ';') . T.head) restFile -- (== T.pack ";") restFile
-                                                                  in  if isNothing semiColonLineNumber
-                                                                        then
-                                                                            errorWithoutStackTrace
-                                                                                ("\n\nTNT input file " <> fileName <> " processing error--can't find ';' to end data block" <> show restFile)
-                                                                        else
-                                                                            let dataBlock = filter ((> 0) . T.length) (T.filter printOrSpace <$> take (fromJust semiColonLineNumber) restFile)
-                                                                                -- dataBlock = filter ((>0).T.length) $ fmap (T.filter C.isPrint) $ take (fromJust semiColonLineNumber) restFile
-                                                                                charInfoBlock = filter (/= T.pack ";") $ filter ((> 0) . T.length) $ tail $ drop (fromJust semiColonLineNumber) restFile
-                                                                                numDataLines = length dataBlock
-                                                                                -- (interleaveNumber, interleaveRemainder) = numDataLines `quotRem` numTax
-                                                                                (_, interleaveRemainder) = numDataLines `quotRem` numTax
-                                                                            in  -- trace (show dataBlock <> "\n" <> show (interleaveNumber, interleaveRemainder, numDataLines, numTax)) (
-                                                                                if interleaveRemainder /= 0
-                                                                                    then
-                                                                                        errorWithoutStackTrace
-                                                                                            ("\n\nTNT input file " <> fileName <> " processing error--number of taxa mis-specified or interleaved format error ")
-                                                                                    else
-                                                                                        let sortedData = glueInterleave fileName dataBlock numTax numChar []
-                                                                                            charNumberList = fmap (length . snd) sortedData
-                                                                                            nameLengthList = zip (fmap fst sortedData) charNumberList
-                                                                                            incorrectLengthList = filter ((/= numChar) . snd) nameLengthList
-                                                                                            (hasDupTerminals, dupList) = DT.checkDuplicatedTerminals sortedData
-                                                                                            renamedDefaultCharInfo = renameTNTChars fileName 0 (replicate numChar defaultTNTCharInfo)
-                                                                                            charInfoData = getTNTCharInfo fileName numChar renamedDefaultCharInfo charInfoBlock
-                                                                                            checkInfo = length charInfoData == numChar
-                                                                                        in  -- trace ("Sorted data:" <> show sortedData) (
-=======
                                                             let semiColonLineNumber = L.findIndex ((== ';') . T.head) restFile -- (== T.pack ";") restFile
                                                             in  if isNothing semiColonLineNumber
                                                                     then
@@ -200,7 +135,6 @@
                                                                                             let checkInfo = length charInfoData == numChar
 
                                                                                             -- trace ("Sorted data:" <> show sortedData) (
->>>>>>> ad37333f
                                                                                             -- trace ("Alph2  " <> (show $ fmap alphabet charInfoData)) (
                                                                                             if not checkInfo
                                                                                                 then
@@ -220,18 +154,6 @@
                                                                                                         else
                                                                                                             if hasDupTerminals
                                                                                                                 then errorWithoutStackTrace ("\tInput file " <> fileName <> " has duplicate terminals: " <> show dupList)
-<<<<<<< HEAD
-                                                                                                                else -- check non-Additive alphabet to be numbers
-                                                                                                                -- integerize and reweight additive chars (including in ambiguities)
-
-                                                                                                                    let curNames = fmap ((T.filter (/= '"') . T.filter C.isPrint) . fst) sortedData
-                                                                                                                        curData = fmap snd sortedData
-                                                                                                                        (curData', charInfoData') = checkAndRecodeCharacterAlphabets fileName curData charInfoData [] []
-                                                                                                                    in  -- trace (show (curNames, curData'))
-                                                                                                                        (zip curNames curData', charInfoData')
-                                                                ) -- ) )
-    where
-=======
                                                                                                                 else do
                                                                                                                     -- check non-Additive alphabet to be numbers
                                                                                                                     -- integerize and reweight additive chars (including in ambiguities)
@@ -251,11 +173,8 @@
                                                                                                                             <> " characters"
                                                                                                                             <> "\n"
                                                                                                                         )
-                                                                                                                    -- trace (show (curNames, curData'))
                                                                                                                     pure $ (zip curNames curData', charInfoData')
     where
-        -- ) )
->>>>>>> ad37333f
         printOrSpace a = (C.isPrint a || C.isSpace a) && (a /= '\r')
 
 
@@ -401,13 +320,8 @@
             , alphabet = a
             , prealigned = True
             , slimTCM = FAC.genDiscreteDenseOfDimension (0 ∷ Word)
-<<<<<<< HEAD
             , wideTCM = tcmDef
             , hugeTCM = tcmDef
-=======
-            , wideTCM = snd $ metricRepresentation <$> TCM.fromRows [[0 ∷ Word]]
-            , hugeTCM = snd $ metricRepresentation <$> TCM.fromRows [[0 ∷ Word]]
->>>>>>> ad37333f
             , origInfo = V.singleton (T.empty, NonAdd, a)
             }
 
@@ -427,19 +341,10 @@
 {- | getTNTCharInfo numChar charInfoBlock
 bit of  but needs to update as it goes along
 -}
-<<<<<<< HEAD
-getTNTCharInfo ∷ String → Int → [CharInfo] → [T.Text] → [CharInfo]
-getTNTCharInfo fileName charNumber curCharInfo inLines =
-    if null inLines
-        then curCharInfo
-=======
 getTNTCharInfo ∷ String → Int → [CharInfo] → [T.Text] → PhyG [CharInfo]
-getTNTCharInfo fileName charNumber curCharInfo inLines =
-    if null inLines
-        then do
-            pure curCharInfo
->>>>>>> ad37333f
-        else
+getTNTCharInfo fileName charNumber curCharInfo inLines
+    | null inLines = pure curCharInfo
+    | otherwise =
             let firstLine' = T.strip $ head inLines
                 multipleCommandsInLine = fmap ((T.reverse . T.cons ';') . T.reverse) (filter ((> 0) . T.length) $ T.strip <$> T.splitOn (T.pack ";") firstLine')
                 firstLine = head multipleCommandsInLine
@@ -449,42 +354,13 @@
                     else -- hit 'proc /;' line at end
 
                         if T.head firstLine == 'p'
-<<<<<<< HEAD
-                            then curCharInfo
-=======
-                            then do
-                                pure curCharInfo
->>>>>>> ad37333f
+                            then pure curCharInfo
                             else
                                 if T.last firstLine /= ';'
                                     then
                                         errorWithoutStackTrace
                                             ( "\n\nTNT input file " <> fileName <> " processing error--ccode/costs lines must end with semicolon ';': " <> T.unpack firstLine
                                             )
-<<<<<<< HEAD
-                                    else -- have a valid line
-
-                                        let wordList = T.words $ T.init firstLine
-                                            command2 = T.toLower $ T.take 2 $ head wordList
-                                            localCharInfo =
-                                                if command2 == T.pack "cc"
-                                                    then getCCodes fileName charNumber (tail wordList) curCharInfo
-                                                    else curCharInfo
-                                            localCharInfo' =
-                                                if command2 == T.pack "co"
-                                                    then getCosts fileName charNumber (tail wordList) localCharInfo
-                                                    else localCharInfo
-                                        in  if (command2 /= T.pack "cc") && (command2 /= T.pack "co")
-                                                then
-                                                    trace
-                                                        ("\n\nWarning: TNT input file " <> fileName <> " unrecognized/not implemented command ignored : " <> T.unpack firstLine)
-                                                        getTNTCharInfo
-                                                        fileName
-                                                        charNumber
-                                                        curCharInfo
-                                                        (tail multipleCommandsInLine <> tail inLines)
-                                                else getTNTCharInfo fileName charNumber localCharInfo' (tail multipleCommandsInLine <> tail inLines)
-=======
                                     else do
                                         -- have a valid line
                                         let wordList = T.words $ T.init firstLine
@@ -506,10 +382,7 @@
                                                     ("\n\nWarning: TNT input file " <> fileName <> " unrecognized/not implemented command ignored : " <> T.unpack firstLine <> "\n")
                                                 getTNTCharInfo fileName charNumber curCharInfo (tail multipleCommandsInLine <> tail inLines)
                                             else getTNTCharInfo fileName charNumber localCharInfo' (tail multipleCommandsInLine <> tail inLines)
->>>>>>> ad37333f
-
-
--- )
+
 
 -- | ccodeChars are the TNT ccode control characters
 ccodeChars ∷ [Char]
@@ -521,48 +394,23 @@
 could sort and num so only hit each char once--but would be n^2 then.
 the singleton stuff for compount things like "+."
 -}
-<<<<<<< HEAD
-getCCodes ∷ String → Int → [T.Text] → [CharInfo] → [CharInfo]
-getCCodes fileName charNumber commandWordList curCharInfo =
-    if null curCharInfo
-        then []
-=======
 getCCodes ∷ String → Int → [T.Text] → [CharInfo] → PhyG [CharInfo]
-getCCodes fileName charNumber commandWordList curCharInfo =
-    if null curCharInfo
-        then do
-            pure []
->>>>>>> ad37333f
-        else
-            let charStatus =
-                    if T.length (head commandWordList) == 1
-                        then head commandWordList
-                        else T.singleton $ T.head $ head commandWordList
-                scopeList =
-                    if T.length (head commandWordList) == 1
-                        then tail commandWordList
-                        else -- not a weight--weight gets added to scope without special case
-
-                            if T.head (head commandWordList) /= '/'
-                                then T.tail (head commandWordList) : tail commandWordList
-                                else -- a weight '/'--weight gets added to scope without special case
-
-                                    T.unwords (tail $ T.words $ T.tail (head commandWordList)) : tail commandWordList
-                charIndices = L.nub $ L.sort $ concatMap (scopeToIndex fileName charNumber) scopeList
-<<<<<<< HEAD
-                updatedCharInfo = getNewCharInfo fileName curCharInfo charStatus (head commandWordList) charIndices 0 []
-            in  -- trace (show charStatus <> " " <> (show scopeList) <> " " <> show charIndices)
-                -- if T.length charStatus > 1 then errorWithoutStackTrace ("\n\nTNT input file " <> fileName <> " character status processing error:  option not recognized/implemented " <> (T.unpack charStatus))
-                -- else
-                updatedCharInfo
-=======
-            in  do
-                    updatedCharInfo ← getNewCharInfo fileName curCharInfo charStatus (head commandWordList) charIndices 0 []
-                    -- trace (show charStatus <> " " <> (show scopeList) <> " " <> show charIndices)
-                    -- if T.length charStatus > 1 then errorWithoutStackTrace ("\n\nTNT input file " <> fileName <> " character status processing error:  option not recognized/implemented " <> (T.unpack charStatus))
-                    -- else
-                    pure updatedCharInfo
->>>>>>> ad37333f
+getCCodes fileName charNumber commandWordList = \case
+    [] -> pure []
+    curCharInfo ->
+            let charStatus
+                    | T.length (head commandWordList) == 1 = head commandWordList
+                    | otherwise = T.singleton . T.head $ head commandWordList
+
+                scopeList
+                    | T.length (head commandWordList) == 1 = tail commandWordList
+                    -- not a weight--weight gets added to scope without special case
+                    | T.head (head commandWordList) /= '/' = T.tail (head commandWordList) : tail commandWordList
+                    -- a weight '/'--weight gets added to scope without special case
+                    | otherwise = T.unwords (tail . T.words $ T.tail (head commandWordList)) : tail commandWordList
+
+                charIndices = nubOrd . L.sort $ concatMap (scopeToIndex fileName charNumber) scopeList
+            in  getNewCharInfo fileName curCharInfo charStatus (head commandWordList) charIndices 0 []
 
 
 {- | getCosts takes a line from TNT and modifies characters according to cc-code option
@@ -570,20 +418,14 @@
 assumes X/Y and U>V have no sapces (= one word)
 -}
 getCosts ∷ String → Int → [T.Text] → [CharInfo] → [CharInfo]
-getCosts fileName charNumber commandWordList curCharInfo =
-    -- trace ("Costs " <> show commandWordList) (
-    if null curCharInfo
-        then []
-        else
-            let scopeList = takeWhile (/= T.pack "=") commandWordList
-                charIndices = L.nub $ L.sort $ concatMap (scopeToIndex fileName charNumber) scopeList
-                (localAlphabet, localMatrix) = processCostsLine fileName $ tail $ dropWhile (/= T.pack "=") commandWordList
-                updatedCharInfo = newCharInfoMatrix curCharInfo localAlphabet localMatrix charIndices 0 []
-            in  -- trace ("Alph " <> (show $ fmap alphabet updatedCharInfo))
-                updatedCharInfo
-
-
--- )
+getCosts fileName charNumber commandWordList = \case
+    [] -> []
+    curCharInfo ->
+        let scopeList = takeWhile (/= T.pack "=") commandWordList
+            charIndices = L.nub $ L.sort $ concatMap (scopeToIndex fileName charNumber) scopeList
+            (localAlphabet, localMatrix) = processCostsLine fileName $ tail $ dropWhile (/= T.pack "=") commandWordList
+        in  newCharInfoMatrix curCharInfo localAlphabet localMatrix charIndices 0 []
+
 
 {- | processCostsLine takes the transformation commands of TNT and creates a TCM matrix from that
 does not check for alphabet size or order so sorts states to get matrix
@@ -828,90 +670,56 @@
 if nothing to do (and nothing done so curCharLIst == []) then return original charInfo
 othewise return the reverse since new values are prepended
 -}
-<<<<<<< HEAD
-getNewCharInfo ∷ String → [CharInfo] → T.Text → T.Text → [Int] → Int → [CharInfo] → [CharInfo]
-getNewCharInfo fileName inCharList newStatus newStatusFull indexList charIndex curCharList =
-    -- trace (show charIndex <> " " <> show indexList <> " " <> (show $ length inCharList)) (
-    if null inCharList
-        then reverse curCharList
-=======
 getNewCharInfo ∷ String → [CharInfo] → T.Text → T.Text → [Int] → Int → [CharInfo] → PhyG [CharInfo]
 getNewCharInfo fileName inCharList newStatus newStatusFull indexList charIndex curCharList =
-    -- trace (show charIndex <> " " <> show indexList <> " " <> (show $ length inCharList)) (
-    if null inCharList
-        then do
-            pure $ reverse curCharList
->>>>>>> ad37333f
-        else
-            if null indexList
-                then
-                    if null curCharList
-<<<<<<< HEAD
-                        then inCharList
-                        else reverse curCharList <> inCharList
-=======
-                        then do
-                            pure inCharList
-                        else do
-                            pure $ reverse curCharList <> inCharList
->>>>>>> ad37333f
-                else
-                    let firstIndex = head indexList
-                        firstCharInfo = head inCharList
-                    in  if charIndex /= firstIndex
-                            then getNewCharInfo fileName (tail inCharList) newStatus newStatusFull indexList (charIndex + 1) (firstCharInfo : curCharList)
-                            else
-                                let updatedCharInfo
-                                        | newStatus == T.pack "-" = firstCharInfo{charType = NonAdd}
-                                        | newStatus == T.pack "+" = firstCharInfo{charType = Add}
-                                        | newStatus == T.pack "[" = firstCharInfo{activity = True}
-                                        | newStatus == T.pack "]" = firstCharInfo{activity = False}
-                                        | newStatus == T.pack "(" = firstCharInfo{charType = Matrix}
-                                        | newStatus == T.pack ")" = firstCharInfo{charType = NonAdd}
-                                        -- \| newStatus == T.pack "/" = firstCharInfo {weight = 1.0}
-                                        | T.head newStatus == '/' =
-                                            let newWeight = readMaybe (tail $ T.unpack newStatusFull) ∷ Maybe Double
-                                            in  if isNothing newWeight
-                                                    then
-                                                        errorWithoutStackTrace
-                                                            ("\n\nTNT file " <> fileName <> " ccode processing error: weight " <> tail (T.unpack newStatusFull) <> " not a double")
-                                                    else firstCharInfo{weight = fromJust newWeight}
-                                        | otherwise =
-<<<<<<< HEAD
-                                            trace
-                                                ("Warning: TNT file " <> fileName <> " ccodes command " <> T.unpack newStatus <> " is unrecognized/not implemented--skipping")
-                                                firstCharInfo
-                                in  getNewCharInfo
-                                        fileName
-                                        (tail inCharList)
-                                        newStatus
-                                        newStatusFull
-                                        (tail indexList)
-                                        (charIndex + 1)
-                                        (updatedCharInfo : curCharList)
-=======
-                                            -- trace ("Warning: TNT file " <> fileName <> " ccodes command " <> T.unpack newStatus <> " is unrecognized/not implemented--skipping")
-                                            firstCharInfo
-                                in  do
-                                        when ((T.unpack newStatus `notElem` ["-", "+", "[", "]", "(", ")"]) && (T.head newStatus /= '/')) $
-                                            logWith
-                                                LogWarn
-                                                ( "Warning: TNT file "
-                                                    <> fileName
-                                                    <> " ccodes command "
-                                                    <> T.unpack newStatus
-                                                    <> " is unrecognized/not implemented--skipping"
-                                                    <> "\n"
-                                                )
-                                        getNewCharInfo
-                                            fileName
-                                            (tail inCharList)
-                                            newStatus
-                                            newStatusFull
-                                            (tail indexList)
-                                            (charIndex + 1)
-                                            (updatedCharInfo : curCharList)
->>>>>>> ad37333f
+    case (inCharList, indexList) of
+        ([], []) -> pure inCharList
+        ([], _) -> pure $ reverse curCharList
+        (_, []) -> pure $ reverse curCharList <> inCharList
+        (firstCharInfo:otherCharInfo, firstIndex:_) | charIndex /= firstIndex -> getNewCharInfo
+            fileName
+            otherCharInfo
+            newStatus
+            newStatusFull
+            indexList
+            (charIndex + 1)
+            (firstCharInfo : curCharList)
+
+        (firstCharInfo:otherCharInfo, firstIndex:otherIndices) -> do
+            updatedCharInfo <- case T.unpack newStatus of
+                "-" -> pure firstCharInfo{charType = NonAdd}
+                "+" -> pure firstCharInfo{charType = Add}
+                "[" -> pure firstCharInfo{activity = True}
+                "]" -> pure firstCharInfo{activity = False}
+                "(" -> pure firstCharInfo{charType = Matrix}
+                ")" -> pure firstCharInfo{charType = NonAdd}
+                '/':_ -> case readMaybe (tail $ T.unpack newStatusFull) ∷ Maybe Double of
+                    Nothing -> failWithPhase Parsing $ unwords
+                        [ "\n\nTNT file"
+                        , fileName
+                        , "ccode processing error: weight"
+                        , tail $ T.unpack newStatusFull
+                        , "not a double"
+                        ]
+                    Just newWeight -> pure firstCharInfo{weight = newWeight}
+                    
+                val -> do  logWith LogWarn $ unwords
+                                [ "Warning: TNT file"
+                                , fileName
+                                , "ccodes command"
+                                , T.unpack newStatus
+                                , "is unrecognized/not implemented--skipping\n"
+                                ]
+                           pure firstCharInfo
+    
+            getNewCharInfo
+                    fileName
+                    otherCharInfo
+                    newStatus
+                    newStatusFull
+                    otherIndices
+                    (charIndex + 1)
+                    (updatedCharInfo : curCharList)
 
 
 {- | newCharInfoMatrix updates alphabet and tcm matrix for characters in indexList
@@ -946,7 +754,7 @@
 {- | reconcileAlphabetAndCostMatrix trakes the original charcater alphabet created from the cost matrix and compares to the
 observed states.  If observed states are a subset of the inferred, the inferred are used to replace the original
 this could happen if a matrix is specified for arange of characters, some of which do not exhibit all the states
-otherwsie an error is thrown since states don't agree with m,artrix specification
+otherwise an error is thrown since states don't agree with m,artrix specification
 this could happen for a DNA character (ACGT-) with a martix specified of numerical values (01234)
 -}
 reconcileAlphabetAndCostMatrix
