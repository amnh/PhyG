{- |
Module      :  TNTUtilities.hs
Description :  Module to read tnt input files for phylogenetic analysis
Copyright   :  (c) 2021 Ward C. Wheeler, Division of Invertebrate Zoology, AMNH. All rights reserved.
License     :

Redistribution and use in source and binary forms, with or without
modification, are permitted provided that the following conditions are met:

1. Redistributions of source code must retain the above copyright notice, this
   list of conditions and the following disclaimer.
2. Redistributions in binary form must reproduce the above copyright notice,
   this list of conditions and the following disclaimer in the documentation
   and/or other materials provided with the distribution.

THIS SOFTWARE IS PROVIDED BY THE COPYRIGHT HOLDERS AND CONTRIBUTORS "AS IS" AND
ANY EXPRESS OR IMPLIED WARRANTIES, INCLUDING, BUT NOT LIMITED TO, THE IMPLIED
WARRANTIES OF MERCHANTABILITY AND FITNESS FOR A PARTICULAR PURPOSE ARE
DISCLAIMED. IN NO EVENT SHALL THE COPYRIGHT OWNER OR CONTRIBUTORS BE LIABLE FOR
ANY DIRECT, INDIRECT, INCIDENTAL, SPECIAL, EXEMPLARY, OR CONSEQUENTIAL DAMAGES
(INCLUDING, BUT NOT LIMITED TO, PROCUREMENT OF SUBSTITUTE GOODS OR SERVICES;
LOSS OF USE, DATA, OR PROFITS; OR BUSINESS INTERRUPTION) HOWEVER CAUSED AND
ON ANY THEORY OF LIABILITY, WHETHER IN CONTRACT, STRICT LIABILITY, OR TORT
(INCLUDING NEGLIGENCE OR OTHERWISE) ARISING IN ANY WAY OUT OF THE USE OF THIS
SOFTWARE, EVEN IF ADVISED OF THE POSSIBILITY OF SUCH DAMAGE.

The views and conclusions contained in the software and documentation are those
of the authors and should not be interpreted as representing official policies,
either expressed or implied, of the FreeBSD Project.

Maintainer  :  Ward Wheeler <wheeler@amnh.org>
Stability   :  unstable
Portability :  portable (I hope)

-}

{-
Functions to input TNT file reading for PhyG
    This is far from complete wrt TNT functionality 
    Deals with scope and add/nonadd/sankloff
               ccode, ccosts
               Ambiguities in "dense" tnt rows (single character states, no spaces)
               Ambiguiities and multi-character states (e.g. CYTB, 1.23)
               Will limit continuous character reps to 9 sig digits
                    this to allow 2x32 bit representations ina single Word64 later

One Big thing--
    For multicharacter states--
        the parsing assumes there is more than one multicharacter character.
        Can easily add a char from single-state (with spaces) 
        But the parsing relies on counting hte number of "words" in a line of data
            if 2--single character states
            if > 2 --multicharacter states.
            A singl multi-character states would be parsed as single charcter states
            NEED TO FIX
-}

module Input.TNTUtilities  (getTNTData
                      ) where

import Data.Alphabet
import Data.Foldable
import           Types.Types
import           Debug.Trace
import           Data.Char
import qualified Data.Char as C
import qualified Data.List as L
import           Data.Maybe
import qualified Data.Set  as Set
import qualified Data.Text.Lazy  as T
import qualified Data.Text.Short as ST
import qualified Input.DataTransformation as DT
import           Text.Read
import qualified SymMatrix as SM
import qualified GeneralUtilities as GU
import           Data.MetricRepresentation
import qualified Data.TCM                  as TCM
import qualified Input.FastAC  as FAC




-- getTNTData take file contents and returns raw data and char info form TNT file
getTNTData :: String -> String -> RawData
getTNTData inString fileName =
    if null inString then errorWithoutStackTrace ("\n\nTNT input file " ++ fileName ++ " processing error--empty file")
    else
        let inString' = unlines $ filter (not . null) $ GU.stripString <$> lines inString
            inText = T.strip $ T.pack inString'
        in
        if toLower (T.head inText) /= 'x' then errorWithoutStackTrace ("\n\nTNT input file " ++ fileName ++ " processing error--must begin with 'xread'")
        else
            -- look for quoted message
            let singleQuotes = T.count (T.pack "'") inText
                quotedMessage
                  | singleQuotes == 0 = T.pack "No TNT title message"
                  | singleQuotes > 2 = errorWithoutStackTrace ("\n\nTNT input file " ++ fileName ++ " processing error--too many single quotes in title")
                  | otherwise = T.split (== '\'') inText !! 1
                (firstNum, secondNum, remainderText) = removeNCharNTax $ T.split (== '\'') inText !! 2
                numCharM = readMaybe (T.unpack firstNum) :: Maybe Int
                numTaxM = readMaybe (T.unpack secondNum) :: Maybe Int
                restFile = filter ((>0). T.length) $ T.lines remainderText

                numChar = fromJust numCharM
                numTax = fromJust numTaxM
            in
            -- trace (show quotedMessage ++ " " ++ (show remainderText) ++ "\n" ++ show restFile) (
            if T.null inText then errorWithoutStackTrace ("n\nTNT input file " ++ fileName ++ " processing error--empty TNT contents")
            else if null restFile then errorWithoutStackTrace ("n\nTNT input file " ++ fileName ++ " processing error--empty TNT contents after first line")
            else if isNothing numCharM then errorWithoutStackTrace ("n\nTNT input file " ++ fileName ++ " processing error--number of characters:" ++ show (T.unpack firstNum))
            else if isNothing numTaxM then errorWithoutStackTrace ("n\nTNT input file " ++ fileName ++ " processing error--number of taxa:" ++ show (T.unpack secondNum))
            else
                trace ("\nTNT file file " ++ fileName ++ " message : " ++ T.unpack quotedMessage ++ " with " ++ show numTax ++ " taxa and " ++ show numChar ++ " characters") (
                let semiColonLineNumber = L.findIndex ((== ';').T.head) restFile -- (== T.pack ";") restFile
                in
                if isNothing semiColonLineNumber then  errorWithoutStackTrace ("\n\nTNT input file " ++ fileName ++ " processing error--can't find ';' to end data block" ++ show restFile)
                else
                    let dataBlock = filter ((>0).T.length) $ take (fromJust semiColonLineNumber) restFile
                        charInfoBlock = filter (/= T.pack ";") $ filter ((>0).T.length) $ tail $ drop (fromJust semiColonLineNumber) restFile
                        numDataLines = length dataBlock
                        (_, interleaveRemainder) = numDataLines `quotRem` numTax
                    in
                    -- trace (show dataBlock ++ "\n" ++ show (interleaveNumber, interleaveRemainder)) (
                    if interleaveRemainder /= 0 then errorWithoutStackTrace ("\n\nTNT input file " ++ fileName ++ " processing error--number of taxa mis-specified or interleaved format error")
                    else
                        let sortedData = glueInterleave fileName dataBlock numTax numChar []
                            charNumberList = fmap (length . snd) sortedData
                            nameLengthList = zip (fmap fst sortedData) charNumberList
                            incorrectLengthList = filter ((/= numChar).snd) nameLengthList
                            (hasDupTerminals, dupList) = DT.checkDuplicatedTerminals sortedData
                            renamedDefaultCharInfo = renameTNTChars fileName 0 (replicate numChar defaultTNTCharInfo)
                            charInfoData = getTNTCharInfo fileName numChar renamedDefaultCharInfo charInfoBlock
                            checkInfo = length charInfoData == numChar
                    in
                    -- trace ("Shorted data:" ++ show sortedData) (
                    --trace ("Alph2  " ++ (show $ fmap alphabet charInfoData)) (
                    if not checkInfo then error ("Character information number not equal to input character number: " ++ show numChar ++ " v " ++ show (length charInfoData))
                    else if not $ null incorrectLengthList then errorWithoutStackTrace ("\tInput file " ++ fileName ++ " has terminals with incorrect or varying numbers of characters (should be "
                        ++ show numChar ++ "):" ++ show  incorrectLengthList)
                    else if hasDupTerminals then errorWithoutStackTrace ("\tInput file " ++ fileName ++ " has duplicate terminals: " ++ show dupList)
                    else
                        -- check non-Additive alphabet to be numbers
                        -- integerize and reweight additive chars (including in ambiguities)
                        let curNames = fmap ((T.filter (/= '"') . T.filter C.isPrint) . fst) sortedData
                            curData = fmap snd sortedData
                            (curData',charInfoData') = checkAndRecodeCharacterAlphabets fileName curData charInfoData [] []
                        in
                        -- trace (show (curNames, curData'))
                        (zip curNames curData',charInfoData')
                    ) --))

-- | removeNCharNTax removes teh first two "words" of nachr and ntx, but leaves text  with line feeds so can use
-- lines later
removeNCharNTax :: T.Text -> (T.Text, T.Text, T.Text)
removeNCharNTax inText =
    let noLeadingSpaces = T.dropWhile (not . C.isDigit) inText
        nCharacters = T.takeWhile C.isDigit noLeadingSpaces
        remainder = T.dropWhile C.isDigit noLeadingSpaces
        noLeadingSpaces' = T.dropWhile (not . C.isDigit) remainder
        nTaxa = T.takeWhile C.isDigit noLeadingSpaces'
        remainder' = T.dropWhile C.isDigit noLeadingSpaces'
    in
    (nCharacters, nTaxa, remainder')

-- | glueInterleave takes interleves lines and puts them together with name error checking based on number of taxa
-- needs to be more robust on detecting multichar blocks--now if only a single multicahr in a block would think
--its a regular block
glueInterleave :: String -> [T.Text] -> Int -> Int -> [(T.Text, [String])] -> [TermData]
glueInterleave fileName lineList numTax numChars curData
  | null lineList =
    -- recheck num taxa
    -- check chars after process due to ambiguities 
    if length curData /= numTax then error ("Error in glueInterleave: final taxon number error: " ++ show numTax ++ " vs. " ++ show (length curData))
    else
        let nameList = fmap fst curData
            charShortTextList = fmap (fmap ST.fromString . snd) curData
        in
        --trace ((show $ length curData) ++ " " ++ (show $ length $ snd $ head curData))
        zip nameList charShortTextList
  | length lineList < numTax = error "Error in glueInterleave: line number error"
  | otherwise =
    let thisDataBlock = T.words <$> take numTax lineList
        blockNames = fmap head thisDataBlock
        -- if two words then regular TNT without space, otherwise spaces between states
        blockStrings = if length (head thisDataBlock) == 2 then fmap (((collectAmbiguities fileName . fmap (:[])) . T.unpack) . last) thisDataBlock
                       else fmap ((collectMultiCharAmbiguities fileName . fmap T.unpack) . tail) thisDataBlock
        canonicalNames = if not (null curData) then fmap fst curData
                         else blockNames
        canonicalStrings = fmap snd curData
    in
    --trace (show blockNames ++ "\n" ++ show canonicalNames ++ "\n" ++ show blockStrings ++ "\n" ++ show canonicalStrings) (
    --check for raxon order
    --trace ("Words:" ++ (show $ length $ head thisDataBlock)) (
    if blockNames /= canonicalNames then errorWithoutStackTrace ("\n\nTNT input file " ++ fileName ++ "processing error--interleaved taxon order error or mispecified number of taxa")
    else
        let newChars = if not (null curData) then zipWith (++) canonicalStrings blockStrings
                       else blockStrings
        in
        glueInterleave fileName (drop numTax lineList) numTax numChars (zip canonicalNames newChars)
            --)

-- | collectMultiCharAmbiguities take a list of Strings and collects TNT ambiguities [X Y]  into single Strings
-- this only for multicharacter TNT characters as opposed to collectAmbiguities
collectMultiCharAmbiguities :: String -> [String] -> [String]
collectMultiCharAmbiguities fileName inStringList =
 if null inStringList then []
    else
        let firstString = head inStringList
        in
        -- might be better to check for head and last [] for better error processing
        if ('[' `elem` firstString) && (']' `elem` firstString) then
            if '-' `elem`  firstString then
                let firstPart = takeWhile (/= '-') firstString
                    secondPart = tail $ dropWhile (/= '-') firstString
                in
                concat [firstPart, " ", secondPart] : collectMultiCharAmbiguities fileName (tail inStringList)
            else errorWithoutStackTrace ("\n\nTNT input file " ++ fileName ++ " processing error: ambiguity format problem no ambiguity or range '-' in : " ++ firstString)
        else if ']' `elem` firstString then errorWithoutStackTrace ("\n\nTNT input file " ++ fileName ++ " processing error: ambiguity format problem naked ']' in : " ++ firstString)
        else if '[' `elem` firstString then
            let firstStringList = takeWhile (']' `notElem`) inStringList
                ambiguityStringList = firstStringList ++ [inStringList !! max 0 (length firstStringList)]
            in
            --trace (show firstStringList ++ show ambiguityStringList ++ show (head $ drop (length firstStringList) inStringList))
            unwords ambiguityStringList : collectMultiCharAmbiguities fileName (drop (length ambiguityStringList) inStringList)
        else firstString : collectMultiCharAmbiguities fileName (tail inStringList)
        --)

-- | collectAmbiguities take a list of Strings and collects TNT ambiguities [XY] 
-- into single Strings
-- this only for single 'block' TNT characters where states are a single character
collectAmbiguities :: String -> [String] -> [String]
collectAmbiguities fileName inStringList =
    if null inStringList then []
    else
        let firstString = head inStringList
        in
        --trace ("CA " ++ firstString) (
        if firstString == "]" then errorWithoutStackTrace ("\n\nTNT input file " ++ fileName ++ " processing error: ambiguity format problem naked ']' in : " ++ firstString)
        else if firstString == "[" then
            let ambiguityStringList = takeWhile (/="]") inStringList ++ ["]"]
            in
            --trace (concat ambiguityStringList ++ " " ++ concat (drop (length $ concat ambiguityStringList) inStringList))
            concat ambiguityStringList : collectAmbiguities fileName (drop (length $ concat ambiguityStringList) inStringList)
        else firstString : collectAmbiguities fileName (tail inStringList)
        --)


-- | defaultTNTCharInfo default values for TNT characters
defaultTNTCharInfo :: CharInfo
defaultTNTCharInfo = CharInfo { charType = NonAdd
                                , activity = True
                                , weight = 1.0
                                , costMatrix = SM.empty
                                , name = T.empty
                                , alphabet = fromSymbols []
                                , prealigned = True
                                , slimTCM    = FAC.genDiscreteDenseOfDimension (0 :: Word)
                                , wideTCM    = snd $ metricRepresentation <$> TCM.fromRows [[0::Word]]
                                , hugeTCM    = snd $ metricRepresentation <$> TCM.fromRows [[0::Word]]
                                }

-- | renameTNTChars creates a unique name for each character from fileNamer:Number
renameTNTChars :: String -> Int -> [CharInfo] -> [CharInfo]
renameTNTChars fileName charIndex inCharInfo =
    if null inCharInfo then []
    else
        let newName = T.pack $ filter (/= ' ') fileName ++ ":" ++ show charIndex
            firstCharInfo = head inCharInfo
            localCharInfo = firstCharInfo {name = newName}
        in
        localCharInfo : renameTNTChars fileName (charIndex + 1) (tail inCharInfo)


-- | getTNTCharInfo numChar charInfoBlock
-- bit of  but needs to update as it goes along
getTNTCharInfo :: String -> Int -> [CharInfo] -> [T.Text] -> [CharInfo]
getTNTCharInfo fileName charNumber curCharInfo inLines =
    if null inLines then curCharInfo
    else
        let firstLine' = T.strip $ head inLines
            multipleCommandsInLine = fmap ((T.reverse . T.cons ';') . T.reverse) (filter ((>0).T.length) $ T.strip <$> T.splitOn (T.pack ";") firstLine')
            firstLine = head multipleCommandsInLine

        in
        -- trace (show multipleCommandsInLine) (
        if T.null firstLine then getTNTCharInfo fileName charNumber curCharInfo (tail inLines)
        -- hit 'proc /;' line at end
        else if T.head firstLine == 'p' then curCharInfo
        else if T.last firstLine /= ';' then errorWithoutStackTrace ("\n\nTNT input file " ++ fileName ++ " processing error--ccode/costs lines must end with semicolon ';': " ++ T.unpack firstLine)
        else -- have a valid line
            let wordList = T.words $ T.init firstLine
                command2 = T.toLower $ T.take 2 $ head wordList
                localCharInfo  = if command2 == T.pack "cc" then getCCodes fileName charNumber (tail wordList) curCharInfo
                               else curCharInfo
                localCharInfo' = if command2 == T.pack "co" then getCosts fileName charNumber (tail wordList) localCharInfo
                               else localCharInfo

            in
            if  (command2 /= T.pack "cc") && (command2 /= T.pack "co") then
                 trace ("\n\nWarning: TNT input file " ++ fileName ++ " unrecognized/not implemented command ignored : " ++ T.unpack firstLine)
                 getTNTCharInfo fileName charNumber curCharInfo (tail multipleCommandsInLine ++ tail inLines)
            else getTNTCharInfo fileName charNumber localCharInfo' (tail multipleCommandsInLine ++ tail inLines)
            -- )

-- | ccodeChars are the TNT ccode control characters
ccodeChars :: [Char]
ccodeChars = ['+', '-', '[', ']', '(', ')', '/']

-- | getCCodes takes aline form TNT and modifies characters according to cc-code option
-- assumes single command (ccodeChars) per line
-- could sort and num so only hit each char once--but would be n^2 then.
-- teh sinfglton stuff for compount things like "+."
getCCodes :: String -> Int -> [T.Text] -> [CharInfo] -> [CharInfo]
getCCodes fileName charNumber commandWordList curCharInfo =
    if null curCharInfo then []
    else
        let charStatus =  if T.length (head commandWordList) == 1 then head commandWordList
                          else T.singleton $ T.head $ head commandWordList
            scopeList = if T.length (head commandWordList) == 1 then tail commandWordList
                        else T.tail (head commandWordList) : tail commandWordList
            charIndices = L.nub $ L.sort $ concatMap (scopeToIndex fileName charNumber) scopeList
            updatedCharInfo = getNewCharInfo fileName curCharInfo charStatus charIndices 0 []
        in
        --trace (show charStatus ++ " " ++ (show scopeList) ++ " " ++ show charIndices)
        --if T.length charStatus > 1 then errorWithoutStackTrace ("\n\nTNT input file " ++ fileName ++ " character status processing error:  option not recognized/implemented " ++ (T.unpack charStatus))
        --else 
        updatedCharInfo


-- | getCosts takes a line from TNT and modifies characters according to cc-code option
-- command format : costs A.B = X/Y Z U>V Q;
-- assumes X/Y and U>V have no sapces (= one word)
getCosts :: String -> Int -> [T.Text] -> [CharInfo] -> [CharInfo]
getCosts fileName charNumber commandWordList curCharInfo =
    --trace ("Costs " ++ show commandWordList) (
    if null curCharInfo then []
    else
        let scopeList =  takeWhile (/= T.pack "=") commandWordList
            charIndices = L.nub $ L.sort $ concatMap (scopeToIndex fileName charNumber) scopeList
            (localAlphabet, localMatrix) = processCostsLine fileName $  tail $ dropWhile (/= T.pack "=") commandWordList
            updatedCharInfo = newCharInfoMatrix curCharInfo localAlphabet localMatrix charIndices 0 []
        in
        --trace ("Alph " ++ (show $ fmap alphabet updatedCharInfo))
        updatedCharInfo
        --)

-- | processCostsLine takes the transformatino commands of TNT and creates a TCM matrix from that
-- does not check for alphabet size or order so sorts states to get matrix
-- TNT states (alphabet elements) must be single characters
processCostsLine :: String -> [T.Text] -> ([ST.ShortText],[[Int]])
processCostsLine fileName wordList =
    if null wordList then errorWithoutStackTrace ("\n\nTNT input file " ++ fileName ++ " costs processing error:  'costs' command without transfomation costs specified")
    else
        let localAlphabet = L.sort $ L.nub $ concatMap getAlphabetElements wordList
            transCosts = getTransformationCosts fileName localAlphabet wordList
            localMatrix = makeMatrix fileName localAlphabet transCosts
        in
        --trace ("TNT" ++ show localAlphabet ++ " " ++ show transCosts ++ "\n\t" ++ show localMatrix)
        (localAlphabet, localMatrix)

-- | makeMatrix takes triples and makes a square matrix with 0 diagonals if  not specified
makeMatrix :: String -> [ST.ShortText]->  [(Int, Int, Int)] -> [[Int]]
makeMatrix fileName localAlphabet transCosts
  | null transCosts = []
  | length transCosts < (length localAlphabet * length localAlphabet) - length localAlphabet =
    errorWithoutStackTrace ("\n\nTNT input file " ++ fileName ++ " costs processing error: 'costs' command not all pairwise (non-diagnonal) transformation costs specified")
  | length transCosts > (length localAlphabet * length localAlphabet) =
    errorWithoutStackTrace ("\n\nTNT input file " ++ fileName ++ " costs processing error: 'costs' command too many pairwise transformation costs specified")
  | otherwise =
    let initialMatrix = replicate (length localAlphabet) $ replicate (length localAlphabet) 0
        newMatrix = SM.toFullLists $ SM.updateMatrix  (SM.fromLists initialMatrix) transCosts
    in
    -- check for uninitialized, non-diagnonal cells--maybe metricity as warning
    newMatrix

-- | getTransformationCosts get state pairs and their costs
-- retuns as (i,j,k) = i->j costs k
-- need to make this gerneral to letter states 
getTransformationCosts :: String -> [ST.ShortText]-> [T.Text] -> [(Int, Int, Int)]
getTransformationCosts fileName localAlphabet wordList
  | null wordList = []
  | length wordList == 1 = errorWithoutStackTrace ("\n\nTNT input file " ++ fileName ++ " ccode processing error:  'costs' command imporperly formated (transformation and costs in pairs)")
  | otherwise =
    let -- wordlist must be >= 2 due to above tests
        transText = head wordList
        costText = wordList !! 1
        transCost = readMaybe (T.unpack costText) :: Maybe Int
        directedOperator = T.find (== '>') transText
        symetricalOperator = T.find (== '/') transText
    in
    if isNothing directedOperator && isNothing symetricalOperator then errorWithoutStackTrace ("\n\nTNT input file " ++ fileName ++ " ccode processing error:  'costs' command requires '/' or '>': " ++ T.unpack transText)
    else
        let fromStateText =  if isNothing symetricalOperator then T.takeWhile (/= '>') transText
                             else T.takeWhile (/= '/') transText
            toStateText   =  if isNothing symetricalOperator then T.tail $ T.dropWhile (/= '>') transText
                             else T.tail $ T.dropWhile (/= '/') transText
            fromState = readMaybe (T.unpack fromStateText) :: Maybe Int
            toState   = readMaybe (T.unpack toStateText)   :: Maybe Int
        in
        if isNothing transCost then errorWithoutStackTrace ("\n\nTNT input file " ++ fileName ++ " ccode processing error:  'costs' command transformation " ++ T.unpack costText ++ " does not appear to be an integer.")
        else if isJust fromState && isJust toState then
            -- states are numerical
            let newTripleList = if isNothing symetricalOperator then [(fromJust fromState, fromJust toState, fromJust transCost)]
                                else  [(fromJust fromState, fromJust toState, fromJust transCost), (fromJust toState, fromJust fromState, fromJust transCost)]
            in
            newTripleList ++ getTransformationCosts fileName localAlphabet (drop 2 wordList)
        else
            -- states are characters (or multicharacters) 
            let fromStateIndex = L.elemIndex (ST.fromText $ T.toStrict fromStateText) localAlphabet
                toStateIndex   = L.elemIndex (ST.fromText $ T.toStrict toStateText) localAlphabet
                newTripleList  = if isNothing symetricalOperator then [(fromJust fromStateIndex, fromJust toStateIndex, fromJust transCost)]
                                else  [(fromJust fromStateIndex, fromJust toStateIndex, fromJust transCost), (fromJust toStateIndex, fromJust fromStateIndex, fromJust transCost)]
            in
            if isNothing fromStateIndex then errorWithoutStackTrace ("\n\nTNT input file " ++ fileName ++ " ccode processing error:  'costs' command " ++ show (T.unwords wordList) ++ " transformation state " ++ T.unpack fromStateText ++ " was not found in charcater alphabet " ++ show localAlphabet)
            else if isNothing toStateIndex then errorWithoutStackTrace  ("\n\nTNT input file " ++ fileName ++ " ccode processing error:  'costs' command " ++ show (T.unwords wordList) ++ " transformation state " ++ T.unpack toStateText ++ " was not found in charcater alphabet " ++ show localAlphabet)
            else newTripleList ++ getTransformationCosts fileName localAlphabet (drop 2 wordList)


-- | getAlphabetElements takes  Text and returns non '/' '>' elements
-- this is for a single "block" as in A1>G2 or C>T 
getAlphabetElements :: T.Text -> [ST.ShortText]
getAlphabetElements inText =
    if T.null inText then []
    else
        let hasForwardSlash = T.find (== '/') inText
            hasGreaterThan = T.find (== '>') inText
        in
        if isNothing hasForwardSlash && isNothing hasGreaterThan then []
        else
            let firstSymbol = T.takeWhile (`notElem` ['/','>']) inText
                secondSymbol = T.tail $ T.dropWhile (`notElem` ['/','>']) inText
            in
            [ST.fromText $ T.toStrict firstSymbol, ST.fromText  $ T.toStrict secondSymbol]
            {-
            let symbolList = T.filter (/= '/') $ T.filter (/= '>') inText
            in
            fmap ST.singleton $ T.unpack symbolList
            -}


-- | scopeToIndex takes the number of characters and converts to a list of indices
scopeToIndex :: String -> Int -> T.Text -> [Int]
scopeToIndex fileName numChars scopeText =
    if T.null scopeText then []
    else    -- stop will include '.' if present`
        let (start, stop) = T.breakOn (T.pack ".") scopeText
        in
        --trace (show (start, stop)) (
        --single integer index
        if not (T.null  start) && (T.head start `elem` ccodeChars) then errorWithoutStackTrace ("\n\nTNT file " ++ fileName ++ " ccode processing error: ccode '" ++ T.unpack scopeText ++ "' incorrect format.  Scope must follow operator ")
        else if start == scopeText then
            let scopeSingleton = readMaybe (T.unpack scopeText) :: Maybe Int
            in
            if isNothing scopeSingleton then errorWithoutStackTrace ("\n\nTNT file " ++ fileName ++ " ccode processing error: ccode '" ++ T.unpack scopeText ++ "' contains non-integer")
            else if fromJust scopeSingleton < numChars then [fromJust scopeSingleton]
            else errorWithoutStackTrace ("\n\nTNT file " ++ fileName ++ " ccode processing error: scope greater than char number " ++ show (fromJust scopeSingleton) ++ " > " ++ show (numChars - 1))
        else
            let startIndex = if T.null start then Just 0
                             else readMaybe (T.unpack start) :: Maybe Int
                stopIndex = if stop == T.pack "." then Just (numChars - 1)
                            else readMaybe (T.unpack $ T.tail stop) :: Maybe Int
            in
            if isNothing startIndex || isNothing stopIndex then errorWithoutStackTrace ("\n\nTNT file " ++ fileName ++ " ccode processing error: ccode '" ++ T.unpack scopeText ++ "' contains non-integer")
            else if fromJust startIndex >= numChars then errorWithoutStackTrace ("\n\nTNT file " ++ fileName ++ " ccode processing error: scope greater than char number " ++  show (fromJust startIndex) ++ " > " ++ show (numChars - 1))
            else if fromJust stopIndex >= numChars then errorWithoutStackTrace ("\n\nTNT file " ++ fileName ++ " ccode processing error: scope greater than char number " ++  show (fromJust stopIndex) ++ " > " ++ show (numChars - 1))
            else [(max 0 (fromJust startIndex))..(min (fromJust stopIndex) numChars)]
            --)

-- | getNewCharInfo updates the a specific list character element
-- if that char is not in index list it is unaffected and added back to create the new list
-- in a single pass. 
-- if nothing to do (and nothing done so curCharLIst == []) then return original charInfo
-- othewise return the reverse since new values are prepended 
getNewCharInfo :: String -> [CharInfo] -> T.Text -> [Int] -> Int -> [CharInfo] -> [CharInfo]
getNewCharInfo fileName inCharList newStatus indexList charIndex curCharList =
    --trace (show charIndex ++ " " ++ show indexList ++ " " ++ (show $ length inCharList)) (
    if null inCharList then reverse curCharList
    else if null indexList then
        if null curCharList then inCharList
        else
            reverse curCharList ++ inCharList
    else
        let firstIndex = head indexList
            firstCharInfo =  head inCharList
        in
        if charIndex /= firstIndex then getNewCharInfo fileName (tail inCharList) newStatus indexList (charIndex + 1) (firstCharInfo : curCharList)
        else
            let updatedCharInfo
                  | newStatus == T.pack "-" = firstCharInfo {charType = NonAdd}
                  | newStatus == T.pack "+" = firstCharInfo {charType = Add}
                  | newStatus == T.pack "[" = firstCharInfo {activity = True}
                  | newStatus == T.pack "]" = firstCharInfo {activity = False}
                  | newStatus == T.pack "(" = firstCharInfo {charType = Matrix}
                  | newStatus == T.pack ")" = firstCharInfo {charType = NonAdd}
                  | newStatus == T.pack "/" = firstCharInfo {weight = 1.0}
                  | T.head newStatus ==  '/' =
                     let newWeight = readMaybe (tail $ T.unpack newStatus) :: Maybe Double
                     in
                     if isNothing newWeight then errorWithoutStackTrace ("\n\nTNT file " ++ fileName ++ " ccode processing error: weight " ++ tail (T.unpack newStatus) ++ " not an integer")
                     else firstCharInfo {weight = fromJust newWeight}
                          | otherwise =
                     trace ("Warning: TNT file " ++ fileName ++ " ccodes command " ++ T.unpack newStatus ++ " is unrecognized/not implemented--skipping")
                     firstCharInfo
                    in
                    getNewCharInfo fileName (tail inCharList) newStatus (tail indexList) (charIndex + 1) (updatedCharInfo : curCharList)


-- | newCharInfoMatrix updates alphabet and tcm matrix for characters in indexList
-- if that character is not in index list it is unaffected and added back to create the new list
-- in a single pass. 
-- if nothing to do (and nothing done so curCharLIst == []) then return original charInfo
-- othewise retiurn the reverse since new values are prepended 
newCharInfoMatrix :: [CharInfo] -> [ST.ShortText] -> [[Int]] -> [Int] -> Int -> [CharInfo] -> [CharInfo]
newCharInfoMatrix inCharList localAlphabet localMatrix indexList charIndex curCharList =
    --trace (show charIndex ++ " " ++ show indexList ++ " " ++ (show $ length inCharList)) (
    if null inCharList then reverse curCharList
    else if null indexList then
        if null curCharList then inCharList
        else
            reverse curCharList ++ inCharList
    else
        let firstIndex = head indexList
            firstCharInfo =  head inCharList
        in
<<<<<<< HEAD
        if charIndex /= firstIndex then newCharInfoMatrix (tail inCharList) localAlphabet localMatrix  indexList (charIndex + 1) (firstCharInfo : curCharList) 
        else 
            let updatedCharInfo = firstCharInfo {alphabet = fromSymbols localAlphabet, costMatrix = SM.fromLists localMatrix}
=======
        if charIndex /= firstIndex then newCharInfoMatrix (tail inCharList) localAlphabet localMatrix  indexList (charIndex + 1) (firstCharInfo : curCharList)
        else
            let updatedCharInfo = firstCharInfo {alphabet = localAlphabet, costMatrix = SM.fromLists localMatrix}
>>>>>>> 0520bd13
            in
            -- trace ("TNT2" ++ (show $ alphabet updatedCharInfo))
            newCharInfoMatrix (tail inCharList) localAlphabet localMatrix  (tail indexList) (charIndex + 1) (updatedCharInfo : curCharList)

-- | reconcileAlphabetAndCostMatrix trakes the original charcater alphabet created from the cost matrix and compares to the  
-- observed states.  If observed states are a subset of the inferred, the inferred are used to replace the original
-- this could happen if a matrix is specified for arange of characters, some of which do not exhibit all the states
-- otherwsie an error is thrown since states done't agree with m,artrix specification
-- this could happen for a DNA character (ACGT-) with a martix specified of numerical values (01234)
<<<<<<< HEAD
reconcileAlphabetAndCostMatrix
  :: ( Ord s
     , Show s
     )
  => String
  -> String
  -> Alphabet s -> Alphabet s -> Alphabet s
reconcileAlphabetAndCostMatrix fileName charName observedAlphabet inferredAlphabet
    | observedAlphabet `isAlphabetSubsetOf` inferredAlphabet = inferredAlphabet
    | otherwise = errorWithoutStackTrace $ fold
        [ "Error: TNT file "
        , fileName
        , " character "
        , charName, " Observed alphabet "
        , show observedAlphabet
        , " is incompatible with matrix specification states "
        , show inferredAlphabet
        ]

isAlphabetSubsetOf :: Ord s => Alphabet s -> Alphabet s -> Bool
isAlphabetSubsetOf specialAlphabet queryAlphabet = 
    let querySet   = alphabetSymbols   queryAlphabet
        specialSet = alphabetSymbols specialAlphabet
    in  querySet `Set.isSubsetOf` specialSet
=======
reconcileAlphabetAndCostMatrix :: String -> String -> [ST.ShortText] -> [ST.ShortText] -> [ST.ShortText]
reconcileAlphabetAndCostMatrix fileName charName observedAlphabet inferredAlphabet =
    if L.intersect observedAlphabet inferredAlphabet == observedAlphabet then inferredAlphabet
    else errorWithoutStackTrace ("Error: TNT file " ++ fileName ++ " character " ++ charName  ++ " Observed alphabet " ++ show observedAlphabet ++ " is incompatible with matrix specification states " ++ show inferredAlphabet)

>>>>>>> 0520bd13

-- | checkAndRecodeCharacterAlphabets take RawData and checks the data with char info.
-- verifies that states (including in ambiguity) are Numerical for additive, and checks alphabets and cost matrices
-- and assigns correct alphabet to all characters
checkAndRecodeCharacterAlphabets :: String -> [[ST.ShortText]] -> [CharInfo] -> [[ST.ShortText]] -> [CharInfo] -> ([[ST.ShortText]], [CharInfo])
checkAndRecodeCharacterAlphabets fileName inData inCharInfo newData newCharInfo
  | null inCharInfo && null newCharInfo = error "Empty inCharInfo on input in checkAndRecodeCharacterAlphabets"
  | null inData = error "Empty inData in checkAndRecodeCharacterAlphabets"
  | null inCharInfo =
    --trace (show $ L.transpose newData)
    -- (reverse $ fmap reverse newData, reverse newCharInfo)
    (L.transpose $ reverse newData, reverse newCharInfo)
  | otherwise =
    let firstColumn = fmap head inData
        firstCharInfo =  head inCharInfo
        originalAlphabet = alphabet firstCharInfo
        thisName = name firstCharInfo
        (firstAlphabet, newWeight, newColumn) = getAlphabetFromSTList fileName firstColumn firstCharInfo
        updatedCharInfo = if (Matrix == charType firstCharInfo) && (firstAlphabet /= originalAlphabet) then
                            firstCharInfo {alphabet = reconcileAlphabetAndCostMatrix fileName (T.unpack thisName) firstAlphabet originalAlphabet}
                          else firstCharInfo {alphabet = firstAlphabet, weight = newWeight}
    in
    -- checkAndRecodeCharacterAlphabets fileName (fmap tail inData) (tail inCharInfo) (prependColumn newColumn newData []) (updatedCharInfo : newCharInfo)
    checkAndRecodeCharacterAlphabets fileName (fmap tail inData) (tail inCharInfo) (newColumn : newData) (updatedCharInfo : newCharInfo)


-- | getAlphabetFromSTList take a list of ST.ShortText and returns list of unique alphabet elements,
-- recodes decimat AB.XYZ to ABXYZ and reweights by that factor 1/1000 for .XYZ 1/10 for .X etc
-- checks if char is additive for numerical alphabet
<<<<<<< HEAD
getAlphabetFromSTList :: String -> [ST.ShortText] -> CharInfo -> (Alphabet ST.ShortText, Double, [ST.ShortText]) 
getAlphabetFromSTList fileName inStates inCharInfo = 
  if null inStates then error "Empty column data in getAlphabetFromSTList" 
  else 
=======
getAlphabetFromSTList :: String -> [ST.ShortText] -> CharInfo -> ([ST.ShortText], Double, [ST.ShortText])
getAlphabetFromSTList fileName inStates inCharInfo =
  if null inStates then error "Empty column data in getAlphabetFromSTList"
  else
>>>>>>> 0520bd13
    let thisType = charType inCharInfo
        thisWeight = weight inCharInfo
        mostDecimals = if thisType == Add then maximum $ fmap getDecimals inStates
                       else 0
        (thisAlphabet, newColumn) = getAlphWithAmbiguity fileName inStates thisType mostDecimals [] []
        newWeight = if mostDecimals > 0 then  thisWeight / (10.0 ** fromIntegral mostDecimals)
                    else thisWeight
    in
    --trace (show (thisAlphabet, newWeight, newColumn, mostDecimals))
    (fromSymbols thisAlphabet, newWeight, newColumn)


-- | getDecimals tkase a state ShortText and return number decimals--if ambiguous then the most of range
getDecimals :: ST.ShortText -> Int
getDecimals inChar =
    if ST.null inChar then 0
    else
        let inCharText = ST.toString inChar
        in
        -- trace (inCharText) (
        if '.' `notElem` inCharText then 0
        else if head inCharText /= '[' then
            -- no ambiguity
            length (dropWhile (/= '.') inCharText) - 1
        else
            -- has ambiguity (range)
            let rangeStringList = words $ filter (`notElem` ['[',']']) inCharText
                fstChar = if '.' `elem` head rangeStringList then dropWhile (/= '.') (head rangeStringList)
                          else ['.']
                sndChar = if '.' `elem` last rangeStringList then dropWhile (/= '.') (last rangeStringList)
                          else ['.']
            in
            -- trace (fstChar ++ " " ++ sndChar) 
            max (length fstChar) (length sndChar) - 1
            --)


-- | getAlphWithAmbiguity take a list of ShortText with information and accumulatiors
-- For both nonadditive and additve looks for [] to denote ambiguity and splits states 
--  if splits on spaces if there are spaces (within []) (ala fastc or multicharacter states)
--  else if no spaces 
--    if non-additive then each symbol is split out as an alphabet element -- as in TNT
--    if is additive splits on '-' to denote range
-- rescales (integerizes later) additive characters with decimal places to an integer type rep
-- for additive charcaters if states are not nummerical then throws an error
getAlphWithAmbiguity ::  String -> [ST.ShortText] -> CharType  -> Int -> [ST.ShortText] -> [ST.ShortText] -> ([ST.ShortText], [ST.ShortText])
getAlphWithAmbiguity fileName inStates thisType mostDecimals newAlph newStates =
    if null inStates then (L.sort $ L.nub newAlph, reverse newStates)
    else
        let firstState = ST.toString $ head inStates
        in
            if thisType /= Add then
                if head firstState /= '['  then
                    if firstState == "?" then getAlphWithAmbiguity fileName (tail inStates) thisType  mostDecimals newAlph (head inStates : newStates)
                    else getAlphWithAmbiguity fileName (tail inStates) thisType  mostDecimals (head inStates : newAlph) (head inStates : newStates)
                else -- ambiguity
                    let newAmbigStates  = fmap ST.fromString $ words $ filter (`notElem` ['[',']']) firstState
                    in
                    getAlphWithAmbiguity fileName (tail inStates) thisType  mostDecimals (newAmbigStates ++ newAlph) (head inStates : newStates)

        else -- additive character
            let scaleFactor = 1.0 / (10.0 ** fromIntegral mostDecimals)
            in
            if head firstState /= '['  then
                if mostDecimals == 0 then getAlphWithAmbiguity fileName (tail inStates) thisType  mostDecimals (head inStates : newAlph) (head inStates : newStates)
                else
                    let stateNumber = readMaybe firstState :: Maybe Double
                        newStateNumber = takeWhile (/='.') $ show (fromJust stateNumber / scaleFactor)
                    in
                    if isNothing stateNumber then
                        if firstState == "?" then getAlphWithAmbiguity fileName (tail inStates) thisType  mostDecimals (ST.fromString "-1" : newAlph) (ST.fromString "-1" : newStates)
                        else errorWithoutStackTrace ("\n\nTNT file " ++ fileName ++ " ccode processing error: Additive character not a number (Int/Float) " ++ firstState)
                    else getAlphWithAmbiguity fileName (tail inStates) thisType  mostDecimals (ST.fromString newStateNumber : newAlph) (ST.fromString newStateNumber : newStates)
            else
                let gutsList  = words $ filter (`notElem` ['[',']']) firstState
                    newStateNumberList = fmap readMaybe gutsList :: [Maybe Double]
                    newStateNumberStringList = fmap (((takeWhile (/='.') . show) . (/ scaleFactor)) . fromJust) newStateNumberList
                in
                if Nothing `elem` newStateNumberList then errorWithoutStackTrace ("\n\nTNT file " ++ fileName ++ " ccode processing error: Additive character not a number (Int/Float) " ++ firstState)
                else
                    let newAmbigState =  ST.fromString $ '[' : unwords newStateNumberStringList ++ "]"
                    in
                    getAlphWithAmbiguity fileName (tail inStates) thisType  mostDecimals (fmap ST.fromString newStateNumberStringList ++ newAlph) (newAmbigState : newStates)


<|MERGE_RESOLUTION|>--- conflicted
+++ resolved
@@ -522,15 +522,9 @@
         let firstIndex = head indexList
             firstCharInfo =  head inCharList
         in
-<<<<<<< HEAD
-        if charIndex /= firstIndex then newCharInfoMatrix (tail inCharList) localAlphabet localMatrix  indexList (charIndex + 1) (firstCharInfo : curCharList) 
+        if charIndex /= firstIndex then newCharInfoMatrix (tail inCharList) localAlphabet localMatrix indexList (charIndex + 1) (firstCharInfo : curCharList) 
         else 
             let updatedCharInfo = firstCharInfo {alphabet = fromSymbols localAlphabet, costMatrix = SM.fromLists localMatrix}
-=======
-        if charIndex /= firstIndex then newCharInfoMatrix (tail inCharList) localAlphabet localMatrix  indexList (charIndex + 1) (firstCharInfo : curCharList)
-        else
-            let updatedCharInfo = firstCharInfo {alphabet = localAlphabet, costMatrix = SM.fromLists localMatrix}
->>>>>>> 0520bd13
             in
             -- trace ("TNT2" ++ (show $ alphabet updatedCharInfo))
             newCharInfoMatrix (tail inCharList) localAlphabet localMatrix  (tail indexList) (charIndex + 1) (updatedCharInfo : curCharList)
@@ -540,7 +534,6 @@
 -- this could happen if a matrix is specified for arange of characters, some of which do not exhibit all the states
 -- otherwsie an error is thrown since states done't agree with m,artrix specification
 -- this could happen for a DNA character (ACGT-) with a martix specified of numerical values (01234)
-<<<<<<< HEAD
 reconcileAlphabetAndCostMatrix
   :: ( Ord s
      , Show s
@@ -565,13 +558,6 @@
     let querySet   = alphabetSymbols   queryAlphabet
         specialSet = alphabetSymbols specialAlphabet
     in  querySet `Set.isSubsetOf` specialSet
-=======
-reconcileAlphabetAndCostMatrix :: String -> String -> [ST.ShortText] -> [ST.ShortText] -> [ST.ShortText]
-reconcileAlphabetAndCostMatrix fileName charName observedAlphabet inferredAlphabet =
-    if L.intersect observedAlphabet inferredAlphabet == observedAlphabet then inferredAlphabet
-    else errorWithoutStackTrace ("Error: TNT file " ++ fileName ++ " character " ++ charName  ++ " Observed alphabet " ++ show observedAlphabet ++ " is incompatible with matrix specification states " ++ show inferredAlphabet)
-
->>>>>>> 0520bd13
 
 -- | checkAndRecodeCharacterAlphabets take RawData and checks the data with char info.
 -- verifies that states (including in ambiguity) are Numerical for additive, and checks alphabets and cost matrices
@@ -601,17 +587,10 @@
 -- | getAlphabetFromSTList take a list of ST.ShortText and returns list of unique alphabet elements,
 -- recodes decimat AB.XYZ to ABXYZ and reweights by that factor 1/1000 for .XYZ 1/10 for .X etc
 -- checks if char is additive for numerical alphabet
-<<<<<<< HEAD
 getAlphabetFromSTList :: String -> [ST.ShortText] -> CharInfo -> (Alphabet ST.ShortText, Double, [ST.ShortText]) 
 getAlphabetFromSTList fileName inStates inCharInfo = 
   if null inStates then error "Empty column data in getAlphabetFromSTList" 
   else 
-=======
-getAlphabetFromSTList :: String -> [ST.ShortText] -> CharInfo -> ([ST.ShortText], Double, [ST.ShortText])
-getAlphabetFromSTList fileName inStates inCharInfo =
-  if null inStates then error "Empty column data in getAlphabetFromSTList"
-  else
->>>>>>> 0520bd13
     let thisType = charType inCharInfo
         thisWeight = weight inCharInfo
         mostDecimals = if thisType == Add then maximum $ fmap getDecimals inStates
