{-
Functions to input TNT file reading for PhyG
    This is far from complete wrt TNT functionality
    Deals with scope and add/nonadd/sankloff
               ccode, ccosts
               Ambiguities in "dense" tnt rows (single character states, no spaces)
               Ambiguiities and multi-character states (e.g. CYTB, 1.23)
               Will limit continuous character reps to 9 sig digits
                    this to allow 2x32 bit representations ina single Word64 later

One Big thing--
    For multicharacter states--
        the parsing assumes there is more than one multicharacter character.
        Can easily add a char from single-state (with spaces)
        But the parsing relies on counting hte number of "words" in a line of data
            if 2--single character states
            if > 2 --multicharacter states.
            A singl multi-character states would be parsed as single charcter states
            NEED TO FIX
-}
{-# LANGUAGE OverloadedStrings #-}

{- |
Module to read TNT input files for phylogenetic analysis.
-}
module Input.TNTUtilities (
    getTNTDataText,
) where

import Control.Monad (replicateM, when)
import Control.Monad.IO.Class (MonadIO (..))
import Data.Alphabet
import Data.Char
import Data.Char qualified as C
import Data.Containers.ListUtils (nubOrd)
import Data.Foldable
import Data.List qualified as L
import Data.List.NonEmpty (NonEmpty (..))
import Data.Maybe
-- import Data.MetricRepresentation
import Data.Set qualified as Set
-- import Data.TCM qualified as TCM
import Data.Text.Lazy qualified as T
import Data.Text.Short qualified as ST
import Data.Vector qualified as V
import Debug.Trace
import Input.DataTransformation qualified as DT
import Input.FastAC qualified as FAC
import Measure.Transition qualified as Measure
import Measure.Unit.SymbolCount (SymbolCount (..))
import PHANE.Evaluation
import PHANE.Evaluation.ErrorPhase (ErrorPhase (..))
import PHANE.Evaluation.Logging (LogLevel (..), Logger (..))
import PHANE.Evaluation.Verbosity (Verbosity (..))
import SymMatrix qualified as SM
import Text.Read
import TransitionMatrix qualified as TM
import Types.Types


{- |
'getTNTDataText' takes file contents and returns raw data and char info form TNT file.
-}
getTNTDataText ∷ T.Text → String → PhyG RawData
getTNTDataText inString fileName
    | T.null inString = failWithPhase Parsing $ unwords ["\n\nTNT input file", fileName, "processing error--empty file"]
    | otherwise =
        let inString' = T.unlines $ filter ((/= '&') . T.head) $ filter (not . T.null) $ fmap T.strip (T.lines inString)
            inText' = T.strip inString'

            -- this for leading command like "taxaname used in report tnt"
            inText
                | T.head inText' /= 'x' = T.unlines $ tail $ T.lines inText'
                | otherwise = inText'
        in  if toLower (T.head inText) /= 'x'
                then errorWithoutStackTrace ("\n\nTNT input file " <> fileName <> " processing error--must begin with 'xread'")
                else -- look for quoted message

                    let singleQuotes = T.count (T.pack "'") inText
                        quotedMessage
                            | singleQuotes == 0 = T.pack "No TNT title message"
                            | singleQuotes > 2 =
                                errorWithoutStackTrace ("\n\nTNT input file " <> fileName <> " processing error--too many single quotes in title")
                            | otherwise = T.split (== '\'') inText !! 1
                        (firstNum, secondNum, remainderText) = removeNCharNTax $ T.split (== '\'') inText !! 2
                        numCharM = readMaybe (T.unpack firstNum) ∷ Maybe Int
                        numTaxM = readMaybe (T.unpack secondNum) ∷ Maybe Int
                        restFile = filter ((> 0) . T.length) $ T.lines remainderText

                        numChar = fromJust numCharM
                        numTax = fromJust numTaxM
                    in  -- trace (show quotedMessage <> " " <> (show remainderText) <> "\n" <> show restFile) (
                        if T.null inText
                            then errorWithoutStackTrace ("n\nTNT input file " <> fileName <> " processing error--empty TNT contents")
                            else
                                if null restFile
                                    then errorWithoutStackTrace ("n\nTNT input file " <> fileName <> " processing error--empty TNT contents after first line")
                                    else
                                        if isNothing numCharM
                                            then
                                                errorWithoutStackTrace
                                                    ("n\nTNT input file " <> fileName <> " processing error--number of characters:" <> show (T.unpack firstNum))
                                            else
                                                if isNothing numTaxM
                                                    then errorWithoutStackTrace ("n\nTNT input file " <> fileName <> " processing error--number of taxa:" <> show (T.unpack secondNum))
                                                    else
                                                        let semiColonLineNumber = L.findIndex ((== ';') . T.head) restFile -- (== T.pack ";") restFile
                                                        in  if isNothing semiColonLineNumber
                                                                then
                                                                    errorWithoutStackTrace
                                                                        ("\n\nTNT input file " <> fileName <> " processing error--can't find ';' to end data block" <> show restFile)
                                                                else
                                                                    let dataBlock = filter ((> 0) . T.length) (T.filter printOrSpace <$> take (fromJust semiColonLineNumber) restFile)
                                                                        -- dataBlock = filter ((>0).T.length) $ fmap (T.filter C.isPrint) $ take (fromJust semiColonLineNumber) restFile
                                                                        charInfoBlock = filter (/= T.pack ";") $ filter ((> 0) . T.length) $ tail $ drop (fromJust semiColonLineNumber) restFile
                                                                        numDataLines = length dataBlock
                                                                        -- (interleaveNumber, interleaveRemainder) = numDataLines `quotRem` numTax
                                                                        (_, interleaveRemainder) = numDataLines `quotRem` numTax
                                                                    in  -- trace (show dataBlock <> "\n" <> show (interleaveNumber, interleaveRemainder, numDataLines, numTax)) (
                                                                        if interleaveRemainder /= 0
                                                                            then
                                                                                errorWithoutStackTrace
                                                                                    ("\n\nTNT input file " <> fileName <> " processing error--number of taxa mis-specified or interleaved format error ")
                                                                            else
                                                                                let sortedData = glueInterleave fileName dataBlock numTax numChar []
                                                                                    charNumberList = fmap (length . snd) sortedData
                                                                                    nameLengthList = zip (fmap fst sortedData) charNumberList
                                                                                    incorrectLengthList = filter ((/= numChar) . snd) nameLengthList
                                                                                    (hasDupTerminals, dupList) = DT.checkDuplicatedTerminals sortedData
                                                                                in  do
                                                                                        renamedDefaultCharInfo ← renameTNTChars fileName 0 <$> (replicateM numChar defaultTNTCharInfo)
                                                                                        charInfoData ← getTNTCharInfo fileName numChar renamedDefaultCharInfo charInfoBlock
                                                                                        let checkInfo = length charInfoData == numChar

                                                                                        -- trace ("Sorted data:" <> show sortedData) (
                                                                                        -- trace ("Alph2  " <> (show $ fmap alphabet charInfoData)) (
                                                                                        if not checkInfo
                                                                                            then
                                                                                                error
                                                                                                    ("Character information number not equal to input character number: " <> show numChar <> " v " <> show (length charInfoData))
                                                                                            else
                                                                                                if not $ null incorrectLengthList
                                                                                                    then
                                                                                                        errorWithoutStackTrace
                                                                                                            ( "\tInput file "
                                                                                                                <> fileName
                                                                                                                <> " has terminals with incorrect or varying numbers of characters (should be "
                                                                                                                <> show numChar
                                                                                                                <> "):"
                                                                                                                <> show incorrectLengthList
                                                                                                            )
                                                                                                    else
                                                                                                        if hasDupTerminals
                                                                                                            then errorWithoutStackTrace ("\tInput file " <> fileName <> " has duplicate terminals: " <> show dupList)
                                                                                                            else do
                                                                                                                -- check non-Additive alphabet to be numbers
                                                                                                                -- integerize and reweight additive chars (including in ambiguities)
                                                                                                                let curNames = fmap ((T.filter (/= '"') . T.filter C.isPrint) . fst) sortedData
                                                                                                                let curData = fmap snd sortedData
                                                                                                                let (curData', charInfoData') = checkAndRecodeCharacterAlphabets fileName curData charInfoData [] []
                                                                                                                logWith
                                                                                                                    LogInfo
                                                                                                                    ( "\nTNT file file "
                                                                                                                        <> fileName
                                                                                                                        <> " message : "
                                                                                                                        <> T.unpack quotedMessage
                                                                                                                        <> " with "
                                                                                                                        <> show numTax
                                                                                                                        <> " taxa and "
                                                                                                                        <> show numChar
                                                                                                                        <> " characters"
                                                                                                                        <> "\n"
                                                                                                                    )
                                                                                                                -- logWith LogInfo ("TNTU:" <> (show (fmap length curData', length charInfoData')))
                                                                                                                let (newData, newCharInfoL) = filterInvariant curData' charInfoData' ([], [])
                                                                                                                -- logWith LogInfo ("TNTUF:" <> (show (fmap length newData, length newCharInfoL)))
                                                                                                                if null newCharInfoL
                                                                                                                    then failWithPhase Parsing ("TNT file " <> fileName <> " has no variant data")
                                                                                                                    else pure $ (zip curNames newData, newCharInfoL)
    where
        printOrSpace a = (C.isPrint a || C.isSpace a) && (a /= '\r')


-- | filterInvariant filters out charcters that are identical in all terminals
filterInvariant
    ∷ [[ST.ShortText]] → [charInfoData] → ([[ST.ShortText]], [charInfoData]) → ([[ST.ShortText]], [charInfoData])
filterInvariant inDataLL inCharInfoL newData@(newDataLL, newCharInfoL) =
    if null inCharInfoL
        then (fmap reverse newDataLL, reverse newCharInfoL)
        else
            let firstCharData = fmap head inDataLL
                firstCharData' = filter (`notElem` [ST.pack "-", ST.pack "?"]) firstCharData
                allSameL = fmap ((== (head firstCharData'))) (tail firstCharData')
                allSame = foldl' (&&) True allSameL
            in  -- trace ("FI:" <> (show (allSameL, allSame))) $
                if allSame
                    then filterInvariant (fmap tail inDataLL) (tail inCharInfoL) (newDataLL, newCharInfoL)
                    else
                        if null newCharInfoL
                            then filterInvariant (fmap tail inDataLL) (tail inCharInfoL) (fmap (: []) firstCharData, head inCharInfoL : newCharInfoL)
                            else filterInvariant (fmap tail inDataLL) (tail inCharInfoL) (zipWith (:) firstCharData newDataLL, head inCharInfoL : newCharInfoL)


{- | removeNCharNTax removes the first two "words" of nchar and ntax, but leaves text  with line feeds so can use
lines later
-}
removeNCharNTax ∷ T.Text → (T.Text, T.Text, T.Text)
removeNCharNTax inText =
    let noLeadingSpaces = T.dropWhile (not . C.isDigit) inText
        nCharacters = T.takeWhile C.isDigit noLeadingSpaces
        remainder = T.dropWhile C.isDigit noLeadingSpaces
        noLeadingSpaces' = T.dropWhile (not . C.isDigit) remainder
        nTaxa = T.takeWhile C.isDigit noLeadingSpaces'
        remainder' = T.dropWhile C.isDigit noLeadingSpaces'
    in  (nCharacters, nTaxa, remainder')


{- | glueInterleave takes interleves lines and puts them together with name error checking based on number of taxa
needs to be more robust on detecting multichar blocks--now if only a single multichar in a block would think
its a regular block
-}
glueInterleave ∷ String → [T.Text] → Int → Int → [(T.Text, [String])] → [TermData]
glueInterleave fileName lineList numTax numChars curData
    | null lineList =
        -- recheck num taxa
        -- check chars after process due to ambiguities
        if length curData /= numTax
            then error ("Error in glueInterleave: final taxon number error: " <> show numTax <> " vs. " <> show (length curData))
            else
                let nameList = fmap (T.strip . fst) curData
                    charShortTextList = fmap (fmap ST.fromString . snd) curData
                in  -- trace ((show $ length curData) <> " " <> (show $ length $ snd $ head curData))
                    zip nameList charShortTextList
    | length lineList < numTax = error "Error in glueInterleave: line number error"
    | otherwise =
        let thisDataBlock = T.words <$> take numTax lineList
            blockNames = fmap head thisDataBlock
            -- if two words then regular TNT without space, otherwise spaces between states
            blockStrings =
                if length (head thisDataBlock) == 2
                    then fmap (((collectAmbiguities fileName . fmap (: [])) . T.unpack) . last) thisDataBlock
                    else fmap ((collectMultiCharAmbiguities fileName . fmap T.unpack) . tail) thisDataBlock
            canonicalNames =
                if not (null curData)
                    then fmap fst curData
                    else blockNames
            canonicalStrings = fmap snd curData
        in  -- trace ("GIL: " <> show blockNames <> "\n" <> show canonicalNames <> "\n" <> show blockStrings <> "\n" <> show canonicalStrings) (
            -- check for taxon order
            -- trace ("Words:" <> (show $ length $ head thisDataBlock)) (
            if blockNames /= canonicalNames
                then
                    errorWithoutStackTrace
                        ("\n\nTNT input file " <> fileName <> "processing error--interleaved taxon order error or mispecified number of taxa")
                else
                    let newChars =
                            if not (null curData)
                                then zipWith (<>) canonicalStrings blockStrings
                                else blockStrings
                    in  glueInterleave fileName (drop numTax lineList) numTax numChars (zip canonicalNames newChars)


-- )

{- | collectMultiCharAmbiguities take a list of Strings and collects TNT ambiguities [X Y]  into single Strings
this only for multicharacter TNT characters as opposed to collectAmbiguities
-}
collectMultiCharAmbiguities ∷ String → [String] → [String]
collectMultiCharAmbiguities fileName inStringList =
    if null inStringList
        then []
        else
            let firstString = head inStringList
            in  -- might be better to check for head and last [] for better error processing
                if ('[' `elem` firstString) && (']' `elem` firstString)
                    then
                        if '-' `elem` firstString
                            then
                                let firstPart = takeWhile (/= '-') firstString
                                    secondPart = tail $ dropWhile (/= '-') firstString
                                in  concat [firstPart, " ", secondPart] : collectMultiCharAmbiguities fileName (tail inStringList)
                            else
                                errorWithoutStackTrace
                                    ( "\n\nTNT input file "
                                        <> fileName
                                        <> " processing error: ambiguity format problem no ambiguity or range '-' in : "
                                        <> firstString
                                    )
                    else
                        if ']' `elem` firstString
                            then
                                errorWithoutStackTrace
                                    ("\n\nTNT input file " <> fileName <> " processing error: ambiguity format problem naked ']' in : " <> firstString)
                            else
                                if '[' `elem` firstString
                                    then
                                        let firstStringList = takeWhile (']' `notElem`) inStringList
                                            ambiguityStringList = firstStringList <> [inStringList !! max 0 (length firstStringList)]
                                        in  -- trace (show firstStringList <> show ambiguityStringList <> show (head $ drop (length firstStringList) inStringList))
                                            unwords ambiguityStringList : collectMultiCharAmbiguities fileName (drop (length ambiguityStringList) inStringList)
                                    else firstString : collectMultiCharAmbiguities fileName (tail inStringList)


-- )

{- | collectAmbiguities take a list of Strings and collects TNT ambiguities [XY]
into single Strings
this only for single 'block' TNT characters where states are a single character
-}
collectAmbiguities ∷ String → [String] → [String]
collectAmbiguities fileName inStringList =
    if null inStringList
        then []
        else
            let firstString = head inStringList
            in  -- trace ("CA " <> firstString) (
                if firstString == "]"
                    then
                        errorWithoutStackTrace
                            ("\n\nTNT input file " <> fileName <> " processing error: ambiguity format problem naked ']' in : " <> firstString)
                    else
                        if firstString == "["
                            then
                                let ambiguityStringList = takeWhile (/= "]") inStringList <> ["]"]
                                in  -- trace ("CA:" <> (concat ambiguityStringList)) --  <> " " <> concat (drop (length $ concat ambiguityStringList) inStringList))
                                    concat ambiguityStringList : collectAmbiguities fileName (drop (length $ concat ambiguityStringList) inStringList)
                            else firstString : collectAmbiguities fileName (tail inStringList)


-- )

-- | defaultTNTCharInfo default values for TNT characters
defaultTNTCharInfo ∷ (MonadIO m) ⇒ m CharInfo
defaultTNTCharInfo =
    let a = fromSymbols $ ST.fromString "0" :| []
        f info =
            info
                { charType = NonAdd
                , activity = True
                , weight = 1.0
                , costMatrix = SM.empty
                , name = T.empty
                , alphabet = a
                , prealigned = True
                , origInfo = V.singleton (T.empty, NonAdd, a)
                }
    in  f <$> emptyCharInfo


-- | renameTNTChars creates a unique name for each character from fileNamer:Number
renameTNTChars ∷ String → Int → [CharInfo] → [CharInfo]
renameTNTChars fileName charIndex = \case
    [] → []
    firstInfo : otherInfo →
        let newName = T.pack $ filter (/= ' ') fileName <> "#" <> show charIndex
            localInfo = firstInfo{name = newName}
        in  localInfo : renameTNTChars fileName (charIndex + 1) otherInfo


{- | getTNTCharInfo numChar charInfoBlock
bit of  but needs to update as it goes along
-}
getTNTCharInfo ∷ String → Int → [CharInfo] → [T.Text] → PhyG [CharInfo]
<<<<<<< HEAD
getTNTCharInfo fileName charNumber curCharInfo inLines
    | null inLines = pure curCharInfo
    | otherwise =
        let firstLine' = T.strip $ head inLines
            multipleCommandsInLine = fmap ((T.reverse . T.cons ';') . T.reverse) (filter ((> 0) . T.length) $ T.strip <$> T.splitOn (T.pack ";") firstLine')
            firstLine = head multipleCommandsInLine
        in  -- trace (show multipleCommandsInLine) (
            if T.null firstLine
                then getTNTCharInfo fileName charNumber curCharInfo (tail inLines)
                else -- hit 'proc /;' line at end

                    if T.head firstLine == 'p'
                        then pure curCharInfo
                        else
                            if T.last firstLine /= ';'
                                then
                                    errorWithoutStackTrace
                                        ( "\n\nTNT input file " <> fileName <> " processing error--ccode/costs lines must end with semicolon ';': " <> T.unpack firstLine
                                        )
                                else do
                                    -- have a valid line
                                    let wordList = T.words $ T.init firstLine
                                    let command2 = T.toLower $ T.take 2 $ head wordList
                                    localCharInfoResult ← getCCodes fileName charNumber (tail wordList) curCharInfo
                                    let localCharInfo =
                                            if command2 == T.pack "cc"
                                                then localCharInfoResult
                                                else curCharInfo
                                    let localCharInfo' =
                                            if command2 == T.pack "co"
                                                then getCosts fileName charNumber (tail wordList) localCharInfo
                                                else localCharInfo

                                    if (command2 /= T.pack "cc") && (command2 /= T.pack "co")
                                        then do
                                            logWith
                                                LogInfo
                                                ("\n\nWarning: TNT input file " <> fileName <> " unrecognized/not implemented command ignored : " <> T.unpack firstLine <> "\n")
                                            getTNTCharInfo fileName charNumber curCharInfo (tail multipleCommandsInLine <> tail inLines)
                                        else getTNTCharInfo fileName charNumber localCharInfo' (tail multipleCommandsInLine <> tail inLines)
=======
getTNTCharInfo fileName charNumber curCharInfo inLines =
    if null inLines
        then do
            pure curCharInfo
        else
            let firstLine' = T.strip $ head inLines
                multipleCommandsInLine = fmap ((T.reverse . T.cons ';') . T.reverse) (filter ((> 0) . T.length) $ T.strip <$> T.splitOn (T.pack ";") firstLine')
                firstLine = head multipleCommandsInLine
            in  -- trace ("GTCI:" <> (show multipleCommandsInLine)) $
                if T.null firstLine
                    then getTNTCharInfo fileName charNumber curCharInfo (tail inLines)
                    else -- hit 'proc /;' line at end

                        if T.head firstLine == 'p'
                            then do
                                pure curCharInfo
                            else
                                if T.last firstLine /= ';'
                                    then
                                        errorWithoutStackTrace
                                            ( "\n\nTNT input file " <> fileName <> " processing error--ccode/costs lines must end with semicolon ';': " <> T.unpack firstLine
                                            )
                                    else do
                                        -- have a valid line
                                        let wordList = T.words $ T.init firstLine
                                        let command2 = T.toLower $ T.take 2 $ head wordList
                                        -- localCharInfoResult ← getCCodes fileName charNumber (tail wordList) curCharInfo
                                        localCharInfo ←
                                            if command2 == T.pack "cc"
                                                then getCCodes fileName charNumber (tail wordList) curCharInfo
                                                else pure curCharInfo
                                        let localCharInfo' =
                                                if command2 == T.pack "co"
                                                    then getCosts fileName charNumber (tail wordList) localCharInfo
                                                    else localCharInfo

                                        if (command2 /= T.pack "cc") && (command2 /= T.pack "co")
                                            then do
                                                logWith
                                                    LogInfo
                                                    ("\n\nWarning: TNT input file " <> fileName <> " unrecognized/not implemented command ignored : " <> T.unpack firstLine <> "\n")
                                                getTNTCharInfo fileName charNumber curCharInfo (tail multipleCommandsInLine <> tail inLines)
                                            else getTNTCharInfo fileName charNumber localCharInfo' (tail multipleCommandsInLine <> tail inLines)

>>>>>>> ea7e47d3


-- | ccodeChars are the TNT ccode control characters
ccodeChars ∷ [Char]
ccodeChars = ['+', '-', '[', ']', '(', ')', '/']


{- | getCCodes takes a line from TNT and modifies characters according to cc-code option
assumes single command (ccodeChars) per line
could sort and num so only hit each char once--but would be n^2 then.
the singleton stuff for compount things like "+."
-}
getCCodes ∷ String → Int → [T.Text] → [CharInfo] → PhyG [CharInfo]
<<<<<<< HEAD
getCCodes fileName charNumber commandWordList = \case
    [] → pure []
    curCharInfo →
        let charStatus
                | T.length (head commandWordList) == 1 = head commandWordList
                | otherwise = T.singleton . T.head $ head commandWordList

            scopeList
                | T.length (head commandWordList) == 1 = tail commandWordList
                -- not a weight--weight gets added to scope without special case
                | T.head (head commandWordList) /= '/' = T.tail (head commandWordList) : tail commandWordList
                -- a weight '/'--weight gets added to scope without special case
                | otherwise = T.unwords (tail . T.words $ T.tail (head commandWordList)) : tail commandWordList

            charIndices = nubOrd . L.sort $ concatMap (scopeToIndex fileName charNumber) scopeList
        in  getNewCharInfo fileName curCharInfo charStatus (head commandWordList) charIndices 0 []
=======
getCCodes fileName charNumber commandWordList curCharInfo =
    -- trace ("getCCodes " <> show commandWordList) $
    if null curCharInfo
        then do
            pure []
        else
            let charStatus =
                    if T.length (head commandWordList) == 1
                        then head commandWordList
                        else T.singleton $ T.head $ head commandWordList
                scopeList =
                    if T.length (head commandWordList) == 1
                        then tail commandWordList
                        else -- not a weight--weight gets added to scope without special case

                            if T.head (head commandWordList) /= '/'
                                then T.tail (head commandWordList) : tail commandWordList
                                else -- a weight '/'--weight gets added to scope without special case

                                    T.unwords (tail $ T.words $ T.tail (head commandWordList)) : tail commandWordList
                charIndices = L.nub $ L.sort $ concatMap (scopeToIndex fileName charNumber) scopeList
            in  do
                    updatedCharInfo ← getNewCharInfo fileName curCharInfo charStatus (head commandWordList) charIndices 0 []
                    -- trace (show charStatus <> " " <> (show scopeList) <> " " <> show charIndices)
                    -- if T.length charStatus > 1 then errorWithoutStackTrace ("\n\nTNT input file " <> fileName <> " character status processing error:  option not recognized/implemented " <> (T.unpack charStatus))
                    -- else
                    pure updatedCharInfo
>>>>>>> ea7e47d3


{- | getCosts takes a line from TNT and modifies characters according to cc-code option
command format : costs A.B = X/Y Z U>V Q;
assumes X/Y and U>V have no sapces (= one word)
-}
getCosts ∷ String → Int → [T.Text] → [CharInfo] → [CharInfo]
<<<<<<< HEAD
getCosts fileName charNumber commandWordList = \case
    [] → []
    curCharInfo →
        let scopeList = takeWhile (/= T.pack "=") commandWordList
            charIndices = L.nub $ L.sort $ concatMap (scopeToIndex fileName charNumber) scopeList
            (localAlphabet, localMatrix) = processCostsLine fileName $ tail $ dropWhile (/= T.pack "=") commandWordList
        in  newCharInfoMatrix curCharInfo localAlphabet localMatrix charIndices 0 []
=======
getCosts fileName charNumber commandWordList curCharInfo =
    -- trace ("getCosts " <> show commandWordList) $
    if null curCharInfo
        then []
        else
            let scopeList = takeWhile (/= T.pack "=") commandWordList
                charIndices = L.nub $ L.sort $ concatMap (scopeToIndex fileName charNumber) scopeList
                (localAlphabet, localMatrix) = processCostsLine fileName $ tail $ dropWhile (/= T.pack "=") commandWordList
                updatedCharInfo = newCharInfoMatrix curCharInfo localAlphabet localMatrix charIndices 0 []
            in  trace
                    ("Alph " <> (show $ fmap alphabet updatedCharInfo))
                    updatedCharInfo
>>>>>>> ea7e47d3


{- | processCostsLine takes the transformation commands of TNT and creates a TCM matrix from that
does not check for alphabet size or order so sorts states to get matrix
TNT states (alphabet elements) must be single characters
-}
processCostsLine ∷ String → [T.Text] → (NonEmpty ST.ShortText, [[Int]])
processCostsLine fileName wordList =
    if null wordList
        then
            errorWithoutStackTrace
                ("\n\nTNT input file " <> fileName <> " costs processing error:  'costs' command without transfomation costs specified")
        else case L.sort . L.nub $ foldMap getAlphabetElements wordList of
            [] → errorWithoutStackTrace ("\n\nTNT input file " <> fileName <> " No symbols found!")
            s : ss →
                let localAlphabet = s :| ss
                    transCosts = getTransformationCosts fileName localAlphabet wordList
                    localMatrix = makeMatrix fileName localAlphabet transCosts
                in  (localAlphabet, localMatrix)


-- trace ("TNT" <> show localAlphabet <> " " <> show transCosts <> "\n\t" <> show localMatrix)

-- | makeMatrix takes triples and makes a square matrix with 0 diagonals if  not specified
makeMatrix ∷ String → NonEmpty ST.ShortText → [(Int, Int, Int)] → [[Int]]
makeMatrix fileName localAlphabet transCosts
    | null transCosts = []
    | length transCosts < (length localAlphabet * length localAlphabet) - length localAlphabet =
        errorWithoutStackTrace
            ( "\n\nTNT input file "
                <> fileName
                <> " costs processing error: 'costs' command not all pairwise (non-diagnonal) transformation costs specified"
            )
    | length transCosts > (length localAlphabet * length localAlphabet) =
        errorWithoutStackTrace
            ( "\n\nTNT input file " <> fileName <> " costs processing error: 'costs' command too many pairwise transformation costs specified"
            )
    | otherwise =
        let initialMatrix = replicate (length localAlphabet) $ replicate (length localAlphabet) 0
            newMatrix = SM.toFullLists $ SM.updateMatrix (SM.fromLists initialMatrix) transCosts
        in  -- check for uninitialized, non-diagnonal cells--maybe metricity as warning
            newMatrix


{- | getTransformationCosts get state pairs and their costs
retuns as (i,j,k) = i->j costs k
need to make this gerneral to letter states
-}
getTransformationCosts ∷ String → NonEmpty ST.ShortText → [T.Text] → [(Int, Int, Int)]
getTransformationCosts fileName localAlphabet wordList
    | null wordList = []
    | length wordList == 1 =
        errorWithoutStackTrace
            ( "\n\nTNT input file "
                <> fileName
                <> " ccode processing error:  'costs' command imporperly formated (transformation and costs in pairs)"
            )
    | otherwise =
        let -- wordlist must be >= 2 due to above tests
            transText = head wordList
            costText = wordList !! 1
            transCost = readMaybe (T.unpack costText) ∷ Maybe Int
            directedOperator = T.find (== '>') transText
            symetricalOperator = T.find (== '/') transText
        in  if isNothing directedOperator && isNothing symetricalOperator
                then
                    errorWithoutStackTrace
                        ("\n\nTNT input file " <> fileName <> " ccode processing error:  'costs' command requires '/' or '>': " <> T.unpack transText)
                else
                    let fromStateText =
                            if isNothing symetricalOperator
                                then T.takeWhile (/= '>') transText
                                else T.takeWhile (/= '/') transText
                        toStateText =
                            if isNothing symetricalOperator
                                then T.tail $ T.dropWhile (/= '>') transText
                                else T.tail $ T.dropWhile (/= '/') transText
                        fromState = readMaybe (T.unpack fromStateText) ∷ Maybe Int
                        toState = readMaybe (T.unpack toStateText) ∷ Maybe Int
                    in  if isNothing transCost
                            then
                                errorWithoutStackTrace
                                    ( "\n\nTNT input file "
                                        <> fileName
                                        <> " ccode processing error:  'costs' command transformation "
                                        <> T.unpack costText
                                        <> " does not appear to be an integer."
                                    )
                            else
                                if isJust fromState && isJust toState
                                    then -- states are numerical

                                        let newTripleList =
                                                if isNothing symetricalOperator
                                                    then [(fromJust fromState, fromJust toState, fromJust transCost)]
                                                    else [(fromJust fromState, fromJust toState, fromJust transCost), (fromJust toState, fromJust fromState, fromJust transCost)]
                                        in  newTripleList <> getTransformationCosts fileName localAlphabet (drop 2 wordList)
                                    else -- states are characters (or multicharacters)

                                        let fromStateIndex = L.elemIndex (ST.fromText $ T.toStrict fromStateText) $ toList localAlphabet
                                            toStateIndex = L.elemIndex (ST.fromText $ T.toStrict toStateText) $ toList localAlphabet
                                            newTripleList =
                                                if isNothing symetricalOperator
                                                    then [(fromJust fromStateIndex, fromJust toStateIndex, fromJust transCost)]
                                                    else
                                                        [ (fromJust fromStateIndex, fromJust toStateIndex, fromJust transCost)
                                                        , (fromJust toStateIndex, fromJust fromStateIndex, fromJust transCost)
                                                        ]
                                        in  if isNothing fromStateIndex
                                                then
                                                    errorWithoutStackTrace
                                                        ( "\n\nTNT input file "
                                                            <> fileName
                                                            <> " ccode processing error:  'costs' command "
                                                            <> show (T.unwords wordList)
                                                            <> " transformation state "
                                                            <> T.unpack fromStateText
                                                            <> " was not found in charcater alphabet "
                                                            <> show localAlphabet
                                                        )
                                                else
                                                    if isNothing toStateIndex
                                                        then
                                                            errorWithoutStackTrace
                                                                ( "\n\nTNT input file "
                                                                    <> fileName
                                                                    <> " ccode processing error:  'costs' command "
                                                                    <> show (T.unwords wordList)
                                                                    <> " transformation state "
                                                                    <> T.unpack toStateText
                                                                    <> " was not found in charcater alphabet "
                                                                    <> show localAlphabet
                                                                )
                                                        else newTripleList <> getTransformationCosts fileName localAlphabet (drop 2 wordList)


{- | getAlphabetElements takes  Text and returns non '/' '>' elements
this is for a single "block" as in A1>G2 or C>T
-}
getAlphabetElements ∷ T.Text → [ST.ShortText]
getAlphabetElements inText =
    if T.null inText
        then []
        else
            let hasForwardSlash = T.find (== '/') inText
                hasGreaterThan = T.find (== '>') inText
            in  if isNothing hasForwardSlash && isNothing hasGreaterThan
                    then []
                    else
                        let firstSymbol = T.takeWhile (`notElem` ['/', '>']) inText
                            secondSymbol = T.tail $ T.dropWhile (`notElem` ['/', '>']) inText
                        in  [ST.fromText $ T.toStrict firstSymbol, ST.fromText $ T.toStrict secondSymbol]


{-
let symbolList = T.filter (/= '/') $ T.filter (/= '>') inText
in
fmap ST.singleton $ T.unpack symbolList
-}

-- | scopeToIndex takes the number of characters and converts to a list of indices
scopeToIndex ∷ String → Int → T.Text → [Int]
scopeToIndex fileName numChars scopeText =
    if T.null scopeText
        then []
        else -- stop will include '.' if present`

            let (start, stop) = T.breakOn (T.pack ".") scopeText
            in  -- trace (show (start, stop)) (
                -- single integer index
                if not (T.null start) && (T.head start `elem` ccodeChars)
                    then
                        errorWithoutStackTrace
                            ( "\n\nTNT file "
                                <> fileName
                                <> " ccode processing error: ccode '"
                                <> T.unpack scopeText
                                <> "' incorrect format.  Scope must follow operator "
                            )
                    else
                        if start == scopeText
                            then
                                let scopeSingleton = readMaybe (T.unpack scopeText) ∷ Maybe Int
                                in  if isNothing scopeSingleton
                                        then
                                            errorWithoutStackTrace
                                                ("\n\nTNT file " <> fileName <> " ccode processing error: ccode '" <> T.unpack scopeText <> "' contains non-integer (0)")
                                        else
                                            if fromJust scopeSingleton < numChars
                                                then [fromJust scopeSingleton]
                                                else
                                                    errorWithoutStackTrace
                                                        ( "\n\nTNT file "
                                                            <> fileName
                                                            <> " ccode processing error: scope greater than char number "
                                                            <> show (fromJust scopeSingleton)
                                                            <> " > "
                                                            <> show (numChars - 1)
                                                        )
                            else
                                let startIndex =
                                        if T.null start
                                            then Just 0
                                            else readMaybe (T.unpack start) ∷ Maybe Int
                                    stopIndex =
                                        if stop == T.pack "."
                                            then Just (numChars - 1)
                                            else readMaybe (T.unpack $ T.tail stop) ∷ Maybe Int
                                in  if isNothing startIndex || isNothing stopIndex
                                        then
                                            errorWithoutStackTrace
                                                ("\n\nTNT file " <> fileName <> " ccode processing error: ccode '" <> T.unpack scopeText <> "' contains non-integer (1)")
                                        else
                                            if fromJust startIndex >= numChars
                                                then
                                                    errorWithoutStackTrace
                                                        ( "\n\nTNT file "
                                                            <> fileName
                                                            <> " ccode processing error: scope greater than char number "
                                                            <> show (fromJust startIndex)
                                                            <> " > "
                                                            <> show (numChars - 1)
                                                        )
                                                else
                                                    if fromJust stopIndex >= numChars
                                                        then
                                                            errorWithoutStackTrace
                                                                ( "\n\nTNT file "
                                                                    <> fileName
                                                                    <> " ccode processing error: scope greater than char number "
                                                                    <> show (fromJust stopIndex)
                                                                    <> " > "
                                                                    <> show (numChars - 1)
                                                                )
                                                        else [(max 0 (fromJust startIndex)) .. (min (fromJust stopIndex) numChars)]


-- )

{- | getNewCharInfo updates the a specific list character element
if that char is not in index list it is unaffected and added back to create the new list
in a single pass.
if nothing to do (and nothing done so curCharLIst == []) then return original charInfo
othewise return the reverse since new values are prepended
-}
getNewCharInfo ∷ String → [CharInfo] → T.Text → T.Text → [Int] → Int → [CharInfo] → PhyG [CharInfo]
getNewCharInfo fileName inCharList newStatus newStatusFull indexList charIndex curCharList =
    case (inCharList, indexList) of
        ([], []) → pure inCharList
        ([], _) → pure $ reverse curCharList
        (_, []) → pure $ reverse curCharList <> inCharList
        (firstCharInfo : otherCharInfo, firstIndex : _)
            | charIndex /= firstIndex →
                getNewCharInfo
                    fileName
                    otherCharInfo
                    newStatus
                    newStatusFull
                    indexList
                    (charIndex + 1)
                    (firstCharInfo : curCharList)
        (firstCharInfo : otherCharInfo, firstIndex : otherIndices) → do
            updatedCharInfo ← case T.unpack newStatus of
                "-" → pure firstCharInfo{charType = NonAdd}
                "+" → pure firstCharInfo{charType = Add}
                "[" → pure firstCharInfo{activity = True}
                "]" → pure firstCharInfo{activity = False}
                "(" → pure firstCharInfo{charType = Matrix}
                ")" → pure firstCharInfo{charType = NonAdd}
                '/' : _ → case readMaybe (tail $ T.unpack newStatusFull) ∷ Maybe Double of
                    Nothing →
                        failWithPhase Parsing $
                            unwords
                                [ "\n\nTNT file"
                                , fileName
                                , "ccode processing error: weight"
                                , tail $ T.unpack newStatusFull
                                , "not a double"
                                ]
                    Just newWeight → pure firstCharInfo{weight = newWeight}
                val → do
                    logWith LogWarn $
                        unwords
                            [ "Warning: TNT file"
                            , fileName
                            , "ccodes command"
                            , T.unpack newStatus
                            , "is unrecognized/not implemented--skipping\n"
                            ]
                    pure firstCharInfo

            getNewCharInfo
                fileName
                otherCharInfo
                newStatus
                newStatusFull
                otherIndices
                (charIndex + 1)
                (updatedCharInfo : curCharList)


{- | newCharInfoMatrix updates alphabet and tcm matrix for characters in indexList
if that character is not in index list it is unaffected and added back to create the new list
in a single pass.
if nothing to do (and nothing done so curCharList == []) then return original charInfo
othewise retiurn the reverse since new values are prepended
-}
newCharInfoMatrix ∷ [CharInfo] → NonEmpty ST.ShortText → [[Int]] → [Int] → Int → [CharInfo] → [CharInfo]
newCharInfoMatrix inCharList localAlphabet localMatrix indexList charIndex curCharList =
    -- trace (show charIndex <> " " <> show indexList <> " " <> (show $ length inCharList)) (
    if null inCharList
        then reverse curCharList
        else
            if null indexList
                then
                    if null curCharList
                        then inCharList
                        else reverse curCharList <> inCharList
                else
                    let firstIndex = head indexList
                        firstInfo = head inCharList
                    in  if charIndex /= firstIndex
                            then newCharInfoMatrix (tail inCharList) localAlphabet localMatrix indexList (charIndex + 1) (firstInfo : curCharList)
                            else -- let updatedCharInfo = firstInfo {alphabet = fromSymbols localAlphabet, costMatrix = SM.fromLists localMatrix}

                                let updatedCharInfo = firstInfo{alphabet = fromSymbols localAlphabet, costMatrix = SM.fromLists localMatrix}
                                in  -- trace ("TNT2" <> (show $ alphabet updatedCharInfo))
                                    newCharInfoMatrix (tail inCharList) localAlphabet localMatrix (tail indexList) (charIndex + 1) (updatedCharInfo : curCharList)


{- | reconcileAlphabetAndCostMatrix trakes the original charcater alphabet created from the cost matrix and compares to the
observed states.  If observed states are a subset of the inferred, the inferred are used to replace the original
this could happen if a matrix is specified for arange of characters, some of which do not exhibit all the states
otherwise an error is thrown since states don't agree with m,artrix specification
this could happen for a DNA character (ACGT-) with a martix specified of numerical values (01234)
-}
reconcileAlphabetAndCostMatrix
    ∷ ( Ord s
      , Show s
      )
    ⇒ String
    → String
    → Alphabet s
    → Alphabet s
    → Alphabet s
reconcileAlphabetAndCostMatrix fileName charName observedAlphabet inferredAlphabet
    | observedAlphabet `isAlphabetSubsetOf` inferredAlphabet = inferredAlphabet
    | otherwise =
        errorWithoutStackTrace $
            fold
                [ "Error: TNT file "
                , fileName
                , " character number "
                , tail $ dropWhile (/= '#') charName
                , " Observed "
                , show observedAlphabet
                , " is incompatible with matrix specification states "
                , show inferredAlphabet
                ]


-- checks is observed alphabet is sub set of inferred (ie that from cost matrix string)
-- this can happen if a general DNA cost is sspecified for many characters, but some
-- characters may have only a few of the states.
isAlphabetSubsetOf ∷ (Show s, Ord s) ⇒ Alphabet s → Alphabet s → Bool
isAlphabetSubsetOf specialAlphabet queryAlphabet =
    let querySet = alphabetSymbols queryAlphabet
        specialSet = alphabetSymbols specialAlphabet
    in  not $ querySet `Set.isSubsetOf` specialSet


{-
-- this seems to produce backwards logic
isAlphabetSubsetOf' :: Ord s => Alphabet s -> Alphabet s -> Bool
isAlphabetSubsetOf' specialAlphabet queryAlphabet =
    let querySet   = alphabetSymbols   queryAlphabet
        specialSet = alphabetSymbols specialAlphabet
    in  trace ("RACM: " <> (show $ querySet `Set.isSubsetOf` specialSet)) querySet `Set.isSubsetOf` specialSet
-}

{- | checkAndRecodeCharacterAlphabets take RawData and checks the data with char info.
verifies that states (including in ambiguity) are Numerical for additive, and checks alphabets and cost matrices
and assigns correct alphabet to all characters
-}
checkAndRecodeCharacterAlphabets
    ∷ String → [[ST.ShortText]] → [CharInfo] → [[ST.ShortText]] → [CharInfo] → ([[ST.ShortText]], [CharInfo])
checkAndRecodeCharacterAlphabets fileName inData inCharInfo newData newCharInfo
    | null inCharInfo && null newCharInfo = error "Empty inCharInfo on input in checkAndRecodeCharacterAlphabets"
    | null inData = error "Empty inData in checkAndRecodeCharacterAlphabets"
    | null inCharInfo =
        -- trace (show $ L.transpose newData)
        -- (reverse $ fmap reverse newData, reverse newCharInfo)
        (L.transpose $ reverse newData, reverse newCharInfo)
    | otherwise =
        let firstColumn = fmap head inData
            firstInfo = head inCharInfo
            originalAlphabet = alphabet firstInfo
            thisName = name firstInfo
            (firstAlphabet, newWeight, newColumn) = getAlphabetFromSTList fileName firstColumn firstInfo
            updatedCharInfo =
                if (Matrix == charType firstInfo) && (firstAlphabet /= originalAlphabet)
                    then firstInfo{alphabet = reconcileAlphabetAndCostMatrix fileName (T.unpack thisName) firstAlphabet originalAlphabet}
                    else firstInfo{alphabet = firstAlphabet, weight = newWeight}
        in  -- checkAndRecodeCharacterAlphabets fileName (fmap tail inData) (tail inCharInfo) (prependColumn newColumn newData []) (updatedCharInfo : newCharInfo)
            checkAndRecodeCharacterAlphabets
                fileName
                (fmap tail inData)
                (tail inCharInfo)
                (newColumn : newData)
                (updatedCharInfo : newCharInfo)


{- | getAlphabetFromSTList take a list of ST.ShortText and returns list of unique alphabet elements,
recodes decimat AB.XYZ to ABXYZ and reweights by that factor 1/1000 for .XYZ 1/10 for .X etc
checks if char is additive for numerical alphabet
-}
getAlphabetFromSTList ∷ String → [ST.ShortText] → CharInfo → (Alphabet ST.ShortText, Double, [ST.ShortText])
getAlphabetFromSTList fileName inStates inCharInfo =
    if null inStates
        then error "Empty column data in getAlphabetFromSTList"
        else
            let thisType = charType inCharInfo
                thisWeight = weight inCharInfo
                mostDecimals =
                    if thisType == Add
                        then maximum $ fmap getDecimals inStates
                        else 0
                (thisAlphabet', newColumn) = getAlphWithAmbiguity fileName inStates thisType mostDecimals [] []

                newWeight
                    | mostDecimals > 0 = thisWeight / (10.0 ** fromIntegral mostDecimals)
                    | otherwise = thisWeight

                thisAlphabet = case thisAlphabet' of
                    [] → ST.fromString "0" :| []
                    s : ss → s :| ss
            in  -- trace (show (thisAlphabet, newWeight, newColumn, mostDecimals))
                -- (fromSymbols thisAlphabet, newWeight, newColumn)
                -- trace ("getAlph weight: " <> (show thisWeight))
                (fromSymbols thisAlphabet, newWeight, newColumn)


-- | getDecimals tkase a state ShortText and return number decimals--if ambiguous then the most of range
getDecimals ∷ ST.ShortText → Int
getDecimals inChar =
    if ST.null inChar
        then 0
        else
            let inCharText = ST.toString inChar
            in  -- trace (inCharText) (
                if '.' `notElem` inCharText
                    then 0
                    else
                        if head inCharText /= '['
                            then -- no ambiguity
                                length (dropWhile (/= '.') inCharText) - 1
                            else -- has ambiguity (range)

                                let rangeStringList = words $ filter (`notElem` ['[', ']']) inCharText
                                    fstChar =
                                        if '.' `elem` head rangeStringList
                                            then dropWhile (/= '.') (head rangeStringList)
                                            else ['.']
                                    sndChar =
                                        if '.' `elem` last rangeStringList
                                            then dropWhile (/= '.') (last rangeStringList)
                                            else ['.']
                                in  -- trace (fstChar <> " " <> sndChar)
                                    max (length fstChar) (length sndChar) - 1


-- )

{- | getAlphWithAmbiguity take a list of ShortText with information and accumulatiors
For both nonadditive and additive. Searches for [] to denote ambiguity and splits states
 if splits on spaces if there are spaces (within []) (ala fastc or multicharacter states)
 else if no spaces
   if non-additive then each symbol is split out as an alphabet element -- as in TNT
   if is additive splits on '-' to denote range
rescales (integerizes later) additive characters with decimal places to an integer type rep
for additive characters if states are not nummerical then throws an error
-}
getAlphWithAmbiguity
    ∷ String → [ST.ShortText] → CharType → Int → [ST.ShortText] → [ST.ShortText] → ([ST.ShortText], [ST.ShortText])
getAlphWithAmbiguity fileName inStates thisType mostDecimals newAlph newStates =
    if null inStates
        then (L.sort $ L.nub newAlph, reverse newStates)
        else
            let firstState = ST.toString $ head inStates
            in  if thisType /= Add
                    then
                        if head firstState /= '['
                            then
                                if firstState `elem` ["?", "-"]
                                    then getAlphWithAmbiguity fileName (tail inStates) thisType mostDecimals newAlph (head inStates : newStates)
                                    else getAlphWithAmbiguity fileName (tail inStates) thisType mostDecimals (head inStates : newAlph) (head inStates : newStates)
                            else -- ambiguity
                            -- let newAmbigStates  = fmap ST.fromString $ words $ filter (`notElem` ['[',']']) firstState

                                let newAmbigStates = fmap ST.fromString $ fmap (: []) $ filter (`notElem` ['[', ']']) firstState
                                in  getAlphWithAmbiguity fileName (tail inStates) thisType mostDecimals (newAmbigStates <> newAlph) (head inStates : newStates)
                    else -- additive character

                        let scaleFactor = 1.0 / (10.0 ** fromIntegral mostDecimals)
                        in  if head firstState /= '['
                                then
                                    if mostDecimals == 0
                                        then getAlphWithAmbiguity fileName (tail inStates) thisType mostDecimals (head inStates : newAlph) (head inStates : newStates)
                                        else
                                            let stateNumber = readMaybe firstState ∷ Maybe Double
                                                newStateNumber = takeWhile (/= '.') $ show (fromJust stateNumber / scaleFactor)
                                            in  if isNothing stateNumber
                                                    then
                                                        if firstState `elem` ["?", "-"]
                                                            then
                                                                getAlphWithAmbiguity
                                                                    fileName
                                                                    (tail inStates)
                                                                    thisType
                                                                    mostDecimals
                                                                    (ST.fromString "-1" : newAlph)
                                                                    (ST.fromString "-1" : newStates)
                                                            else
                                                                errorWithoutStackTrace
                                                                    ("\n\nTNT file " <> fileName <> " ccode processing error: Additive character not a number (Int/Float) " <> firstState)
                                                    else
                                                        getAlphWithAmbiguity
                                                            fileName
                                                            (tail inStates)
                                                            thisType
                                                            mostDecimals
                                                            (ST.fromString newStateNumber : newAlph)
                                                            (ST.fromString newStateNumber : newStates)
                                else -- trace ("GAlphAmb: " <> (show firstState)) $

                                    let hasDecimalorDash = (elem '.' firstState) || (elem '-' firstState)
                                        gutsList =
                                            if hasDecimalorDash
                                                then fmap (: []) $ filter (`notElem` ['[', ']', '.', '-']) firstState
                                                else (: []) <$> filter (`notElem` ['[', ']']) firstState
                                        newStateNumberList = fmap readMaybe gutsList ∷ [Maybe Double]
                                        newStateNumberStringList = fmap (((takeWhile (`notElem` ['.', '-']) . show) . (/ scaleFactor)) . fromJust) newStateNumberList
                                    in  if Nothing `elem` newStateNumberList
                                            then
                                                errorWithoutStackTrace
                                                    ("\n\nTNT file " <> fileName <> " ccode processing error: Additive character not a number (Int/Float) " <> firstState)
                                            else
                                                let newAmbigState =
                                                        if hasDecimalorDash
                                                            then ST.filter (/= ' ') $ ST.fromString $ '[' : unwords newStateNumberStringList <> "]"
                                                            else ST.fromString $ '[' : concat newStateNumberStringList <> "]"
                                                in  getAlphWithAmbiguity
                                                        fileName
                                                        (tail inStates)
                                                        thisType
                                                        mostDecimals
                                                        (fmap ST.fromString newStateNumberStringList <> newAlph)
                                                        (newAmbigState : newStates)

-- )<|MERGE_RESOLUTION|>--- conflicted
+++ resolved
@@ -361,14 +361,13 @@
 bit of  but needs to update as it goes along
 -}
 getTNTCharInfo ∷ String → Int → [CharInfo] → [T.Text] → PhyG [CharInfo]
-<<<<<<< HEAD
 getTNTCharInfo fileName charNumber curCharInfo inLines
     | null inLines = pure curCharInfo
     | otherwise =
         let firstLine' = T.strip $ head inLines
             multipleCommandsInLine = fmap ((T.reverse . T.cons ';') . T.reverse) (filter ((> 0) . T.length) $ T.strip <$> T.splitOn (T.pack ";") firstLine')
             firstLine = head multipleCommandsInLine
-        in  -- trace (show multipleCommandsInLine) (
+        in
             if T.null firstLine
                 then getTNTCharInfo fileName charNumber curCharInfo (tail inLines)
                 else -- hit 'proc /;' line at end
@@ -378,76 +377,30 @@
                         else
                             if T.last firstLine /= ';'
                                 then
-                                    errorWithoutStackTrace
-                                        ( "\n\nTNT input file " <> fileName <> " processing error--ccode/costs lines must end with semicolon ';': " <> T.unpack firstLine
-                                        )
+                                    failWithPhase Parsing $ unwords
+                                        [ "\n\nTNT input file"
+                                        , fileName
+                                        , "processing error--ccode/costs lines must end with semicolon ';':"
+                                        , T.unpack firstLine
+                                        ]
                                 else do
                                     -- have a valid line
                                     let wordList = T.words $ T.init firstLine
                                     let command2 = T.toLower $ T.take 2 $ head wordList
-                                    localCharInfoResult ← getCCodes fileName charNumber (tail wordList) curCharInfo
-                                    let localCharInfo =
-                                            if command2 == T.pack "cc"
-                                                then localCharInfoResult
-                                                else curCharInfo
-                                    let localCharInfo' =
-                                            if command2 == T.pack "co"
-                                                then getCosts fileName charNumber (tail wordList) localCharInfo
-                                                else localCharInfo
-
-                                    if (command2 /= T.pack "cc") && (command2 /= T.pack "co")
-                                        then do
-                                            logWith
-                                                LogInfo
-                                                ("\n\nWarning: TNT input file " <> fileName <> " unrecognized/not implemented command ignored : " <> T.unpack firstLine <> "\n")
-                                            getTNTCharInfo fileName charNumber curCharInfo (tail multipleCommandsInLine <> tail inLines)
-                                        else getTNTCharInfo fileName charNumber localCharInfo' (tail multipleCommandsInLine <> tail inLines)
-=======
-getTNTCharInfo fileName charNumber curCharInfo inLines =
-    if null inLines
-        then do
-            pure curCharInfo
-        else
-            let firstLine' = T.strip $ head inLines
-                multipleCommandsInLine = fmap ((T.reverse . T.cons ';') . T.reverse) (filter ((> 0) . T.length) $ T.strip <$> T.splitOn (T.pack ";") firstLine')
-                firstLine = head multipleCommandsInLine
-            in  -- trace ("GTCI:" <> (show multipleCommandsInLine)) $
-                if T.null firstLine
-                    then getTNTCharInfo fileName charNumber curCharInfo (tail inLines)
-                    else -- hit 'proc /;' line at end
-
-                        if T.head firstLine == 'p'
-                            then do
-                                pure curCharInfo
-                            else
-                                if T.last firstLine /= ';'
-                                    then
-                                        errorWithoutStackTrace
-                                            ( "\n\nTNT input file " <> fileName <> " processing error--ccode/costs lines must end with semicolon ';': " <> T.unpack firstLine
-                                            )
-                                    else do
-                                        -- have a valid line
-                                        let wordList = T.words $ T.init firstLine
-                                        let command2 = T.toLower $ T.take 2 $ head wordList
-                                        -- localCharInfoResult ← getCCodes fileName charNumber (tail wordList) curCharInfo
-                                        localCharInfo ←
-                                            if command2 == T.pack "cc"
-                                                then getCCodes fileName charNumber (tail wordList) curCharInfo
-                                                else pure curCharInfo
-                                        let localCharInfo' =
-                                                if command2 == T.pack "co"
-                                                    then getCosts fileName charNumber (tail wordList) localCharInfo
-                                                    else localCharInfo
-
-                                        if (command2 /= T.pack "cc") && (command2 /= T.pack "co")
-                                            then do
-                                                logWith
-                                                    LogInfo
-                                                    ("\n\nWarning: TNT input file " <> fileName <> " unrecognized/not implemented command ignored : " <> T.unpack firstLine <> "\n")
-                                                getTNTCharInfo fileName charNumber curCharInfo (tail multipleCommandsInLine <> tail inLines)
-                                            else getTNTCharInfo fileName charNumber localCharInfo' (tail multipleCommandsInLine <> tail inLines)
-
->>>>>>> ea7e47d3
+                                    --localCharInfoResult ← getCCodes fileName charNumber (tail wordList) curCharInfo
+                                    localCharInfo <- case command2 of
+                                        "cc" -> getCCodes fileName charNumber (tail wordList) curCharInfo
+                                        "co" -> pure $ getCosts fileName charNumber (tail wordList) curCharInfo
+                                        _ -> do logWith LogInfo $ unwords
+                                                    [ "\n\nWarning: TNT input file"
+                                                    , fileName
+                                                    , "unrecognized/not implemented command ignored :"
+                                                    , T.unpack firstLine
+                                                    , "\n"
+                                                    ]
+                                                pure curCharInfo
+
+                                    getTNTCharInfo fileName charNumber curCharInfo (tail multipleCommandsInLine <> tail inLines)
 
 
 -- | ccodeChars are the TNT ccode control characters
@@ -461,7 +414,6 @@
 the singleton stuff for compount things like "+."
 -}
 getCCodes ∷ String → Int → [T.Text] → [CharInfo] → PhyG [CharInfo]
-<<<<<<< HEAD
 getCCodes fileName charNumber commandWordList = \case
     [] → pure []
     curCharInfo →
@@ -478,35 +430,6 @@
 
             charIndices = nubOrd . L.sort $ concatMap (scopeToIndex fileName charNumber) scopeList
         in  getNewCharInfo fileName curCharInfo charStatus (head commandWordList) charIndices 0 []
-=======
-getCCodes fileName charNumber commandWordList curCharInfo =
-    -- trace ("getCCodes " <> show commandWordList) $
-    if null curCharInfo
-        then do
-            pure []
-        else
-            let charStatus =
-                    if T.length (head commandWordList) == 1
-                        then head commandWordList
-                        else T.singleton $ T.head $ head commandWordList
-                scopeList =
-                    if T.length (head commandWordList) == 1
-                        then tail commandWordList
-                        else -- not a weight--weight gets added to scope without special case
-
-                            if T.head (head commandWordList) /= '/'
-                                then T.tail (head commandWordList) : tail commandWordList
-                                else -- a weight '/'--weight gets added to scope without special case
-
-                                    T.unwords (tail $ T.words $ T.tail (head commandWordList)) : tail commandWordList
-                charIndices = L.nub $ L.sort $ concatMap (scopeToIndex fileName charNumber) scopeList
-            in  do
-                    updatedCharInfo ← getNewCharInfo fileName curCharInfo charStatus (head commandWordList) charIndices 0 []
-                    -- trace (show charStatus <> " " <> (show scopeList) <> " " <> show charIndices)
-                    -- if T.length charStatus > 1 then errorWithoutStackTrace ("\n\nTNT input file " <> fileName <> " character status processing error:  option not recognized/implemented " <> (T.unpack charStatus))
-                    -- else
-                    pure updatedCharInfo
->>>>>>> ea7e47d3
 
 
 {- | getCosts takes a line from TNT and modifies characters according to cc-code option
@@ -514,28 +437,16 @@
 assumes X/Y and U>V have no sapces (= one word)
 -}
 getCosts ∷ String → Int → [T.Text] → [CharInfo] → [CharInfo]
-<<<<<<< HEAD
 getCosts fileName charNumber commandWordList = \case
     [] → []
     curCharInfo →
         let scopeList = takeWhile (/= T.pack "=") commandWordList
             charIndices = L.nub $ L.sort $ concatMap (scopeToIndex fileName charNumber) scopeList
             (localAlphabet, localMatrix) = processCostsLine fileName $ tail $ dropWhile (/= T.pack "=") commandWordList
-        in  newCharInfoMatrix curCharInfo localAlphabet localMatrix charIndices 0 []
-=======
-getCosts fileName charNumber commandWordList curCharInfo =
-    -- trace ("getCosts " <> show commandWordList) $
-    if null curCharInfo
-        then []
-        else
-            let scopeList = takeWhile (/= T.pack "=") commandWordList
-                charIndices = L.nub $ L.sort $ concatMap (scopeToIndex fileName charNumber) scopeList
-                (localAlphabet, localMatrix) = processCostsLine fileName $ tail $ dropWhile (/= T.pack "=") commandWordList
-                updatedCharInfo = newCharInfoMatrix curCharInfo localAlphabet localMatrix charIndices 0 []
+            updatedCharInfo = newCharInfoMatrix curCharInfo localAlphabet localMatrix charIndices 0 []
             in  trace
                     ("Alph " <> (show $ fmap alphabet updatedCharInfo))
                     updatedCharInfo
->>>>>>> ea7e47d3
 
 
 {- | processCostsLine takes the transformation commands of TNT and creates a TCM matrix from that
