--- conflicted
+++ resolved
@@ -19,7 +19,7 @@
             NEED TO FIX
 -}
 
-{-# OverloadedStrings #-}
+{-# LANGUAGE OverloadedStrings #-}
 
 {- |
 Module to read TNT input files for phylogenetic analysis.
@@ -59,13 +59,10 @@
 import Types.Types
 
 
-<<<<<<< HEAD
+
 {- |
 'getTNTDataText' takes file contents and returns raw data and char info form TNT file.
 -}
-=======
--- getTNTDataText take file contents and returns raw data and char info form TNT file
->>>>>>> 32536791
 getTNTDataText ∷ T.Text → String → PhyG RawData
 getTNTDataText inString fileName
     | T.null inString = failWithPhase Parsing $ unwords [ "\n\nTNT input file", fileName, "processing error--empty file" ]
@@ -177,16 +174,13 @@
                                                                                                                             <> " characters"
                                                                                                                             <> "\n"
                                                                                                                         )
-<<<<<<< HEAD
-                                                                                                                    pure $ (zip curNames curData', charInfoData')
-=======
                                                                                                                     -- logWith LogInfo ("TNTU:" <> (show (fmap length curData', length charInfoData')))
                                                                                                                     let (newData, newCharInfoL) = filterInvariant curData' charInfoData' ([], [])
                                                                                                                     -- logWith LogInfo ("TNTUF:" <> (show (fmap length newData, length newCharInfoL)))
                                                                                                                     if null newCharInfoL
                                                                                                                         then failWithPhase Parsing ("TNT file " <> fileName <> " has no variant data")
                                                                                                                         else pure $ (zip curNames newData, newCharInfoL)
->>>>>>> 32536791
+
     where
         printOrSpace a = (C.isPrint a || C.isSpace a) && (a /= '\r')
 
@@ -342,23 +336,6 @@
 -- | defaultTNTCharInfo default values for TNT characters
 defaultTNTCharInfo ∷ (MonadIO m) ⇒ m CharInfo
 defaultTNTCharInfo =
-<<<<<<< HEAD
-    let a = fromSymbols $ ST.fromString "0" :| [] -- fromSymbols []
-        tcmDef = TM.discreteMetric $ SymbolCount 2
-    in  emptyCharInfo
-            { charType = NonAdd
-            , activity = True
-            , weight = 1.0
-            , costMatrix = SM.empty
-            , name = T.empty
-            , alphabet = a
-            , prealigned = True
-            , slimTCM = FAC.genDiscreteDenseOfDimension (0 ∷ Word)
-            , wideTCM = tcmDef
-            , hugeTCM = tcmDef
-            , origInfo = V.singleton (T.empty, NonAdd, a)
-            }
-=======
     let a = fromSymbols $ ST.fromString "0" :| []
         f info =
             info
@@ -372,7 +349,6 @@
                 , origInfo = V.singleton (T.empty, NonAdd, a)
                 }
     in  f <$> emptyCharInfo
->>>>>>> 32536791
 
 
 -- | renameTNTChars creates a unique name for each character from fileNamer:Number
@@ -719,7 +695,6 @@
 -}
 getNewCharInfo ∷ String → [CharInfo] → T.Text → T.Text → [Int] → Int → [CharInfo] → PhyG [CharInfo]
 getNewCharInfo fileName inCharList newStatus newStatusFull indexList charIndex curCharList =
-<<<<<<< HEAD
     case (inCharList, indexList) of
         ([], []) -> pure inCharList
         ([], _) -> pure $ reverse curCharList
@@ -768,63 +743,6 @@
                     otherIndices
                     (charIndex + 1)
                     (updatedCharInfo : curCharList)
-=======
-    -- trace (show charIndex <> " " <> show indexList <> " " <> (show $ length inCharList)) (
-    if null inCharList
-        then do
-            pure $ reverse curCharList
-        else
-            if null indexList
-                then
-                    if null curCharList
-                        then do
-                            pure inCharList
-                        else do
-                            pure $ reverse curCharList <> inCharList
-                else
-                    let firstIndex = head indexList
-                        firstInfo = head inCharList
-                    in  if charIndex /= firstIndex
-                            then getNewCharInfo fileName (tail inCharList) newStatus newStatusFull indexList (charIndex + 1) (firstInfo : curCharList)
-                            else
-                                let updatedCharInfo
-                                        | newStatus == T.pack "-" = firstInfo{charType = NonAdd}
-                                        | newStatus == T.pack "+" = firstInfo{charType = Add}
-                                        | newStatus == T.pack "[" = firstInfo{activity = True}
-                                        | newStatus == T.pack "]" = firstInfo{activity = False}
-                                        | newStatus == T.pack "(" = firstInfo{charType = Matrix}
-                                        | newStatus == T.pack ")" = firstInfo{charType = NonAdd}
-                                        -- \| newStatus == T.pack "/" = firstInfo {weight = 1.0}
-                                        | T.head newStatus == '/' =
-                                            let newWeight = readMaybe (tail $ T.unpack newStatusFull) ∷ Maybe Double
-                                            in  if isNothing newWeight
-                                                    then
-                                                        errorWithoutStackTrace
-                                                            ("\n\nTNT file " <> fileName <> " ccode processing error: weight " <> tail (T.unpack newStatusFull) <> " not a double")
-                                                    else firstInfo{weight = fromJust newWeight}
-                                        | otherwise =
-                                            -- trace ("Warning: TNT file " <> fileName <> " ccodes command " <> T.unpack newStatus <> " is unrecognized/not implemented--skipping")
-                                            firstInfo
-                                in  do
-                                        when ((T.unpack newStatus `notElem` ["-", "+", "[", "]", "(", ")"]) && (T.head newStatus /= '/')) $
-                                            logWith
-                                                LogWarn
-                                                ( "Warning: TNT file "
-                                                    <> fileName
-                                                    <> " ccodes command "
-                                                    <> T.unpack newStatus
-                                                    <> " is unrecognized/not implemented--skipping"
-                                                    <> "\n"
-                                                )
-                                        getNewCharInfo
-                                            fileName
-                                            (tail inCharList)
-                                            newStatus
-                                            newStatusFull
-                                            (tail indexList)
-                                            (charIndex + 1)
-                                            (updatedCharInfo : curCharList)
->>>>>>> 32536791
 
 
 {- | newCharInfoMatrix updates alphabet and tcm matrix for characters in indexList
