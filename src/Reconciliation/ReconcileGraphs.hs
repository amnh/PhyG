--- conflicted
+++ resolved
@@ -62,13 +62,10 @@
           
           -- call EUN/reconcile functions
           (reconcileString, reconcileGraph) = 
-<<<<<<< HEAD
+
             --trace ("MRG :" <> (show (localMethod, compareMethod, threshold, connectComponents, edgeLabel, vertexLabel, outputFormat))) 
             E.reconcile (localMethod, compareMethod, threshold, connectComponents, edgeLabel, vertexLabel, outputFormat,stringGraphs)
-=======
-                --trace ("MRG :" <> (show (localMethod, compareMethod, threshold, connectComponents, edgeLabel, vertexLabel, outputFormat))) 
-                E.reconcile (localMethod, compareMethod, threshold, connectComponents, edgeLabel, vertexLabel, outputFormat,stringGraphs)
->>>>>>> 5554a92c
+
 
           -- convert eun format graph back to SimpleGraph
           reconcileSimpleGraph = GFU.stringGraph2TextGraphDouble reconcileGraph
