--- conflicted
+++ resolved
@@ -36,7 +36,6 @@
 
 module Reconciliation.ReconcileGraphs  ( makeReconcileGraph
                                        ) where
-<<<<<<< HEAD
 import Control.Evaluation
 import Control.Monad (when)
 import Control.Monad.IO.Class (MonadIO (..))
@@ -50,29 +49,14 @@
 import Utilities.LocalGraph qualified as LG
 import Data.Maybe      
 -- import           Debug.Trace
-=======
-
-import qualified Data.List            as L
-import qualified Data.Text.Lazy       as T
-import           GeneralUtilities
-import qualified GraphFormatUtilities as GFU
-import qualified Reconciliation.Eun   as E
-import           Types.Types
-import qualified Utilities.LocalGraph as LG
-import           Data.Maybe      
-import           Debug.Trace
->>>>>>> 7aac853a
 
 -- | makeReconcileGraph is a wrapper around eun.hs functions to return String of reconciled graph
 makeReconcileGraph :: [String] -> [(String, String)] -> [SimpleGraph] -> PhyG (String, SimpleGraph)
 makeReconcileGraph validCommandList commandPairList inGraphList =
-<<<<<<< HEAD
+   --trace ("MRG: " <> (concatMap LG.prettyIndices inGraphList)) $
    if null inGraphList then pure ("Error: No input graphs to reconcile", LG.empty)
-=======
-   --trace ("MRG: " <> (concatMap LG.prettyIndices inGraphList)) $
-   if null inGraphList then ("Error: No input graphs to reconcile", LG.empty)
-   else if length inGraphList == 1 then ("Warning: Only single input graph to reconcile", head inGraphList)
->>>>>>> 7aac853a
+   else if length inGraphList == 1 then pure ("Warning: Only single input graph to reconcile", head inGraphList)
+
    else
       let -- convert SimpleGraph to String String from Text Double
           stringGraphs = fmap (GFU.modifyVertexEdgeLabels True True . GFU.textGraph2StringGraph) inGraphList
@@ -80,8 +64,6 @@
           -- parse arguements
           commandList = (mergePair <$> filter (('"' `notElem`).snd) commandPairList)
           (localMethod, compareMethod, threshold, connectComponents, edgeLabel, vertexLabel, outputFormat) = processReconcileArgs validCommandList commandList
-          
-<<<<<<< HEAD
       in do
           -- call EUN/reconcile functions
           (reconcileString, reconcileGraph) <- E.reconcile (localMethod, compareMethod, threshold, connectComponents, edgeLabel, vertexLabel, outputFormat,stringGraphs)
@@ -91,25 +73,9 @@
       
           --trace ("MRG :" <> (show (localMethod, compareMethod, threshold, connectComponents, edgeLabel, vertexLabel, outputFormat)) <> "\n" <> reconcileString
           --  <> "\n" <> (LG.prettyIndices reconcileSimpleGraph))
-          pure (reconcileString, reconcileSimpleGraph)
+          pure ("", reconcileSimpleGraph)
           where mergePair (a,b) = if a /= [] && b /= [] then a <> (':' : b)
                                   else a <> b
-=======
-          -- call EUN/reconcile functions
-          (reconcileString, reconcileGraph) = 
-                --trace ("MRG :" <> (show (localMethod, compareMethod, threshold, connectComponents, edgeLabel, vertexLabel, outputFormat))) 
-                E.reconcile (localMethod, compareMethod, threshold, connectComponents, edgeLabel, vertexLabel, outputFormat,stringGraphs)
-
-
-          -- convert eun format graph back to SimpleGraph
-          reconcileSimpleGraph = GFU.stringGraph2TextGraphDouble reconcileGraph
-      in
-      --trace ("MRG :" <> (show (localMethod, compareMethod, threshold, connectComponents, edgeLabel, vertexLabel, outputFormat)) <> "\n" <> reconcileString
-      --  <> "\n" <> (LG.prettyIndices reconcileSimpleGraph))
-      ("", reconcileSimpleGraph)
-      where mergePair (a,b) = if a /= [] && b /= [] then a <> (':' : b)
-                              else a <> b
->>>>>>> 7aac853a
 
 
 -- | processReconcileArgs takes a list of strings and returns values of commands for proram execution
