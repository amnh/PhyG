--- conflicted
+++ resolved
@@ -266,26 +266,26 @@
     in  (minStateCost, L.sort bestChildStates)
 
 
-<<<<<<< HEAD
+
 {- | threeWaySlim take charInfo, 2 parents, and curNOde and creates 3 median via
 1) 3 DO medians (choosing lowest cost median) ((p1,p2), cn), ((cn,p1), p2), and ((cn,p2), p1)
 2) inserting gaps to make all 3 line up
 3) creating 3-medians
 4) choosing lowest cost median
+No change adjust is False since the 3-way lookup shold include that factor when it returns cost
 -}
 threeWaySlim ∷ CharInfo → CharacterData → CharacterData → CharacterData → SV.Vector SlimState
 threeWaySlim charInfo parent1 parent2 curNode =
-    -- trace ("3WSlim: ") (
-    let -- pairwise median structures
-        p1p2 = M.getDOMedianCharInfo charInfo parent1 parent2
-        p1cN = M.getDOMedianCharInfo charInfo parent1 curNode
-        p2cN = M.getDOMedianCharInfo charInfo parent2 curNode
+    let noChangeAdjust = False
+        -- pairwise median structures
+        p1p2 = M.getDOMedianCharInfo noChangeAdjust charInfo parent1 parent2
+        p1cN = M.getDOMedianCharInfo noChangeAdjust charInfo parent1 curNode
+        p2cN = M.getDOMedianCharInfo noChangeAdjust charInfo parent2 curNode
 
         -- get 3rd to pairwise
-        p1p2cN = M.getDOMedianCharInfo charInfo p1p2 curNode
-        p1cNp2 = M.getDOMedianCharInfo charInfo p1cN parent2
-        p2cNp1 = M.getDOMedianCharInfo charInfo p2cN parent1
-
+        p1p2cN = M.getDOMedianCharInfo noChangeAdjust charInfo p1p2 curNode
+        p1cNp2 = M.getDOMedianCharInfo noChangeAdjust charInfo p1cN parent2
+        p2cNp1 = M.getDOMedianCharInfo noChangeAdjust charInfo p2cN parent1
         (a1, b1, c1) = addGapsToChildren (slimGapped p1p2cN) (slimGapped p1p2)
         (median1, cost1) = get3WayGeneric (Measure.stateTransitionThreewayDispersion (slimTCM charInfo)) a1 b1 c1
 
@@ -296,33 +296,32 @@
         (median3, cost3) = get3WayGeneric (Measure.stateTransitionThreewayDispersion (slimTCM charInfo)) a3 b3 c3
 
         minCost = minimum [cost1, cost2, cost3]
-    in  if cost1 == minCost
-            then median1
-            else
-                if cost2 == minCost
-                    then median2
-                    else median3
-
-
--- )
+    in  case cost1 `compare` minCost of
+            EQ -> median1
+            _ -> case cost2 `compare` minCost of
+                EQ -> median2
+                _ -> median3
+
 
 {- | threeWayWide take charInfo, 2 parents, and curNOde and creates 3 median via
 1) 3 DO medians (choosing lowest cost median) ((p1,p2), cn), ((cn,p1), p2), and ((cn,p2), p1)
 2) inserting gaps to make all 3 line up
 3) creating 3-medians
 4) choosing lowest cost median
+No change adjust is False since the 3-way lookup shold include that factor when it returns cost
 -}
 threeWayWide ∷ CharInfo → CharacterData → CharacterData → CharacterData → UV.Vector WideState
 threeWayWide charInfo parent1 parent2 curNode =
-    let -- pairwise median structures
-        p1p2 = M.getDOMedianCharInfo charInfo parent1 parent2
-        p1cN = M.getDOMedianCharInfo charInfo parent1 curNode
-        p2cN = M.getDOMedianCharInfo charInfo parent2 curNode
+    let noChangeAdjust = False
+        -- pairwise median structures
+        p1p2 = M.getDOMedianCharInfo noChangeAdjust charInfo parent1 parent2
+        p1cN = M.getDOMedianCharInfo noChangeAdjust charInfo parent1 curNode
+        p2cN = M.getDOMedianCharInfo noChangeAdjust charInfo parent2 curNode
 
         -- get 3rd to pairwise
-        p1p2cN = M.getDOMedianCharInfo charInfo p1p2 curNode
-        p1cNp2 = M.getDOMedianCharInfo charInfo p1cN parent2
-        p2cNp1 = M.getDOMedianCharInfo charInfo p2cN parent1
+        p1p2cN = M.getDOMedianCharInfo noChangeAdjust charInfo p1p2 curNode
+        p1cNp2 = M.getDOMedianCharInfo noChangeAdjust charInfo p1cN parent2
+        p2cNp1 = M.getDOMedianCharInfo noChangeAdjust charInfo p2cN parent1
 
         (a1, b1, c1) = addGapsToChildren (wideGapped p1p2cN) (wideGapped p1p2)
         (median1, cost1) = get3WayGeneric (Measure.stateTransitionThreewayDispersion (wideTCM charInfo)) a1 b1 c1
@@ -334,12 +333,11 @@
         (median3, cost3) = get3WayGeneric (Measure.stateTransitionThreewayDispersion (wideTCM charInfo)) a3 b3 c3
 
         minCost = minimum [cost1, cost2, cost3]
-    in  if cost1 == minCost
-            then median1
-            else
-                if cost2 == minCost
-                    then median2
-                    else median3
+    in  case cost1 `compare` minCost of
+            EQ -> median1
+            _ -> case cost2 `compare` minCost of
+                EQ -> median2
+                _ -> median3
 
 
 {- | threeWayHuge take charInfo, 2 parents, and curNOde and creates 3 median via
@@ -347,39 +345,20 @@
 2) inserting gaps to make all 3 line up
 3) creating 3-medians
 4) choosing lowest cost median
+No change adjust is False since the 3-way lookup shold include that factor when it returns cost.
 -}
 threeWayHuge ∷ CharInfo → CharacterData → CharacterData → CharacterData → V.Vector HugeState
 threeWayHuge charInfo parent1 parent2 curNode =
-    let -- pairwise median structures
-        p1p2 = M.getDOMedianCharInfo charInfo parent1 parent2
-        p1cN = M.getDOMedianCharInfo charInfo parent1 curNode
-        p2cN = M.getDOMedianCharInfo charInfo parent2 curNode
-=======
--- | threeWaySlim take charInfo, 2 parents, and curNOde and creates 3 median via
--- 1) 3 DO medians (choosing lowest cost median) ((p1,p2), cn), ((cn,p1), p2), and ((cn,p2), p1)
--- 2) inserting gaps to make all 3 line up
--- 3) creating 3-medians
--- 4) choosing lowest cost median
--- No change adjust is False since the 3-way lookup shold include that factor when it returns cost
-threeWaySlim ::  CharInfo -> CharacterData -> CharacterData -> CharacterData -> SV.Vector SlimState
-threeWaySlim charInfo parent1 parent2 curNode =
-   -- trace ("3WSlim: ") (
-   let noChangeAdjust = False
-       -- pairwise median structures
-       p1p2 = M.getDOMedianCharInfo noChangeAdjust charInfo parent1 parent2
-       p1cN = M.getDOMedianCharInfo noChangeAdjust charInfo parent1 curNode
-       p2cN = M.getDOMedianCharInfo noChangeAdjust charInfo parent2 curNode
-
-       -- get 3rd to pairwise
-       p1p2cN = M.getDOMedianCharInfo noChangeAdjust charInfo p1p2 curNode
-       p1cNp2 = M.getDOMedianCharInfo noChangeAdjust charInfo p1cN parent2
-       p2cNp1 = M.getDOMedianCharInfo noChangeAdjust charInfo p2cN parent1
->>>>>>> 32536791
+    let noChangeAdjust = False
+        -- pairwise median structures
+        p1p2 = M.getDOMedianCharInfo noChangeAdjust charInfo parent1 parent2
+        p1cN = M.getDOMedianCharInfo noChangeAdjust charInfo parent1 curNode
+        p2cN = M.getDOMedianCharInfo noChangeAdjust charInfo parent2 curNode
 
         -- get 3rd to pairwise
-        p1p2cN = M.getDOMedianCharInfo charInfo p1p2 curNode
-        p1cNp2 = M.getDOMedianCharInfo charInfo p1cN parent2
-        p2cNp1 = M.getDOMedianCharInfo charInfo p2cN parent1
+        p1p2cN = M.getDOMedianCharInfo noChangeAdjust charInfo p1p2 curNode
+        p1cNp2 = M.getDOMedianCharInfo noChangeAdjust charInfo p1cN parent2
+        p2cNp1 = M.getDOMedianCharInfo noChangeAdjust charInfo p2cN parent1
 
         (a1, b1, c1) = addGapsToChildren (hugeGapped p1p2cN) (hugeGapped p1p2)
         (median1, cost1) = get3WayGeneric (Measure.stateTransitionThreewayDispersion (hugeTCM charInfo)) a1 b1 c1
@@ -391,15 +370,13 @@
         (median3, cost3) = get3WayGeneric (Measure.stateTransitionThreewayDispersion (hugeTCM charInfo)) a3 b3 c3
 
         minCost = minimum [cost1, cost2, cost3]
-    in  if cost1 == minCost
-            then median1
-            else
-                if cost2 == minCost
-                    then median2
-                    else median3
-
-
-<<<<<<< HEAD
+    in  case cost1 `compare` minCost of
+            EQ -> median1
+            _ -> case cost2 `compare` minCost of
+                EQ -> median2
+                _ -> median3
+
+
 {- | addGapsToChildren pads out "new" gaps based on identity--if not identical--adds a gap based on cost matrix size
 importand node filed orders correct--has moved around
 -}
@@ -422,93 +399,6 @@
 to the 3rd and 4th input vectors
 -}
 slideRegap ∷ (FiniteBits a, GV.Vector v a) ⇒ v a → v a → v a → v a → [a] → [a] → (v a, v a)
-=======
--- | threeWayWide take charInfo, 2 parents, and curNOde and creates 3 median via
--- 1) 3 DO medians (choosing lowest cost median) ((p1,p2), cn), ((cn,p1), p2), and ((cn,p2), p1)
--- 2) inserting gaps to make all 3 line up
--- 3) creating 3-medians
--- 4) choosing lowest cost median
--- No change adjust is False since the 3-way lookup shold include that factor when it returns cost
-threeWayWide ::  CharInfo -> CharacterData -> CharacterData -> CharacterData -> UV.Vector WideState
-threeWayWide charInfo parent1 parent2 curNode =
-   let noChangeAdjust = False
-       -- pairwise median structures
-       p1p2 = M.getDOMedianCharInfo noChangeAdjust charInfo parent1 parent2
-       p1cN = M.getDOMedianCharInfo noChangeAdjust charInfo parent1 curNode
-       p2cN = M.getDOMedianCharInfo noChangeAdjust charInfo parent2 curNode
-
-       -- get 3rd to pairwise
-       p1p2cN = M.getDOMedianCharInfo noChangeAdjust charInfo p1p2 curNode
-       p1cNp2 = M.getDOMedianCharInfo noChangeAdjust charInfo p1cN parent2
-       p2cNp1 = M.getDOMedianCharInfo noChangeAdjust charInfo p2cN parent1
-
-       (a1,b1,c1) = addGapsToChildren (wideGapped p1p2cN) (wideGapped p1p2)
-       (median1, cost1) =  get3WayGeneric (MR.retreiveThreewayTCM (wideTCM charInfo)) a1 b1 c1
-
-       (a2,b2,c2) = addGapsToChildren (wideGapped p1cNp2) (wideGapped p1cN)
-       (median2, cost2) =  get3WayGeneric (MR.retreiveThreewayTCM (wideTCM charInfo)) a2 b2 c2
-
-       (a3,b3,c3)= addGapsToChildren (wideGapped p2cNp1) (wideGapped p2cN)
-       (median3, cost3) =  get3WayGeneric (MR.retreiveThreewayTCM (wideTCM charInfo)) a3 b3 c3
-
-       minCost = minimum [cost1, cost2, cost3]
-
-   in
-   if cost1 == minCost then median1
-   else if cost2 == minCost then median2
-   else median3
-
--- | threeWayHuge take charInfo, 2 parents, and curNOde and creates 3 median via
--- 1) 3 DO medians (choosing lowest cost median) ((p1,p2), cn), ((cn,p1), p2), and ((cn,p2), p1)
--- 2) inserting gaps to make all 3 line up
--- 3) creating 3-medians
--- 4) choosing lowest cost median
--- No change adjust is False since the 3-way lookup shold include that factor when it returns cost
-threeWayHuge ::  CharInfo -> CharacterData -> CharacterData -> CharacterData -> V.Vector HugeState
-threeWayHuge charInfo parent1 parent2 curNode =
-   let noChangeAdjust = False
-       -- pairwise median structures
-       p1p2 = M.getDOMedianCharInfo noChangeAdjust charInfo parent1 parent2
-       p1cN = M.getDOMedianCharInfo noChangeAdjust charInfo parent1 curNode
-       p2cN = M.getDOMedianCharInfo noChangeAdjust charInfo parent2 curNode
-
-       -- get 3rd to pairwise
-       p1p2cN = M.getDOMedianCharInfo noChangeAdjust charInfo p1p2 curNode
-       p1cNp2 = M.getDOMedianCharInfo noChangeAdjust charInfo p1cN parent2
-       p2cNp1 = M.getDOMedianCharInfo noChangeAdjust charInfo p2cN parent1
-
-       (a1,b1,c1) = addGapsToChildren (hugeGapped p1p2cN) (hugeGapped p1p2)
-       (median1, cost1) =  get3WayGeneric (MR.retreiveThreewayTCM (hugeTCM charInfo)) a1 b1 c1
-
-       (a2,b2,c2) = addGapsToChildren (hugeGapped p1cNp2) (hugeGapped p1cN)
-       (median2, cost2) =  get3WayGeneric (MR.retreiveThreewayTCM (hugeTCM charInfo)) a2 b2 c2
-
-       (a3,b3,c3) = addGapsToChildren (hugeGapped p2cNp1) (hugeGapped p2cN)
-       (median3, cost3) =  get3WayGeneric (MR.retreiveThreewayTCM (hugeTCM charInfo)) a3 b3 c3
-
-       minCost = minimum [cost1, cost2, cost3]
-
-   in
-   if cost1 == minCost then median1
-   else if cost2 == minCost then median2
-   else median3
-
--- | addGapsToChildren pads out "new" gaps based on identity--if not identical--adds a gap based on cost matrix size
--- importand node filed orders correct--has moved around
-addGapsToChildren :: (FiniteBits a, GV.Vector v a) => (v a, v a, v a) -> (v a, v a, v a) -> (v a, v a, v a)
-addGapsToChildren  (reGappedParentFinal, _, reGappedNodePrelim) (gappedLeftChild, gappedNodePrelim, gappedRightChild) =
-   -- trace ("AG2C:") (
-   let (reGappedLeft, reGappedRight) = slideRegap reGappedNodePrelim gappedNodePrelim gappedLeftChild gappedRightChild mempty mempty
-   in
-   if (GV.length reGappedParentFinal /= GV.length reGappedLeft) || (GV.length reGappedParentFinal /= GV.length reGappedRight) then error ("Vectors not same length "
-      <> show (GV.length reGappedParentFinal, GV.length reGappedLeft, GV.length reGappedRight))
-   else (reGappedParentFinal, reGappedLeft, reGappedRight)
-   -- )
-
--- | slideRegap takes two version of same vectors (1st and snd) one with additional gaps and if the two aren't equal then adds gaps
--- to the 3rd and 4th input vectors
-slideRegap :: (FiniteBits a, GV.Vector v a) => v a -> v a -> v a -> v a -> [a] -> [a] -> (v a, v a)
->>>>>>> 32536791
 slideRegap reGappedNode gappedNode gappedLeft gappedRight newLeftList newRightList =
     let finalize = GV.fromList . reverse
     in  case GV.uncons reGappedNode of
@@ -547,26 +437,28 @@
 
 
 {-Not using this now--but could.  Would need to add Aligned Types-}
-<<<<<<< HEAD
+
 
 {- | threeWayGeneric take charInfo, 2 parents, and curNOde and creates 3 median via
 1) 3 DO medians (choosing lowest cost median) ((p1,p2), cn), ((cn,p1), p2), and ((cn,p2), p1)
 2) inserting gaps to make all 3 line up
 3) creating 3-medians
 4) choosing lowest cost median
+No change adjust is False since the 3-way lookup shold include that factor when it returns cost.
 -}
 threeWayGeneric ∷ CharInfo → CharacterData → CharacterData → CharacterData → CharacterData
 threeWayGeneric charInfo parent1 parent2 curNode =
-    let localCharType = charType charInfo
+    let noChangeAdjust = False
+        localCharType = charType charInfo
         -- pairwise medina structures
-        p1p2 = M.getDOMedianCharInfo charInfo parent1 parent2
-        p1cN = M.getDOMedianCharInfo charInfo parent1 curNode
-        p2cN = M.getDOMedianCharInfo charInfo parent2 curNode
+        p1p2 = M.getDOMedianCharInfo noChangeAdjust charInfo parent1 parent2
+        p1cN = M.getDOMedianCharInfo noChangeAdjust charInfo parent1 curNode
+        p2cN = M.getDOMedianCharInfo noChangeAdjust charInfo parent2 curNode
 
         -- get 3rd to pairwise
-        p1p2cN = M.getDOMedianCharInfo charInfo p1p2 curNode
-        p1cNp2 = M.getDOMedianCharInfo charInfo p1cN parent2
-        p2cNp1 = M.getDOMedianCharInfo charInfo p2cN parent1
+        p1p2cN = M.getDOMedianCharInfo noChangeAdjust charInfo p1p2 curNode
+        p1cNp2 = M.getDOMedianCharInfo noChangeAdjust charInfo p1cN parent2
+        p2cNp1 = M.getDOMedianCharInfo noChangeAdjust charInfo p2cN parent1
 
         (median1Slim, median1Wide, median1Huge, cost1) = case localCharType of
             t
@@ -629,93 +521,4 @@
             t | t `elem` [SlimSeq, NucSeq] → emptyCharacter{slimFinal = medianBestSlim}
             t | t `elem` [AminoSeq, WideSeq] → emptyCharacter{wideFinal = medianBestWide}
             HugeSeq → emptyCharacter{hugeFinal = medianBestHuge}
-            t → error $ "Unrecognized character type: " <> show t
-=======
--- | threeWayGeneric take charInfo, 2 parents, and curNOde and creates 3 median via
--- 1) 3 DO medians (choosing lowest cost median) ((p1,p2), cn), ((cn,p1), p2), and ((cn,p2), p1)
--- 2) inserting gaps to make all 3 line up
--- 3) creating 3-medians
--- 4) choosing lowest cost median
--- No change adjust is False since the 3-way lookup shold include that factor when it returns cost
-threeWayGeneric :: CharInfo -> CharacterData -> CharacterData -> CharacterData -> CharacterData
-threeWayGeneric charInfo parent1 parent2 curNode =
-   let noChangeAdjust = False
-       localCharType = charType charInfo
-       -- pairwise medina structures
-       p1p2 = M.getDOMedianCharInfo noChangeAdjust charInfo parent1 parent2
-       p1cN = M.getDOMedianCharInfo noChangeAdjust charInfo parent1 curNode
-       p2cN = M.getDOMedianCharInfo noChangeAdjust charInfo parent2 curNode
-
-       -- get 3rd to pairwise
-       p1p2cN = M.getDOMedianCharInfo noChangeAdjust charInfo p1p2 curNode
-       p1cNp2 = M.getDOMedianCharInfo noChangeAdjust charInfo p1cN parent2
-       p2cNp1 = M.getDOMedianCharInfo noChangeAdjust charInfo p2cN parent1
-
-       (median1Slim, median1Wide, median1Huge, cost1) =  if localCharType `elem` [SlimSeq, NucSeq]  then
-                                                            let (a,b,c) = addGapsToChildren (slimGapped p1p2cN) (slimGapped p1p2)
-                                                                (median, cost) = get3WayGeneric (TCMD.lookupThreeway (slimTCM charInfo)) a b c
-                                                            in
-                                                            (median, mempty, mempty, cost)
-                                                         else if localCharType `elem` [AminoSeq, WideSeq] then
-                                                            let (a,b,c) = addGapsToChildren (wideGapped p1p2cN) (wideGapped p1p2)
-                                                                (median, cost) = get3WayGeneric (MR.retreiveThreewayTCM (wideTCM charInfo)) a b c
-                                                            in
-                                                            (mempty, median, mempty, cost)
-                                                         else if localCharType == HugeSeq then
-                                                            let (a,b,c) = addGapsToChildren (hugeGapped p1p2cN) (hugeGapped p1p2)
-                                                                (median, cost) = get3WayGeneric (MR.retreiveThreewayTCM (hugeTCM charInfo)) a b c
-                                                            in
-                                                            (mempty, mempty, median, cost)
-                                                         else error ("Unrecognized character type: " <> show localCharType)
-
-       (median2Slim, median2Wide, median2Huge, cost2) =  if localCharType `elem` [SlimSeq, NucSeq]  then
-                                                            let (a,b,c) = addGapsToChildren (slimGapped p1cNp2) (slimGapped p1cN)
-                                                                (median, cost) = get3WayGeneric (TCMD.lookupThreeway (slimTCM charInfo)) a b c
-                                                            in
-                                                            (median, mempty, mempty, cost)
-                                                         else if localCharType `elem` [AminoSeq, WideSeq] then
-                                                            let (a,b,c) = addGapsToChildren (wideGapped p1cNp2) (wideGapped p1cN)
-                                                                (median, cost) = get3WayGeneric (MR.retreiveThreewayTCM (wideTCM charInfo)) a b c
-                                                            in
-                                                            (mempty, median, mempty, cost)
-                                                         else if localCharType == HugeSeq then
-                                                            let (a,b,c) = addGapsToChildren (hugeGapped p1cNp2) (hugeGapped p1cN)
-                                                                (median, cost) = get3WayGeneric (MR.retreiveThreewayTCM (hugeTCM charInfo)) a b c
-                                                            in
-                                                            (mempty, mempty, median, cost)
-                                                         else error ("Unrecognized character type: " <> show localCharType)
-
-       (median3Slim, median3Wide, median3Huge, cost3) =  if localCharType `elem` [SlimSeq, NucSeq]  then
-                                                            let (a,b,c) = addGapsToChildren (slimGapped p2cNp1) (slimGapped p2cN)
-                                                                (median, cost) = get3WayGeneric (TCMD.lookupThreeway (slimTCM charInfo)) a b c
-                                                            in
-                                                            (median, mempty, mempty, cost)
-                                                         else if localCharType `elem` [AminoSeq, WideSeq] then
-                                                            let (a,b,c) = addGapsToChildren (wideGapped p2cNp1) (wideGapped p2cN)
-                                                                (median, cost) = get3WayGeneric (MR.retreiveThreewayTCM (wideTCM charInfo)) a b c
-                                                            in
-                                                             (mempty, median, mempty, cost)
-                                                         else if localCharType == HugeSeq then
-                                                            let (a,b,c) = addGapsToChildren (hugeGapped p2cNp1) (hugeGapped p2cN)
-                                                                (median, cost) = get3WayGeneric (MR.retreiveThreewayTCM (hugeTCM charInfo)) a b c
-                                                            in
-                                                            (mempty, mempty, median, cost)
-                                                         else error ("Unrecognized character type: " <> show localCharType)
-
-
-       minCost = minimum [cost1, cost2, cost3]
-       (medianBestSlim, medianBestWide, medianBestHuge) =  if cost1 == minCost then (median1Slim, median1Wide, median1Huge)
-                                                           else if cost2 == minCost then (median2Slim, median2Wide, median2Huge)
-                                                           else (median3Slim, median3Wide, median3Huge)
-
-
-   in
-   -- set for correct data type
-   if localCharType `elem` [SlimSeq, NucSeq]  then emptyCharacter {slimFinal = medianBestSlim}
-
-   else if localCharType `elem` [AminoSeq, WideSeq] then emptyCharacter {wideFinal = medianBestWide}
-
-   else if localCharType == HugeSeq then emptyCharacter {hugeFinal = medianBestHuge}
-
-   else error ("Unrecognized character type: " <> show localCharType)
->>>>>>> 32536791
+            t → error $ "Unrecognized character type: " <> show t