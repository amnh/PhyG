cabal-version:  3.0
build-type:     Simple

name:           phygraph
version:        0.1.0.0
--description:    Please see the README on GitHub at <https://github.com/githubuser/PhyGraph#readme>
--homepage:       https://github.com/githubuser/PhyGraph#readme
--bug-reports:    https://github.com/githubuser/PhyGraph/issues
--author:         Ward Wheeler
--maintainer:     wheeler@amnh.org
--copyright:      2021 Ward Wheeler
--license:        BSD3
--license-file:   LICENSE

-- for static linking add options -static -optl-static -optl-pthread
-- GKW cabal build --allow-newer --with-compiler=/usr/local/bin/ghc

extra-source-files:
    -- Specify the header files as required source files here.
    -- Do not specify them in the c-sources or cxx-sources stanzas.
    -- This is required for sdist and install commands to work correctly.
    ffi/external-direct-optimization/alignCharacters.h
    ffi/external-direct-optimization/alignmentMatrices.h
    ffi/external-direct-optimization/c_alignment_interface.h
    ffi/external-direct-optimization/c_alignment_interface2.h
    ffi/external-direct-optimization/c_code_alloc_setup.h
    ffi/external-direct-optimization/costMatrix.h
    ffi/external-direct-optimization/debug_constants.h
    ffi/external-direct-optimization/dyn_character.h
    ffi/external-direct-optimization/ukkCheckPoint.h
    ffi/external-direct-optimization/ukkCommon.h
    ffi/memoized-tcm/costMatrix_2d.hpp
    ffi/memoized-tcm/costMatrix_3d.hpp
    ffi/memoized-tcm/costMatrixWrapper_2d.h
    ffi/memoized-tcm/costMatrixWrapper_3d.h
    ffi/memoized-tcm/costMatrixWrapper.h
    ffi/memoized-tcm/dynamicCharacterOperations.h

-- Group of buildinfo specifications to correctly build and link to the C & C++:
-- FFI code.
common ffi-buildinfo

  cc-options:
    --std=c11

  hs-source-dirs:
    ffi

  c-sources:
    ffi/external-direct-optimization/alignCharacters.c
    ffi/external-direct-optimization/alignmentMatrices.c
    ffi/external-direct-optimization/c_alignment_interface.c
    ffi/external-direct-optimization/c_alignment_interface2.c
    ffi/external-direct-optimization/c_code_alloc_setup.c
    ffi/external-direct-optimization/costMatrix.c
    ffi/external-direct-optimization/dyn_character.c
    ffi/external-direct-optimization/ukkCheckPoint.c
    ffi/external-direct-optimization/ukkCommon.c

  -- Here we list all directories that contain C & C++ header files that the FFI
  -- tools will need to locate when preprocessing the C files. Without listing
  -- the directories containing the C header files here, the FFI preprocessor
  -- (hsc2hs, c2hs, etc.) will fail to locate the requisite files. Note also,
  -- that the parent directory of the nessicary C & C++ header files must be
  -- specified. The preprocessor will not recursively look in subdirectories for
  -- header files!
  include-dirs:
    ffi/external-direct-optimization

common ghc-flags

  ghc-options:
--    -debug
--    -rtsopts          
--    -g                    
    -- Optimization flags
    -O2
    -threaded
    -fexcess-precision
    -fexpose-all-unfoldings
    -flate-specialise
    -foptimal-applicative-do
    -fspecialize-aggressively
    -fstatic-argument-transformation
    -- Usability flags
    -fdiagnostics-color=always
    -fhide-source-paths
    -j
    -- Sanity check warnings
    -Wall
    -Wcompat
    -Wdodgy-foreign-imports
    -Wduplicate-exports
    -Wempty-enumerations
    -Widentities
    -Wincomplete-patterns
    -Wincomplete-record-updates
    -Wincomplete-uni-patterns
    -Wmissed-specialisations          
    -Wmissing-deriving-strategies          
    -Wmissing-fields
    -Wmissing-home-modules
    -Wmissing-monadfail-instances
    -Wmissing-signatures
    -Wnoncanonical-monad-instances
    -Wnoncanonical-monoid-instances
    -Woverflowed-literals
    -Woverlapping-patterns
    -Wredundant-constraints
    -Wsemigroup
    -Wtabs
    -Wunrecognised-warning-flags
    -Wunused-binds
    -Wunused-do-bind
    -Wunused-foralls
    -Wunused-imports
    -Wunused-matches
    -Wwrong-do-bind

  if impl(ghc >= 8.10)
    ghc-options:
      -Wderiving-defaults
      -Wunused-packages

-- Global deviations from Haskell98
common language-specs

  -- Always use MonadFail(fail), not Monad(fail)
  other-extensions:
    MonadFailDesugaring
    DerivingStrategies

executable phyg

  import:
    ffi-buildinfo,
    ghc-flags,
    language-specs

  main-is: phygraph.hs

  ghc-options:  -Wall
                -Wincomplete-patterns
                -threaded 
                -O2
                -XBangPatterns
                -rtsopts
                -- for weeder
--                -fwrite-ide-info 
                -- linux static binaries
--		            -optl-static -optl-pthread
                -static
--                -fllvm



-- delete these for OSX for linux static binaries
--  cc-options: -static
--  ld-options: -static -pthread

  build-depends:  alphabet
                , analysis
                , data-structures
                , tcm
                , tcm-memo
                , base >=4.10
                , containers >=0.6
                , graphviz
                , fgl
                , text
                , parallel
                , deepseq
                , bv
                , exceptions
                , array
                , split
                , text-short
                , random
                , hashable
                , time
                , vector
                , sort
                , unboxing-vector
                , MissingH >= 1.4.3
                , bv-little
                , bits
                , hashmap
                
               -- currently doesn't compile but could be useful
               -- lots of good functions
               --, Graphalyze
 
                
  default-extensions : BangPatterns                

  default-language: Haskell2010

  -- include the source files needed in src for github library
  -- this for local library files
  hs-source-dirs: .  
                  ../../PhyloLibs
  
  other-modules:  GraphFormatUtilities
                  ParallelUtilities
                  GeneralUtilities
                  Commands.ProcessCommands
                  Types.Types
                  Input.ReadInputFiles
                  Utilities.LocalGraph
                  Input.TNTUtilities
                  Commands.CommandExecution
                  Input.DataTransformation
                  Cyclic
                  SymMatrix
                  Utilities.Distances
                  GraphOptimization.Medians
                  Input.FastAC
                  Utilities.LocalSequence
                  DirectOptimization.DOUkkonenSequence
                  DirectOptimization.DOUkkonenSequenceInt64
                  DirectOptimization.DOWrapper
                  DirectOptimization.NaiveDOSequence
                  Graphs.GraphOperations
                  DirectOptimization.DOSmallFFI
                  DirectOptimization.DOLargeFFI
                  Utilities.Utilities
                  GraphOptimization.Traversals
                  Utilities.TcmHash
<<<<<<< HEAD
                  DOSlim
                  DOWide
=======
                  DirectOptimization.DOSlim
>>>>>>> 2b06ee00

            
library alphabet

  import:
    ghc-flags,
    language-specs

  default-language:
    Haskell2010

  hs-source-dirs:
    lib/alphabet/src

  build-depends:
--    serialize,
    utility,
    base                     >= 4.11      && < 5.0,
    bimap                    >= 0.3       && < 1.0,
    binary                   >= 0.8       && < 1.0,
    containers               >= 0.6.2     && < 1.0,
    deepseq                  >= 1.4       && < 2.0,
    keys                     >= 3.12      && < 4.0,
    mtl                      >= 2.2.2     && < 3.0,
    QuickCheck               >= 2.14      && < 3.0,
    semigroupoids            >= 5.3       && < 5.4,
    text-short               >= 0.1.3     && < 1.0,
    transformers             >= 0.5.6     && < 1.0,

  -- Apparently this is needed to compile with profiling, which is really stupid.
  -- It should only be in the modules which use TemplateHaskell, not all modules.
  -- I consider this a temporary hack to get things to compile with profiling.
  other-extensions: TemplateHaskell

  exposed-modules:
    Data.Alphabet
    Data.Alphabet.IUPAC
    Data.Alphabet.Special

  other-modules:
    Data.Alphabet.Internal      


-- Library for performing parsimony analysis.

-- Provides various metrics for scoring static characters and
-- performing string alignment on dynamic characters.

library analysis

  import:
    ffi-buildinfo,
    ghc-flags,
    language-specs

  default-language:
    Haskell2010

  hs-source-dirs:
    lib/analysis/src

  build-depends:
    data-structures,
    exportable,
    tcm,
    tcm-memo,
    utility,
    base                     >= 4.11      && < 5.0,
    bv-little,
    clustering               >= 0.4       && < 0.5,
    containers               >= 0.6.2     && < 1.0,
    data-default             >= 0.5.2     && < 0.8,
    dlist                    >= 0.8       && < 1.0,
    keys                     >= 3.12      && < 4.0,
    lens                     >= 4.18      && < 6.0,
    matrices                 >= 0.5       && < 1.0,            
    monad-loops              >= 0.4       && < 1.0,
    mono-traversable         >= 1.0       && < 2.0,
    mtl                      >= 2.2.2     && < 3.0,
    parallel                 >= 3.2       && < 4.0,
    primitive                >= 0.7.1     && < 1.0,
    unordered-containers     >= 0.2.10    && < 1.0,
    semigroupoids            >= 5.3       && < 5.4,
    vector                   >= 0.12.0.3  && < 0.13,
    vector-builder           >= 0.3.7     && < 0.4,
    vector-instances         >= 3.4       && < 3.5,

  exposed-modules:
    --Analysis.Clustering
    --Analysis.Clustering.Hierarchical
    --Analysis.Distance
    --Analysis.Parsimony.Additive
    --Analysis.Parsimony.Dynamic.DirectOptimization
    Analysis.Parsimony.Dynamic.DirectOptimization.Pairwise
    Analysis.Parsimony.Dynamic.DirectOptimization.Pairwise.Slim
    Analysis.Parsimony.Dynamic.DirectOptimization.Pairwise.Wide
    --Analysis.Parsimony.Fitch
    --Analysis.Parsimony.Sankoff
    --Analysis.Scoring
    --Analysis.TotalEdgeCost

  other-modules:
    --Analysis.Parsimony.Additive.Internal
    --Analysis.Parsimony.Dynamic.DirectOptimization.Internal
    Analysis.Parsimony.Dynamic.DirectOptimization.Pairwise.Internal
    Analysis.Parsimony.Dynamic.DirectOptimization.Pairwise.Ukkonen.Internal
    --Analysis.Parsimony.Fitch.Internal
    --Analysis.Parsimony.Sankoff.Internal
    Analysis.Parsimony.Dynamic.DirectOptimization.Pairwise.DynamicCharacter2
    Analysis.Parsimony.Dynamic.DirectOptimization.Pairwise.FFI
    Analysis.Parsimony.Dynamic.DirectOptimization.Pairwise.NeedlemanWunsch
    Analysis.Parsimony.Dynamic.DirectOptimization.Pairwise.Slim.FFI
    Analysis.Parsimony.Dynamic.DirectOptimization.Pairwise.Slim.Internal
    Analysis.Parsimony.Dynamic.DirectOptimization.Pairwise.Wide.Internal
    Analysis.Parsimony.Dynamic.DirectOptimization.Pairwise.Wide.Swapping
    Analysis.Parsimony.Dynamic.DirectOptimization.Pairwise.Wide.Ukkonen
    Analysis.Parsimony.Dynamic.DirectOptimization.Pairwise.Ukkonen
    Analysis.Parsimony.Dynamic.DirectOptimization.Pairwise.Ukkonen.Ribbon
    Analysis.Parsimony.Dynamic.DirectOptimization.Pairwise.UnboxedFullMatrix
    Analysis.Parsimony.Dynamic.DirectOptimization.Pairwise.UnboxedSwapping
    Analysis.Parsimony.Dynamic.DirectOptimization.Pairwise.UnboxedUkkonenFullSpace            
    Analysis.Parsimony.Dynamic.DirectOptimization.Pairwise.UnboxedUkkonenSwapping


library data-structures

  import:
    ghc-flags,
    language-specs

  default-language:
    Haskell2010

  hs-source-dirs:
    lib/data-structures/src

  build-depends:
    alphabet,
--    character-name,
--    evaluation,
    exportable,
--    file-source,
--    serialize,
    tcm,
    tcm-memo,
    utility,
    base                     >= 4.11      && < 5.0,
    bimap                    >= 0.3       && < 1.0,
    binary                   >= 0.8       && < 1.0,
    binary-instances         >= 1         && < 2.0,
    bv-little                >= 1.0.1     && < 2.0,
    bv-little:instances      >= 1.0.1     && < 2.0,
--    concurrent-hashtable     >= 0.1.8     && < 2.0,
    containers               >= 0.6.2     && < 1.0,
    data-default             >= 0.5.2     && < 0.8,
    deepseq                  >= 1.4       && < 2.0,
    dlist                    >= 0.8       && < 1.0,
    graphviz                 >= 2999.20   && < 3000,
    hashable                 >= 1.3       && < 2.0,
    hashtables               >= 1.2       && < 2.0,
    keys                     >= 3.12      && < 4.0,
    lens                     >= 4.18      && < 6.0,
    monad-loops              >= 0.4       && < 1.0,
    mono-traversable         >= 1.0       && < 2.0,
    mtl                      >= 2.2.2     && < 3.0,
    parallel                 >= 3.2       && < 4.0,
    pretty-tree              >= 0.1       && < 0.2,
    QuickCheck               >= 2.14      && < 3.0,
    semigroupoids            >= 5.3       && < 5.4,
    smallcheck               >= 1.1.5     && < 2.0,
    text                     >= 1.2.4     && < 2.0,
    text-short               >= 0.1.3     && < 1.0,
    unordered-containers     >= 0.2.10    && < 1.0,
    vector                   >= 0.12.0.3  && < 0.13,
    vector-builder           >= 0.3.7     && < 0.4,
    vector-binary-instances  >= 0.2.1.1   && < 0.3,
    vector-instances         >= 3.4       && < 3.5,
    xml                      >= 1.3.14    && < 1.4,

  exposed-modules:
--    Bio.Character
--    Bio.Character.Decoration.Additive
--    Bio.Character.Decoration.Continuous
--    Bio.Character.Decoration.Discrete
--    Bio.Character.Decoration.Discrete.Class
--    Bio.Character.Decoration.Dynamic
--    Bio.Character.Decoration.Fitch
--    Bio.Character.Decoration.Metric
--    Bio.Character.Decoration.NonMetric
    Bio.Character.Encodable
    Bio.Character.Encodable.Dynamic.AmbiguityGroup
--    Bio.Character.Encodable.Continuous
--    Bio.Metadata
--    Bio.Metadata.Continuous
--    Bio.Metadata.Discrete
--    Bio.Metadata.DiscreteWithTCM
--    Bio.Metadata.Dynamic
--    Bio.Metadata.Metric
--    Bio.Sequence
--    Bio.Sequence.Block
--    Bio.Sequence.Character
--    Bio.Sequence.Metadata
--    Bio.Graph
--    Bio.Graph.Component
--    Bio.Graph.Constructions
--    Bio.Graph.LeafSet
--    Bio.Graph.Node
--    Bio.Graph.Node.Context
--    Bio.Graph.PhylogeneticDAG
--    Bio.Graph.PhylogeneticDAG.Substitute
--    Bio.Graph.ReferenceDAG
--    Bio.Graph.ReferenceDAG.Internal
--    Bio.Graph.ReferenceDAG.Network
--    Bio.Graph.ReferenceDAG.Traversal
--    Bio.Graph.ReferenceDAG.Utility
--    Bio.Graph.Solution
--    Data.EdgeLength
--    Data.Hashable.Memoize              
--    Data.NodeLabel
--    Data.TopologyRepresentation
--    Test.Custom.NucleotideSequence

  other-modules:
--    Bio.Character.Decoration.Additive.Class
--    Bio.Character.Decoration.Additive.Internal
--    Bio.Character.Decoration.Continuous.Class
--    Bio.Character.Decoration.Continuous.Internal
--    Bio.Character.Decoration.Dynamic.Class
--    Bio.Character.Decoration.Dynamic.Internal
--    Bio.Character.Decoration.Fitch.Class
--    Bio.Character.Decoration.Fitch.Internal
--    Bio.Character.Decoration.Metric.Class
--    Bio.Character.Decoration.Metric.Internal
--    Bio.Character.Decoration.NonMetric.Class
--    Bio.Character.Decoration.NonMetric.Internal
--    Bio.Character.Decoration.Shared
    Bio.Character.Encodable.Continuous.Class
    Bio.Character.Encodable.Continuous.Internal
    Bio.Character.Encodable.Dynamic
--    Bio.Character.Encodable.Dynamic.AmbiguityGroup
    Bio.Character.Encodable.Dynamic.Class
    Bio.Character.Encodable.Dynamic.Element
    Bio.Character.Encodable.Dynamic.Internal
    Bio.Character.Encodable.Internal
    Bio.Character.Encodable.Static
    Bio.Character.Encodable.Static.Class
    Bio.Character.Encodable.Static.Internal
    Bio.Character.Encodable.Stream
--    Bio.Metadata.General
--    Bio.Metadata.General.Class
--    Bio.Metadata.General.Internal
--    Bio.Metadata.Discrete.Class
--    Bio.Metadata.Discrete.Internal
--    Bio.Metadata.DiscreteWithTCM.Class
--    Bio.Metadata.DiscreteWithTCM.Internal
--    Bio.Metadata.Dynamic.Class
--    Bio.Metadata.Dynamic.Internal
--    Bio.Metadata.Metric.Class
--    Bio.Metadata.Metric.Internal
--    Bio.Graph.BinaryRenderingTree
--    Bio.Graph.Forest
--    Bio.Graph.Node.Internal
--    Bio.Graph.PhylogeneticDAG.Internal
--    Bio.Graph.PhylogeneticDAG.NetworkEdgeQuantification
--    Bio.Graph.PhylogeneticDAG.DynamicCharacterRerooting
--    Bio.Graph.PhylogeneticDAG.Postorder
--    Bio.Graph.PhylogeneticDAG.Preorder
--    Bio.Graph.PhylogeneticDAG.Reification
--    Bio.Sequence.Block.Builder
--    Bio.Sequence.Block.Character
--    Bio.Sequence.Block.Internal
--    Bio.Sequence.Block.Metadata
--    Bio.Sequence.Internal
--    Data.EdgeSet

library exportable

  import:
    ghc-flags,
    language-specs,


  default-language:
    Haskell2010

  hs-source-dirs:
   lib/exportable/src

  build-depends:
    base                     >= 4.11      && < 5.0,
    lens                     >= 4.18      && < 6.0,
    mono-traversable         >= 1.0       && < 2.0,

  exposed-modules:
    Bio.Character.Exportable

  other-modules:
    Bio.Character.Exportable.Class

-- Library for working with TCMs and SCMs in various representations.

-- General purpose library for working with transition cost matrices (TCMs)
-- and symbol change matrices (SCMs). Specialization options are provided
-- for the discrete metric (non-additive) and the L1 norm (additive) TCMs &
-- SCMs. Exposes a memoized binding for sparsely indexed, large TCMs.

library tcm

  import:
    ffi-buildinfo,
    ghc-flags,
    language-specs,

  default-language:
    Haskell2010

  hs-source-dirs:
    lib/tcm/src

  build-depends:
    exportable,
--    serialize,
    tcm-memo,
    utility,
    binary                   >= 0.8       && < 1.0,
    base                     >= 4.11      && < 5.0,
    containers               >= 0.6.2     && < 1.0,
    deepseq                  >= 1.4       && < 2.0,
    QuickCheck               >= 2.14      && < 3.0,
    mono-traversable         >= 1.0       && < 2.0,
    semigroupoids            >= 5.3       && < 5.4,
    vector                   >= 0.12.0.3  && < 0.13,
    vector-binary-instances  >= 0.2.5     && < 1.0,

  exposed-modules:
    Data.MetricRepresentation
    Data.TCM
    Data.TCM.Dense
    Data.TCM.Overlap

  other-modules:
    Data.TCM.Dense.FFI
    Data.TCM.Internal



-- A binding to a C++ hashtable for thread-safe memoization.

-- This package is designed to provide a thread safe binding to a "pure"
-- memoization of two-way and three-way Sankoff character cost and median
-- computations.

library tcm-memo

  import:
    ffi-buildinfo,
    ghc-flags,
    language-specs,

  default-language:
    Haskell2010

  hs-source-dirs:
    lib/tcm-memo/src

  cc-options:       --std=c11

  cxx-options:      --std=c++14

  -- This library is required for linking to the C++ standard template library.
  extra-libraries:  stdc++

  hs-source-dirs:   lib/tcm-memo/ffi

  c-sources:
    ffi/memoized-tcm/costMatrixWrapper.c
    ffi/memoized-tcm/dynamicCharacterOperations.c

  cxx-sources:
    ffi/memoized-tcm/costMatrix_2d.cpp
    ffi/memoized-tcm/costMatrix_3d.cpp

  -- Here we list all directories that contain C & C++ header files that the FFI
  -- tools will need to locate when preprocessing the C files. Without listing
  -- the directories containing the C header files here, the FFI preprocessor
  -- (hsc2hs, c2hs, etc.) will fail to locate the requisite files. Note also,
  -- that the parent directory of the nessicary C & C++ header files must be
  -- specified. The preprocessor will not recursively look in subdirectories for
  -- header files!
  include-dirs:
    ffi/memoized-tcm

  build-depends:
    exportable,
    base                     >= 4.11      && < 5.0,
    deepseq                  >= 1.4       && < 2.0,
    QuickCheck               >= 2.14      && < 3.0,

  exposed-modules:
    Data.TCM.Memoized
    Data.TCM.Memoized.Types
    Data.TCM.Memoized.FFI

  other-modules:
  --  Data.TCM.Memoized.FFI


-- Collection of utility functions and data structures

-- Defines custom data structures for special use cases, more abstract functions
-- that base provides, and re-exported correcting to deficient libraries.

library utility

  import:
    ghc-flags,
    language-specs

  default-language:
    Haskell2010

  hs-source-dirs:
    lib/utility/src

  build-depends:
    base                     >= 4.11      && < 5.0,
    binary                   >= 0.8       && < 1.0,
    bv-little                >= 1.0.1     && < 2.0,
    bv-little:instances      >= 1.0.1     && < 2.0,
    bytestring               >= 0.10.10   && < 0.11,
    containers               >= 0.6.2     && < 1.0,
    deepseq                  >= 1.4       && < 2.0,
    foldl                    >= 1.4       && < 2.0,
    hashable                 >= 1.3       && < 2.0,
    keys                     >= 3.12      && < 4.0,
    lens                     >= 4.18      && < 6.0,
    matrix                   >= 0.3.6     && < 0.4,
    mono-traversable         >= 1.0       && < 2.0,
    parallel                 >= 3.2       && < 4.0,
    pointed                  >= 5.0       && < 6.0,
    QuickCheck               >= 2.14      && < 3.0,
    semigroupoids            >= 5.3       && < 5.4,
    tasty-hunit              >= 0.10      && < 1.0,
    text                     >= 1.2.4     && < 2.0,
    text-short               >= 0.1.3     && < 1.0,
    vector                   >= 0.12.0.3  && < 0.13,
    vector-binary-instances  >= 0.2       && < 1.0,
    vector-instances         >= 3.4       && < 3.5,

  if impl(ghc < 9.0)          
    build-depends:
      integer-gmp            >= 1.0.2     && < 2.0
              

  exposed-modules:
    Control.Parallel.Custom
    Data.BitMatrix
    Data.Either.Custom
    Data.Foldable.Custom
    Data.List.Utility
    Data.Matrix.NotStupid
    Data.MutualExclusionSet
    Data.Pair.Strict
    Data.Range
    Data.ShortText.Custom
    Data.UnionSet
    Data.Vector.Custom
    Data.Vector.Memo
    Data.Vector.NonEmpty
    Numeric.Cost
    Numeric.Extended
    Numeric.Extended.Natural
    Numeric.Extended.Real
    Numeric.NonNegativeAverage
    Test.HUnit.Custom
    Test.QuickCheck.Arbitrary.Instances

  other-modules:
    Data.BitMatrix.Internal
    Data.MutualExclusionSet.Internal
    Numeric.Extended.Internal
<|MERGE_RESOLUTION|>--- conflicted
+++ resolved
@@ -226,12 +226,8 @@
                   Utilities.Utilities
                   GraphOptimization.Traversals
                   Utilities.TcmHash
-<<<<<<< HEAD
-                  DOSlim
-                  DOWide
-=======
                   DirectOptimization.DOSlim
->>>>>>> 2b06ee00
+                  DirectOptimization.DOWide
 
             
 library alphabet
