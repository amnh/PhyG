Cabal-Version: 3.12
Name:          PhyG
Version:       1.2
Stability:     Alpha
Build-Type:    Simple
Tested-With:
  GHC == 9.2.8
  GHC == 9.4.7
  GHC == 9.6.3
  GHC == 9.8.1
  GHC == 9.10.1
  GHC == 9.12.1
  GHC == 9.12.2

Author:        Ward Wheeler <wheeler@amnh.org>
Copyright:     © 2015 Ward Wheeler and The American Museum of Natural History
License:       BSD-3-Clause
License-File:  doc/LICENSE

Maintainer:    Ward Wheeler <wheeler@amnh.org>
Homepage:      https://github.com/AMNH/PhyG#readme
Bug-Reports:   https://github.com/AMNH/PhyG/issues

Synopsis:      Performs heuristic search of phylogenetic graph space via scoring abstract input data.
Description:
  Phylogenetic Graph (PhyG) is a multi-platform program designed to produce phylogenetic graphs
  from input data and graphs via heuristic searching of general phylogenetic graph space. The
  bio-informatics framework libraries of the broader Phylogenetic Haskell Analytic Network Engine
  (PHANE) project are the foundation upon which PhyG is constructed. PhyG offers vast functionality,
  including the optimization of unaligned sequences, and the ability to implement search strategies
  such as random addition sequence, swapping, and tree fusing. Furthermore, PhyG can generate
  outputs in the form of implied alignments and graphical representations of cladograms and graphs.
  What sets PhyG apart from other phylogenetic analysis programs, is the extension to broader
  classes of input data and phylogenetic graphs. The phylogenetic graph inputs and outputs of PhyG
  include trees, as well as softwired and hardwired networks.

Data-Files:
  doc/Authors.md
  doc/Funding.md
  doc/LICENSE

Extra-Doc-Files:
  doc/Authors.md
  doc/Changelog.md
  doc/Funding.md
  doc/LICENSE
  README.md

Extra-Source-Files:
  doc/Authors.md
  doc/Funding.md
  doc/LICENSE
  ffi/external-direct-optimization/*.h


Flag Enforce-Sanity
   Description: Ensure that all warnings are handled
   Default:     False
   Manual:      True

Flag Enforce-Timestamp
   Description: Disable multi-threading
   Default:     True
   Manual:      False

Flag Forego-Sanity
   Description: Disable extensive and helpful compiler warnings
   Default:     False
   Manual:      True

Flag Single-Threaded
   Description: Disable multi-threading
   Default:     False
   Manual:      True

Flag Super-Optimization
   Description: Apply extremely agressive and extremely time consuming optimization passes
   Default:     False
   Manual:      True

Flag Use-LLVM
   Description: Utilize the LLVM code generator backend
   Default:     False
   Manual:      True

Flag Memoize-Via-ConcurrentHashtable
   Description: Memoized hash-table uses the "Concurrent Hashtable" package's implementation
   Default:     True
   Manual:      True

Flag Memoize-Via-IORef
   Description: Memoized hash-table uses the "IORef" implementation
   Default:     False
   Manual:      True

Flag Memoize-Via-ManualLock
   Description: Memoized hash-table uses the "ManualLock" implementation
   Default:     False
   Manual:      True

Flag Memoize-Via-ReadWriteLock
   Description: Memoized hash-table uses the "ReadWriteLock" implementation
   Default:     False
   Manual:      True

Flag Memoize-Via-Semaphore
   Description: Memoized hash-table uses the "Semaphore" implementation
   Default:     False
   Manual:      True

Flag Memoize-Via-TVar
   Description: Memoized hash-table uses the "TVar" implementation
   Default:     False
   Manual:      True


-- Global deviations from Haskell98
Common ffi-build-info

--  If !os(darwin)
--    CC-Options:
--      -rdynamic --std=c11
--
--  Else
--    CC-Options:
--      --std=c11

  CC-Options:
    --std=c11
    -- this for LINUX compile
    -fPIC

  -- Here we list all directories that contain C & C++ header files that the FFI
  -- tools will need to locate when preprocessing the C files. Without listing
  -- the directories containing the C header files here, the FFI preprocessor
  -- (hsc2hs, c2hs, etc.) will fail to locate the requisite files. Note also,
  -- that the parent directory of the nessicary C & C++ header files must be
  -- specified. The preprocessor will not recursively look in subdirectories for
  -- header files!
  Include-Dirs:
    ffi/external-direct-optimization

  -- Specify the header files as required source files here.
  -- Do not specify them in the c-sources or cxx-sources stanzas.
  -- This is required for sdist and install commands to work correctly.
  Includes:
    alignCharacters.h
    alignmentMatrices.h
    c_alignment_interface.h
    c_code_alloc_setup.h
    costMatrix.h
    debug_constants.h
    dyn_character.h
    ukkCheckPoint.h
    ukkCommon.h

  C-Sources:
    ffi/external-direct-optimization/alignCharacters.c
    ffi/external-direct-optimization/alignmentMatrices.c
    ffi/external-direct-optimization/c_alignment_interface.c
    ffi/external-direct-optimization/c_code_alloc_setup.c
    ffi/external-direct-optimization/costMatrix.c
    ffi/external-direct-optimization/dyn_character.c
    ffi/external-direct-optimization/ukkCheckPoint.c
    ffi/external-direct-optimization/ukkCommon.c

-- This is required as compile option to make static binaries on Linux at least
-- need to haev llvm-(verions) tools installed to link properly
-- enable-executable-static -fpic -fPIC (multiple times--no idea why but including both cases seems to mater on 
<<<<<<< HEAD
-- currently (3/24) seems best rto use -fPIC first (perhaps multiple times 4 )then -fpic multiple (4) times
=======
-- currently (4/7/25) seems best to use -fPIC first then -fpic 3x each PIC first then pic
>>>>>>> 608b593e
-- commandline)--sometimes have to run twice or more to get link correct (with differnet case for PIC)
-- seems inconsistent with 9.12.1

-- Global build directives
Common build-defaults

  -- If we want to enforce that the compile-time timestamp is accurate,
  -- then we must ensure that we recompile the appropriate module(s).
  -- This sets the CPP flag so that the modules can query if they should
  -- always be recompield and then ask GHC to recompile them.
  If flag(Enforce-Timestamp)
    CPP-Options:
      -DENFORCE_TIMESTAMP

  -- Select the memoized hash-table implmentation to be used!
  If flag(Memoize-Via-ReadWriteLock)
    CPP-Options:
      -DMemoize_Via_ReadWriteLock

  Elif flag(Memoize-Via-IORef)
    CPP-Options:
      -DMemoize_Via_IORef
            
  Elif flag(Memoize-Via-ManualLock)
    CPP-Options:
      -DMemoize_Via_ManualLock
            
  Elif flag(Memoize-Via-Semaphore)
    CPP-Options:
      -DMemoize_Via_Semaphore
            
  Elif flag(Memoize-Via-TVar)
    CPP-Options:
      -DMemoize_Via_TVar

  -- The flag of the default implementation goes last to give others preference.
  Elif flag(Memoize-Via-ConcurrentHashtable)
    CPP-Options:
      -DMemoize_Via_ConcurrentHashtable

  -- If no flags are set, meaning that the default flag was manually disabled,
  -- then proceed with the default implementation anyways!
  Else
    CPP-Options:
      -DMemoize_Via_ConcurrentHashtable

  -- We want these Language Extensions enabled in *all* modules by default.      
  Default-Extensions:
    BangPatterns
    DerivingStrategies
    ImportQualifiedPost
    LambdaCase
    NoGeneralizedNewtypeDeriving
    RoleAnnotations
    UnicodeSyntax

  Default-Language:
    GHC2021

  If flag(Enforce-Sanity)
    GHC-Options:
      -Werror

  If !flag(Forego-Sanity)
    GHC-Options:
      -- Sanity check warnings
      --   1. Include all warnings by default
      -Weverything
      --   2. Exclude the undesirable warnings
      -Wno-all-missed-specialisations
      -Wno-implicit-prelude
      -Wno-inferred-safe-imports
      -Wno-missing-import-lists
      -Wno-missing-kind-signatures
      -Wno-missing-safe-haskell-mode
      -Wno-monomorphism-restriction
      -Wno-redundant-bang-patterns
      -Wno-type-defaults
      -Wno-unsafe
      -- Remove these exclusions later
      -Wno-missed-specialisations
      -Wno-x-partial

  If os(darwin)
    Ld-Options:
      -Wl,-no_fixup_chains


-- -- -- -- -- -- -- -- -- -- -- -- -- -- -- -- -- -- -- -- -- -- -- -- -- -- --
--
-- Preamble of package description and reusable definitions from above has ended
-- and below we list all build targets of the package. Build targets include:
--
--   * Primary executable(s) for public usage
--
--   * Exposed sub-libraries for public consumption as program dependancies
--
--   * Benchmarks for executables and sub-libraries
--
--   * Test-suites for executables and sub-libraries
--
--   * Additional executables for non-public, diagnostic purposes
--
-- -- -- -- -- -- -- -- -- -- -- -- -- -- -- -- -- -- -- -- -- -- -- -- -- -- --


-- Phylogenetic Graphs
--
-- This is the main program of this package, supporting fully featured
-- phylogenetic trees, networks, and forests.
Executable phyg

  Import:
    build-defaults,
    ffi-build-info,

  Main-Is:
    phygraph.hs

  GHC-Options:
--     -feager-blackholing --  may be causing parallel loop errors
    -O2
    -rtsopts
    -Wall
    --  Maybe this is required for good paralellism?          
    -fno-omit-yields 
    -- There is/are known compiler bug(s) with this optimization in GHC 9.6.2 (and earlier?).
    -- Hence we explicitly disable it and hope that it removes segfaults on some architechtures.
    -- -fno-polymorphic-specialisation

--  Ghc-Prof-Options: 

  If flag(Use-LLVM)
    GHC-Options:
      -fllvm

  -- Setup the Run-Time System (RTS) defaults
  -- Note:
  --   * Usage of -AL8 was rejected  should be >= A
  --   * usage of --nonmoving-gc causes large memory blow-ups on cluster

  -- If the the program should only use a single thread,
  -- Then use the following RTS options:
  If flag(Single-Threaded)
    GHC-Options:
      "-with-rtsopts=-A64m -AL128M -H1024m -n4m"

  -- Otherwise, enable threading
  -- and additionally set the maximum number of threads as the default:
  Else
    GHC-Options:
      -threaded
      "-with-rtsopts=-N -A64m -AL128M -H1024m -n4m -qa -qm"

  -- If need for a high performance executable was specified,
  -- then at compile-time GHC will allocate additional time and memory
  -- to explore and apply the most agrressive optimization possible.
  If flag(Super-Optimization)
    GHC-Options:
      -fexcess-precision
      -fexpose-all-unfoldings
      -flate-specialise
      -fmax-simplifier-iterations=16
      -foptimal-applicative-do
      -fspec-constr-count=8
      -fspec-constr-keen
      -fspecialize-aggressively
      -fstatic-argument-transformation
      -fstg-cse
      -fstrictness-before=1
      -fstrictness-before=2
      -fstrictness-before=3
      -fstrictness-before=4
      -funbox-small-strict-fields
      -funbox-strict-fields

  Build-Depends:
    PHANE-alphabet,
    PHANE-dynamic-character,
    PHANE-dynamic-character-element,
    PHANE-evaluation,
    PhyG:dynamic-character,
    PhyG:tcm,
    PHANE-PhyloLib,
    base >= 4.10,
    bimap,
    bv,
    bv-little,
    bytestring,
    containers >= 0.6,
    cpuinfo,
    deepseq,
    directory,
    encode-string,
    fingertree,
    file-embed,
    filepath >= 1.4.100,
    fingertree,
    fgl >=5.8,
    foldl,
    gitrev,
    graphviz   >=2999.20,
    hashable,
    inflist,
    logfloat,     
    MissingH >= 1.4.3,
    MonadRandom >= 0.6 && < 1.0,
    mmark,
    modern-uri,
    optparse-applicative,
    parallel,
    prettyprinter,
    process,
    random,
    random-shuffle,
    split,
    template-haskell,
    text >= 2.0.1 && < 3.0,
    text-builder-linear >= 0.1.1.1,
    text-short,
    th-lift-instances,
    time,
    unbounded-delays,     
    unliftio-core >= 0.2 && < 1.0,
    vector >= 0.13 && < 1.0,
    zlib
    -- currently doesn't compile but could be useful
    -- lots of good functions
    -- Graphalyze,

  -- include the source files needed in src for github library
  -- this for local library files
  HS-Source-Dirs:
    app
    src

  Other-Extensions:
    CPP
    TemplateHaskell

  Autogen-Modules:
    PackageInfo_PhyG
    Paths_PhyG

  Other-Modules:
    CommandLineOptions
    CommandLineOptions.Display
    CommandLineOptions.Types
    Commands.CommandExecution
    Commands.CommandUtilities
    Commands.ProcessCommands
    Commands.Transform
    Commands.Verify
    Complexity.CodeStrings
    Complexity.Constants
    Complexity.Graphs
    Complexity.Huffman
    Complexity.Utilities
    Debug.Debug
    GraphOptimization.Medians
    GraphOptimization.PostOrderSoftWiredFunctions
    GraphOptimization.PostOrderSoftWiredFunctionsNew
    GraphOptimization.PreOrderFunctions
    GraphOptimization.Traversals
    Graphs.GraphOperations
    Input.BitPack
    Input.DataTransformation
    Input.FastAC
    Input.ReadInputFiles
    Input.Reorganize
    Input.TNTUtilities
    PackageInfo_PhyG
    Paths_PhyG
    Reconciliation.Adams
    Reconciliation.Eun
    Reconciliation.ReconcileGraphs
    Search.Build
    Search.DistanceMethods
    Search.DistanceWagner
    Search.Fuse
    Search.GeneticAlgorithm
    Search.NetworkAddDelete
    Search.NetworkAddDeleteV2
    Search.Refinement
    Search.Search
    -- Search.Swap
    Search.SwapMaster
    Search.SwapV2
    Search.WagnerBuild
    Software.Credits
    Software.License
    Software.Metadata
    Software.Metadata.Embedded
    Software.Metadata.TimeStamp
    Software.Preamble
    Software.SplashImage
    Support.Support
    System.Timing
    Types.DistanceTypes
    Types.Types
    Utilities.DistanceUtilities
    Utilities.Distances
    Utilities.LocalGraph
    Utilities.LocalSequence
    Utilities.TcmHash
    Utilities.ThreeWayFunctions
    Utilities.Utilities
    -- GraphOptimization.PostOrderFunctions


-- -- -- -- -- -- -- -- -- -- -- -- -- -- -- -- -- -- -- -- -- -- -- -- -- -- --
--
-- Collection of sub-libraries which both, compose the package's primary program
-- (PCG/PhyG), and are also exposed for external consumption by other programs.
--
-- -- -- -- -- -- -- -- -- -- -- -- -- -- -- -- -- -- -- -- -- -- -- -- -- -- --


-- Library for performing string alignment on dynamic characters.

-- Provides various metrics for scoring static characters and
-- performing string alignment on dynamic characters.

Library dynamic-character

  Import:
    build-defaults,
    ffi-build-info

  HS-Source-Dirs:
    lib/dynamic-character/src

  Build-Depends:
--    PHANE-alphabet,
    PHANE-dynamic-character,
    PHANE-dynamic-character-element,
    PhyG:tcm,
    PhyG:utility,
    base                     >= 4.11      && < 5.0,
--    bv-little,
    containers               >= 0.6.2     && < 1.0,
    matrices                 >= 0.5       && < 1.0,
    monad-loops              >= 0.4       && < 1.0,
    primitive                >= 0.7.1     && < 1.0,
    vector                   >= 0.12.0.3  && < 1.0,

  Exposed-Modules:
--    Bio.DynamicCharacter
--    Bio.DynamicCharacter.Measure
--    Bio.DynamicCharacter.HandleGaps
    DirectOptimization.Pairwise
    DirectOptimization.Pairwise.Visualization
    DirectOptimization.Pairwise.Swapping
    DirectOptimization.Pairwise.Ukkonen
    DirectOptimization.PreOrder

  Other-Modules:
    DirectOptimization.Pairwise.Direction
    DirectOptimization.Pairwise.Huge
    DirectOptimization.Pairwise.Internal
    DirectOptimization.Pairwise.Slim
    DirectOptimization.Pairwise.Slim.FFI
    DirectOptimization.Pairwise.Wide


-- Library for working with TCMs and SCMs in various representations.

-- General purpose library for working with transition cost matrices (TCMs)
-- and symbol change matrices (SCMs). Specialization options are provided
-- for the discrete metric (non-additive) and the L1 norm (additive) TCMs &
-- SCMs. Exposes a memoized binding for sparsely indexed, large TCMs.

Library tcm

  Import:
    build-defaults,
    ffi-build-info

  HS-Source-Dirs:
    lib/tcm/src

  Build-Depends:
--    PHANE-dynamic-character,
    PHANE-dynamic-character-element,
    PhyG:utility,
    binary                   >= 0.8       && < 1.0,
    base                     >= 4.11      && < 5.0,
    containers               >= 0.6.2     && < 1.0,
    concurrent-extra         >= 0.7.0     && < 1.0,
    concurrent-hashtable     >= 0.1.8     && < 1.0,     
    deepseq                  >= 1.4       && < 2.0,
    hashable                 >= 1.3       && < 2.0,
    hashtables               >= 1.2       && < 2.0,
    QuickCheck               >= 2.14      && < 3.0,
    mono-traversable         >= 1.0       && < 2.0,
    semigroupoids            >= 5.3       && < 7.0,
    stm,
    vector                   >= 0.12.0.3  && < 1.0,
    vector-binary-instances  >= 0.2.5     && < 1.0,

  Exposed-Modules:
    Data.Hashable.Memoize
    Data.Hashable.Memoize.ViaConcurrentHashtable
--    Data.Hashable.Memoize.ViaConcurrentHashtableOpt
    Data.Hashable.Memoize.ViaIORef
    Data.Hashable.Memoize.ViaManualLock
    Data.Hashable.Memoize.ViaReadWriteLock
    Data.Hashable.Memoize.ViaSemaphore
    Data.Hashable.Memoize.ViaTVar
    Data.MetricRepresentation
    Data.TCM
    Data.TCM.Dense
    Data.TCM.Overlap

  Other-Modules:
    Data.TCM.Dense.FFI
    Data.TCM.Internal


Library utility

  Import:
    build-defaults

  HS-Source-Dirs:
    lib/utility/src

  Build-Depends:
    base                     >= 4.11      && < 5.0,
    binary                   >= 0.8       && < 1.0,
    containers               >= 0.6.2     && < 1.0,
    deepseq                  >= 1.4       && < 2.0,
    foldl                    >= 1.4       && < 2.0,
    hashable                 >= 1.3       && < 2.0,
    keys                     >= 3.12      && < 4.0,
    lens                     >= 4.18      && < 6.0,
    matrix                   >= 0.3.6     && < 0.4,
    pointed                  >= 5.0       && < 6.0,
    QuickCheck               >= 2.14      && < 3.0,
    semigroupoids            >= 5.3       && < 7.0,
    vector                   >= 0.12.0.3  && < 1.0,
    vector-binary-instances  >= 0.2       && < 1.0,
    vector-instances         >= 3.4       && < 3.5,

  If impl(ghc < 9.0)
    Build-Depends:
      integer-gmp            >= 1.0.2     && < 2.0

  Exposed-Modules:
    Data.List.Utility
    Data.Matrix.NotStupid
    Data.Vector.NonEmpty


-- -- -- -- -- -- -- -- -- -- -- -- -- -- -- -- -- -- -- -- -- -- -- -- -- -- --
--
-- Test-suites of the sub-libraries which compose PCG/PhyG
--
-- -- -- -- -- -- -- -- -- -- -- -- -- -- -- -- -- -- -- -- -- -- -- -- -- -- --


Test-Suite test-dynamic-character

  Import:
    build-defaults

  Main-Is:
    TestSuite.hs

  Type:
    exitcode-stdio-1.0

  HS-Source-Dirs:
    lib/dynamic-character/test

  Build-Depends:
    PHANE-alphabet,
    PHANE-dynamic-character,
    PHANE-dynamic-character-element:quickcheck,
    PhyG:dynamic-character,
    PhyG:tcm,
    base                     >= 4.11      && < 5.0,
    bimap                    >= 0.3       && < 1.0,
    containers               >= 0.6.2     && < 1.0,
    QuickCheck               >= 2.14      && < 3.0,
    tasty                    >= 1.4       && < 2.0,
    tasty-quickcheck         >= 0.10      && < 1.0,
    vector                   >= 0.12.0.3  && < 1.0,

  Other-Modules:
    DirectOptimization.Pairwise.Test
    Test.Aligners
    Test.QuickCheck.Instances.DynamicCharacter


-- -- -- -- -- -- -- -- -- -- -- -- -- -- -- -- -- -- -- -- -- -- -- -- -- -- --
--
-- Additional executables which exist for the one of a few select purposes:
--
--   * Generating data for PCG/PhyG input
--
--   * Debugging the component sub-libraries of PCG/PhyG and PCG/PhyG itself
--
--   * Performing correctness verification
--
--   * Stocastically searching for non-totality counterexamples
--
-- -- -- -- -- -- -- -- -- -- -- -- -- -- -- -- -- -- -- -- -- -- -- -- -- -- --


--Executable inspect-dynamic-character
--
--  Import:
--    build-defaults,
--
--  Scope:
--    private
--
--  Main-Is:
--    Inspect.hs
--
--  HS-Source-Dirs:
--    lib/dynamic-character/test
--
--  Build-Depends:
--    PHANE-alphabet,
--    PhyG:dynamic-character,
--    PhyG:tcm,
--    base                     >= 4.11      && < 5.0,
--    bimap                    >= 0.3       && < 1.0,
--    containers               >= 0.6.2     && < 1.0,
--    QuickCheck               >= 2.14      && < 3.0,
--    tasty                    >= 1.4       && < 2.0,
--    tasty-quickcheck         >= 0.10      && < 1.0,
--    vector                   >= 0.12.0.3  && < 1.0,
--
--  Other-Modules:
--    Test.Aligners
--    Test.QuickCheck.Instances.DynamicCharacter



Benchmark bench-memoized-hashtable

  Import:
    build-defaults

  Main-Is:
    Time.hs

  Type:
    exitcode-stdio-1.0

  GHC-Options:
    -threaded
    "-with-rtsopts=-N"

  Hs-Source-Dirs:
    lib/tcm/bench

  Build-Depends:
    PhyG:tcm,
    async,
    base                     >= 4.11      && < 5.0,
    criterion                >= 1.5       && < 2.0,
    deepseq                  >= 1.4       && < 2.0,
    mtl >= 2.3 && < 3.0,
    random,      
    vector                   >= 0.12.0.3  && < 1.0,

  Other-Modules:
    Benchmark.Internal<|MERGE_RESOLUTION|>--- conflicted
+++ resolved
@@ -167,11 +167,7 @@
 -- This is required as compile option to make static binaries on Linux at least
 -- need to haev llvm-(verions) tools installed to link properly
 -- enable-executable-static -fpic -fPIC (multiple times--no idea why but including both cases seems to mater on 
-<<<<<<< HEAD
--- currently (3/24) seems best rto use -fPIC first (perhaps multiple times 4 )then -fpic multiple (4) times
-=======
 -- currently (4/7/25) seems best to use -fPIC first then -fpic 3x each PIC first then pic
->>>>>>> 608b593e
 -- commandline)--sometimes have to run twice or more to get link correct (with differnet case for PIC)
 -- seems inconsistent with 9.12.1
 
