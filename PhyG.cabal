Cabal-Version: 3.12
Name:          PhyG
Version:       0.1.4
Stability:     Alpha
Build-Type:    Simple
Tested-With:
  GHC == 9.2.8
  GHC == 9.4.7
  GHC == 9.6.3
  GHC == 9.8.1

Author:        Ward Wheeler <wheeler@amnh.org>
Copyright:     © 2015 Ward Wheeler and The American Museum of Natural History
License:       BSD-3-Clause
License-File:  doc/LICENSE

Maintainer:    Ward Wheeler <wheeler@amnh.org>
Homepage:      https://github.com/AMNH/PhyG#readme
Bug-Reports:   https://github.com/AMNH/PhyG/issues

Synopsis:      Performs heuristic search of phylogenetic graph space via scoring abstract input data.
Description:
  Phylogenetic Graph (PhyG) is a multi-platform program designed to produce phylogenetic graphs
  from input data and graphs via heuristic searching of general phylogenetic graph space. The
  bio-informatics framework libraries of the broader Phylogenetic Haskell Analytic Network Engine
  (PHANE) project are the foundation upon which PhyG is constructed. PhyG offers vast functionality,
  including the optimization of unaligned sequences, and the ability to implement search strategies
  such as random addition sequence, swapping, and tree fusing. Furthermore, PhyG can generate
  outputs in the form of implied alignments and graphical representations of cladograms and graphs.
  What sets PhyG apart from other phylogenetic analysis programs, is the extension to broader
  classes of input data and phylogenetic graphs. The phylogenetic graph inputs and outputs of PhyG
  include trees, as well as softwired and hardwired networks.

Data-Files:
  doc/Authors.md
  doc/Funding.md
  doc/LICENSE

Extra-Doc-Files:
  doc/Authors.md
  doc/Changelog.md
  doc/Funding.md
  doc/LICENSE
  README.md

Extra-Source-Files:
  doc/Authors.md
  doc/Funding.md
  doc/LICENSE
  ffi/external-direct-optimization/*.h


Flag Enforce-Sanity
   Description: Ensure that all warnings are handled
   Default:     False
   Manual:      True

Flag Enforce-Timestamp
   Description: Disable multi-threading
   Default:     True
   Manual:      False

Flag Forego-Sanity
   Description: Disable extensive and helpful compiler warnings
   Default:     False
   Manual:      True

Flag Single-Threaded
   Description: Disable multi-threading
   Default:     False
   Manual:      True

Flag Super-Optimization
   Description: Apply extremely agressive and extremely time consuming optimization passes
   Default:     False
   Manual:      True

Flag Use-LLVM
   Description: Utilize the LLVM code generator backend
   Default:     False
   Manual:      True

Flag Memoize-Via-ConcurrentHashtable
   Description: Memoized hash-table uses the "Concurrent Hashtable" package's implementation
   Default:     True
   Manual:      True

Flag Memoize-Via-IORef
   Description: Memoized hash-table uses the "IORef" implementation
   Default:     False
   Manual:      True

Flag Memoize-Via-ManualLock
   Description: Memoized hash-table uses the "ManualLock" implementation
   Default:     False
   Manual:      True

Flag Memoize-Via-ReadWriteLock
   Description: Memoized hash-table uses the "ReadWriteLock" implementation
   Default:     False
   Manual:      True

Flag Memoize-Via-Semaphore
   Description: Memoized hash-table uses the "Semaphore" implementation
   Default:     False
   Manual:      True

Flag Memoize-Via-TVar
   Description: Memoized hash-table uses the "TVar" implementation
   Default:     False
   Manual:      True


-- Global deviations from Haskell98
Common ffi-build-info

--  If !os(darwin)
--    CC-Options:
--      -rdynamic --std=c11
--
--  Else
--    CC-Options:
--      --std=c11

  CC-Options:
    --std=c11
    -- this for LINUX compile
    -fPIC

  -- Here we list all directories that contain C & C++ header files that the FFI
  -- tools will need to locate when preprocessing the C files. Without listing
  -- the directories containing the C header files here, the FFI preprocessor
  -- (hsc2hs, c2hs, etc.) will fail to locate the requisite files. Note also,
  -- that the parent directory of the nessicary C & C++ header files must be
  -- specified. The preprocessor will not recursively look in subdirectories for
  -- header files!
  Include-Dirs:
    ffi/external-direct-optimization

  -- Specify the header files as required source files here.
  -- Do not specify them in the c-sources or cxx-sources stanzas.
  -- This is required for sdist and install commands to work correctly.
  Includes:
    alignCharacters.h
    alignmentMatrices.h
    c_alignment_interface.h
    c_code_alloc_setup.h
    costMatrix.h
    debug_constants.h
    dyn_character.h
    ukkCheckPoint.h
    ukkCommon.h

  C-Sources:
    ffi/external-direct-optimization/alignCharacters.c
    ffi/external-direct-optimization/alignmentMatrices.c
    ffi/external-direct-optimization/c_alignment_interface.c
    ffi/external-direct-optimization/c_code_alloc_setup.c
    ffi/external-direct-optimization/costMatrix.c
    ffi/external-direct-optimization/dyn_character.c
    ffi/external-direct-optimization/ukkCheckPoint.c
    ffi/external-direct-optimization/ukkCommon.c

-- This is required as compile option to make static binaries on Linux at least
-- need to haev llvm-(verions) tools installed to link properly
-- enable-executable-static -fpic (no idea why but lower case seems to mater on 
-- commandline)--sometimes have to run twice to get link correct

-- Global build directives
Common build-defaults

  -- If we want to enforce that the compile-time timestamp is accurate,
  -- then we must ensure that we recompile the appropriate module(s).
  -- This sets the CPP flag so that the modules can query if they should
  -- always be recompield and then ask GHC to recompile them.
  If flag(Enforce-Timestamp)
    CPP-Options:
      -DENFORCE_TIMESTAMP

  -- Select the memoized hash-table implmentation to be used!
  If flag(Memoize-Via-ReadWriteLock)
    CPP-Options:
      -DMemoize_Via_ReadWriteLock

  Elif flag(Memoize-Via-IORef)
    CPP-Options:
      -DMemoize_Via_IORef
            
  Elif flag(Memoize-Via-ManualLock)
    CPP-Options:
      -DMemoize_Via_ManualLock
            
  Elif flag(Memoize-Via-Semaphore)
    CPP-Options:
      -DMemoize_Via_Semaphore
            
  Elif flag(Memoize-Via-TVar)
    CPP-Options:
      -DMemoize_Via_TVar

  -- The flag of the default implementation goes last to give others preference.
  Elif flag(Memoize-Via-ConcurrentHashtable)
    CPP-Options:
      -DMemoize_Via_ConcurrentHashtable

  -- If no flags are set, meaning that the default flag was manually disabled,
  -- then proceed with the default implementation anyways!
  Else
    CPP-Options:
      -DMemoize_Via_ConcurrentHashtable

  -- We want these Language Extensions enabled in *all* modules by default.      
  Default-Extensions:
    BangPatterns
    DerivingStrategies
    ImportQualifiedPost
    LambdaCase
    NoGeneralizedNewtypeDeriving
    RoleAnnotations
    UnicodeSyntax

  Default-Language:
    GHC2021

  If flag(Enforce-Sanity)
    GHC-Options:
      -Werror

  If !flag(Forego-Sanity)
    GHC-Options:
      -- Sanity check warnings
      --   1. Include all warnings by default
      -Weverything
      --   2. Exclude the undesirable warnings
      -Wno-all-missed-specialisations
      -Wno-implicit-prelude
      -Wno-inferred-safe-imports
      -Wno-missing-import-lists
      -Wno-missing-kind-signatures
      -Wno-missing-safe-haskell-mode
      -Wno-monomorphism-restriction
      -Wno-redundant-bang-patterns
      -Wno-type-defaults
      -Wno-unsafe
      -- Remove these exclusions later
      -Wno-missed-specialisations
      -Wno-x-partial

  If os(darwin)
    Ld-Options:
      -Wl,-no_fixup_chains


-- -- -- -- -- -- -- -- -- -- -- -- -- -- -- -- -- -- -- -- -- -- -- -- -- -- --
--
-- Preamble of package description and reusable definitions from above has ended
-- and below we list all build targets of the package. Build targets include:
--
--   * Primary executable(s) for public usage
--
--   * Exposed sub-libraries for public consumption as program dependancies
--
--   * Benchmarks for executables and sub-libraries
--
--   * Test-suites for executables and sub-libraries
--
--   * Additional executables for non-public, diagnostic purposes
--
-- -- -- -- -- -- -- -- -- -- -- -- -- -- -- -- -- -- -- -- -- -- -- -- -- -- --


-- Phylogenetic Graphs
--
-- This is the main program of this package, supporting fully featured
-- phylogenetic trees, networks, and forests.
Executable phyg

  Import:
    build-defaults,
    ffi-build-info,

  Main-Is:
    phygraph.hs

  GHC-Options:
--     -feager-blackholing --  may be causing parallel loop errors
    -O2
    -rtsopts
    -Wall
    --  Maybe this is required for good paralellism?          
    -fno-omit-yields 
    -- There is/are known compiler bug(s) with this optimization in GHC 9.6.2 (and earlier?).
    -- Hence we explicitly disable it and hope that it removes segfaults on some architechtures.
    -- -fno-polymorphic-specialisation

--  Ghc-Prof-Options: 

  If flag(Use-LLVM)
    GHC-Options:
      -fllvm

  -- Setup the Run-Time System (RTS) defaults
  -- Note:
  --   * Usage of -AL8 was rejected  should be >= A
  --   * usage of --nonmoving-gc causes large memory blow-ups on cluster

  -- If the the program should only use a single thread,
  -- Then use the following RTS options:
  If flag(Single-Threaded)
    GHC-Options:
      "-with-rtsopts=-A64m -AL128M -H1024m -n4m"

  -- Otherwise, enable threading
  -- and additionally set the maximum number of threads as the default:
  Else
    GHC-Options:
      -threaded
      "-with-rtsopts=-N -A64m -AL128M -H1024m -n4m -qa -qm"

  -- If need for a high performance executable was specified,
  -- then at compile-time GHC will allocate additional time and memory
  -- to explore and apply the most agrressive optimization possible.
  If flag(Super-Optimization)
    GHC-Options:
      -fexcess-precision
      -fexpose-all-unfoldings
      -flate-specialise
      -fmax-simplifier-iterations=16
      -foptimal-applicative-do
      -fspec-constr-count=8
      -fspec-constr-keen
      -fspecialize-aggressively
      -fstatic-argument-transformation
      -fstg-cse
      -fstrictness-before=1
      -fstrictness-before=2
      -fstrictness-before=3
      -fstrictness-before=4
      -funbox-small-strict-fields
      -funbox-strict-fields

  Build-Depends:
<<<<<<< HEAD
--    array,
    async,
=======
    PHANE-alphabet,
    PHANE-dynamic-character,
    PHANE-dynamic-character-element,
    PHANE-evaluation,
    PhyG:dynamic-character,
    PhyG:tcm,
    PHANE-PhyloLib,
>>>>>>> ca3b396d
    base >= 4.10,
    bimap,
    bv,
    bv-little,
    bytestring,
    containers >= 0.6,
    cpuinfo,
    deepseq,
    directory,
    encode-string,
    fingertree,
    file-embed,
    filepath >= 1.4.100,
    fingertree,
    fgl >=5.8,
    foldl,
    gitrev,
    graphviz   >=2999.20,
    hashable,
    inflist,
    logfloat,     
    MissingH >= 1.4.3,
    MonadRandom >= 0.6 && < 1.0,
    mmark,
    modern-uri,
    optparse-applicative,
    parallel,
    prettyprinter,
    process,
    random,
    random-shuffle,
<<<<<<< HEAD
    scientific >= 0.3.8,     
--    sort,
=======
>>>>>>> ca3b396d
    split,
    template-haskell,
    text >= 2.0.1 && < 3.0,
    text-builder-linear >= 0.1.1.1,
    text-short,
    th-lift-instances,
    time,
    unbounded-delays,     
    unliftio-core >= 0.2 && < 1.0,
    vector >= 0.13 && < 1.0,
    zlib,
    PHANE-alphabet,
    PHANE-dynamic-character,
    PHANE-dynamic-character-element,
    PHANE-evaluation,
    PHANE-measure-transition,
    PHANE-measure-units,
    PHANE-transition-matrix,
    PhyG:dynamic-character,
    PhyG:tcm,
    PHANE-PhyloLib,
    -- currently doesn't compile but could be useful
    -- lots of good functions
    -- Graphalyze,

  -- include the source files needed in src for github library
  -- this for local library files
  HS-Source-Dirs:
    app
    src

  Other-Extensions:
    CPP
    TemplateHaskell

  Autogen-Modules:
    PackageInfo_PhyG
    Paths_PhyG

  Other-Modules:
    CommandLineOptions
    CommandLineOptions.Display
    CommandLineOptions.Types
    Commands.CommandExecution
    Commands.CommandUtilities
    Commands.ProcessCommands
    Commands.Transform
    Commands.Verify
    Complexity.CodeStrings
    Complexity.Constants
    Complexity.Graphs
    Complexity.Huffman
    Complexity.Utilities
    Debug.Debug
    GraphOptimization.Medians
    GraphOptimization.PostOrderSoftWiredFunctions
    GraphOptimization.PostOrderSoftWiredFunctionsNew
    GraphOptimization.PreOrderFunctions
    GraphOptimization.Traversals
    Graphs.GraphOperations
    Input.BitPack
    Input.DataTransformation
    Input.FastAC
    Input.ReadInputFiles
    Input.Reorganize
    Input.TNTUtilities
    PackageInfo_PhyG
    Paths_PhyG
    Reconciliation.Adams
    Reconciliation.Eun
    Reconciliation.ReconcileGraphs
    Search.Build
    Search.DistanceMethods
    Search.DistanceWagner
    Search.Fuse
    Search.GeneticAlgorithm
    Search.NetworkAddDelete
    Search.Refinement
    Search.Search
    Search.Swap
    Search.SwapMaster
    Search.WagnerBuild
    Software.Credits
    Software.License
    Software.Metadata
    Software.Metadata.Embedded
    Software.Metadata.TimeStamp
    Software.Preamble
    Software.SplashImage
    Support.Support
    System.Timing
    Types.DistanceTypes
    Types.Types
    Utilities.DistanceUtilities
    Utilities.Distances
    Utilities.LocalGraph
    Utilities.LocalSequence
    Utilities.TcmHash
    Utilities.ThreeWayFunctions
    Utilities.Utilities
    -- GraphOptimization.PostOrderFunctions


-- -- -- -- -- -- -- -- -- -- -- -- -- -- -- -- -- -- -- -- -- -- -- -- -- -- --
--
-- Collection of sub-libraries which both, compose the package's primary program
-- (PCG/PhyG), and are also exposed for external consumption by other programs.
--
-- -- -- -- -- -- -- -- -- -- -- -- -- -- -- -- -- -- -- -- -- -- -- -- -- -- --


-- Library for performing string alignment on dynamic characters.

-- Provides various metrics for scoring static characters and
-- performing string alignment on dynamic characters.

Library dynamic-character

  Import:
    build-defaults,
    ffi-build-info

  HS-Source-Dirs:
    lib/dynamic-character/src

  Build-Depends:
--    PHANE-alphabet,
    PHANE-dynamic-character,
    PHANE-dynamic-character-element,
    PhyG:tcm,
    PhyG:utility,
    base                     >= 4.11      && < 5.0,
--    bv-little,
    containers               >= 0.6.2     && < 1.0,
    matrices                 >= 0.5       && < 1.0,
    monad-loops              >= 0.4       && < 1.0,
    primitive                >= 0.7.1     && < 1.0,
    vector                   >= 0.12.0.3  && < 1.0,

  Exposed-Modules:
--    Bio.DynamicCharacter
--    Bio.DynamicCharacter.Measure
--    Bio.DynamicCharacter.HandleGaps
    DirectOptimization.Pairwise
    DirectOptimization.Pairwise.Visualization
    DirectOptimization.Pairwise.Swapping
    DirectOptimization.Pairwise.Ukkonen
    DirectOptimization.PreOrder

  Other-Modules:
    DirectOptimization.Pairwise.Direction
    DirectOptimization.Pairwise.Huge
    DirectOptimization.Pairwise.Internal
    DirectOptimization.Pairwise.Slim
    DirectOptimization.Pairwise.Slim.FFI
    DirectOptimization.Pairwise.Wide


-- Library for working with TCMs and SCMs in various representations.

-- General purpose library for working with transition cost matrices (TCMs)
-- and symbol change matrices (SCMs). Specialization options are provided
-- for the discrete metric (non-additive) and the L1 norm (additive) TCMs &
-- SCMs. Exposes a memoized binding for sparsely indexed, large TCMs.

Library tcm

  Import:
    build-defaults,
    ffi-build-info

  HS-Source-Dirs:
    lib/tcm/src

  Build-Depends:
--    PHANE-dynamic-character,
    PHANE-dynamic-character-element,
    PhyG:utility,
    binary                   >= 0.8       && < 1.0,
    base                     >= 4.11      && < 5.0,
    containers               >= 0.6.2     && < 1.0,
    concurrent-extra         >= 0.7.0     && < 1.0,
    concurrent-hashtable     >= 0.1.8     && < 1.0,     
    deepseq                  >= 1.4       && < 2.0,
    hashable                 >= 1.3       && < 2.0,
    hashtables               >= 1.2       && < 2.0,
    QuickCheck               >= 2.14      && < 3.0,
    mono-traversable         >= 1.0       && < 2.0,
    semigroupoids            >= 5.3       && < 7.0,
    stm,
    vector                   >= 0.12.0.3  && < 1.0,
    vector-binary-instances  >= 0.2.5     && < 1.0,

  Exposed-Modules:
    Data.Hashable.Memoize
    Data.Hashable.Memoize.ViaConcurrentHashtable
--    Data.Hashable.Memoize.ViaConcurrentHashtableOpt
    Data.Hashable.Memoize.ViaIORef
    Data.Hashable.Memoize.ViaManualLock
    Data.Hashable.Memoize.ViaReadWriteLock
    Data.Hashable.Memoize.ViaSemaphore
    Data.Hashable.Memoize.ViaTVar
    Data.MetricRepresentation
    Data.TCM
    Data.TCM.Dense
    Data.TCM.Overlap

  Other-Modules:
    Data.TCM.Dense.FFI
    Data.TCM.Internal


Library utility

  Import:
    build-defaults

  HS-Source-Dirs:
    lib/utility/src

  Build-Depends:
    base                     >= 4.11      && < 5.0,
    binary                   >= 0.8       && < 1.0,
    containers               >= 0.6.2     && < 1.0,
    deepseq                  >= 1.4       && < 2.0,
    foldl                    >= 1.4       && < 2.0,
    hashable                 >= 1.3       && < 2.0,
    keys                     >= 3.12      && < 4.0,
    lens                     >= 4.18      && < 6.0,
    matrix                   >= 0.3.6     && < 0.4,
    pointed                  >= 5.0       && < 6.0,
    QuickCheck               >= 2.14      && < 3.0,
    semigroupoids            >= 5.3       && < 7.0,
    vector                   >= 0.12.0.3  && < 1.0,
    vector-binary-instances  >= 0.2       && < 1.0,
    vector-instances         >= 3.4       && < 3.5,

  If impl(ghc < 9.0)
    Build-Depends:
      integer-gmp            >= 1.0.2     && < 2.0

  Exposed-Modules:
    Data.List.Utility
    Data.Matrix.NotStupid
    Data.Vector.NonEmpty


-- -- -- -- -- -- -- -- -- -- -- -- -- -- -- -- -- -- -- -- -- -- -- -- -- -- --
--
-- Test-suites of the sub-libraries which compose PCG/PhyG
--
-- -- -- -- -- -- -- -- -- -- -- -- -- -- -- -- -- -- -- -- -- -- -- -- -- -- --


Test-Suite test-dynamic-character

  Import:
    build-defaults

  Main-Is:
    TestSuite.hs

  Type:
    exitcode-stdio-1.0

  HS-Source-Dirs:
    lib/dynamic-character/test

  Build-Depends:
    PHANE-alphabet,
    PHANE-dynamic-character,
    PHANE-dynamic-character-element:quickcheck,
    PhyG:dynamic-character,
    PhyG:tcm,
    base                     >= 4.11      && < 5.0,
    bimap                    >= 0.3       && < 1.0,
    containers               >= 0.6.2     && < 1.0,
    QuickCheck               >= 2.14      && < 3.0,
    tasty                    >= 1.4       && < 2.0,
    tasty-quickcheck         >= 0.10      && < 1.0,
    vector                   >= 0.12.0.3  && < 1.0,

  Other-Modules:
    DirectOptimization.Pairwise.Test
    Test.Aligners
    Test.QuickCheck.Instances.DynamicCharacter


-- -- -- -- -- -- -- -- -- -- -- -- -- -- -- -- -- -- -- -- -- -- -- -- -- -- --
--
-- Additional executables which exist for the one of a few select purposes:
--
--   * Generating data for PCG/PhyG input
--
--   * Debugging the component sub-libraries of PCG/PhyG and PCG/PhyG itself
--
--   * Performing correctness verification
--
--   * Stocastically searching for non-totality counterexamples
--
-- -- -- -- -- -- -- -- -- -- -- -- -- -- -- -- -- -- -- -- -- -- -- -- -- -- --


--Executable inspect-dynamic-character
--
--  Import:
--    build-defaults,
--
--  Scope:
--    private
--
--  Main-Is:
--    Inspect.hs
--
--  HS-Source-Dirs:
--    lib/dynamic-character/test
--
--  Build-Depends:
--    PHANE-alphabet,
--    PhyG:dynamic-character,
--    PhyG:tcm,
--    base                     >= 4.11      && < 5.0,
--    bimap                    >= 0.3       && < 1.0,
--    containers               >= 0.6.2     && < 1.0,
--    QuickCheck               >= 2.14      && < 3.0,
--    tasty                    >= 1.4       && < 2.0,
--    tasty-quickcheck         >= 0.10      && < 1.0,
--    vector                   >= 0.12.0.3  && < 1.0,
--
--  Other-Modules:
--    Test.Aligners
--    Test.QuickCheck.Instances.DynamicCharacter



Benchmark bench-memoized-hashtable

  Import:
    build-defaults

  Main-Is:
    Time.hs

  Type:
    exitcode-stdio-1.0

  GHC-Options:
    -threaded
    "-with-rtsopts=-N"

  Hs-Source-Dirs:
    lib/tcm/bench

  Build-Depends:
    PhyG:tcm,
    async,
    base                     >= 4.11      && < 5.0,
    criterion                >= 1.5       && < 2.0,
    deepseq                  >= 1.4       && < 2.0,
    mtl >= 2.3 && < 3.0,
    random,      
    vector                   >= 0.12.0.3  && < 1.0,

  Other-Modules:
    Benchmark.Internal<|MERGE_RESOLUTION|>--- conflicted
+++ resolved
@@ -340,18 +340,6 @@
       -funbox-strict-fields
 
   Build-Depends:
-<<<<<<< HEAD
---    array,
-    async,
-=======
-    PHANE-alphabet,
-    PHANE-dynamic-character,
-    PHANE-dynamic-character-element,
-    PHANE-evaluation,
-    PhyG:dynamic-character,
-    PhyG:tcm,
-    PHANE-PhyloLib,
->>>>>>> ca3b396d
     base >= 4.10,
     bimap,
     bv,
@@ -383,11 +371,7 @@
     process,
     random,
     random-shuffle,
-<<<<<<< HEAD
     scientific >= 0.3.8,     
---    sort,
-=======
->>>>>>> ca3b396d
     split,
     template-haskell,
     text >= 2.0.1 && < 3.0,
