{- |
Module      :  ParallelUtilities.hs
Description :  Utilities for parallel traversals, and other related functions
Copyright   :  (c) 2021 Ward C. Wheeler, Division of Invertebrate Zoology, AMNH. All rights reserved.
License     :

Redistribution and use in source and binary forms, with or without
modification, are permitted provided that the following conditions are met:

1. Redistributions of source code must retain the above copyright notice, this
   list of conditions and the following disclaimer.
2. Redistributions in binary form must reproduce the above copyright notice,
   this list of conditions and the following disclaimer in the documentation
   and/or other materials provided with the distribution.

THIS SOFTWARE IS PROVIDED BY THE COPYRIGHT HOLDERS AND CONTRIBUTORS "AS IS" AND
ANY EXPRESS OR IMPLIED WARRANTIES, INCLUDING, BUT NOT LIMITED TO, THE IMPLIED
WARRANTIES OF MERCHANTABILITY AND FITNESS FOR A PARTICULAR PURPOSE ARE
DISCLAIMED. IN NO EVENT SHALL THE COPYRIGHT OWNER OR CONTRIBUTORS BE LIABLE FOR
ANY DIRECT, INDIRECT, INCIDENTAL, SPECIAL, EXEMPLARY, OR CONSEQUENTIAL DAMAGES
(INCLUDING, BUT NOT LIMITED TO, PROCUREMENT OF SUBSTITUTE GOODS OR SERVICES;
LOSS OF USE, DATA, OR PROFITS; OR BUSINESS INTERRUPTION) HOWEVER CAUSED AND
ON ANY THEORY OF LIABILITY, WHETHER IN CONTRACT, STRICT LIABILITY, OR TORT
(INCLUDING NEGLIGENCE OR OTHERWISE) ARISING IN ANY WAY OUT OF THE USE OF THIS
SOFTWARE, EVEN IF ADVISED OF THE POSSIBILITY OF SUCH DAMAGE.

The views and conclusions contained in the software and documentation are those
of the authors and should not be interpreted as representing official policies,
either expressed or implied, of the FreeBSD Project.

Maintainer  :  Ward Wheeler <wheeler@amnh.org>
Stability   :  unstable
Portability :  portable (I hope)

-}

{-# Language ImportQualifiedPost #-}

{-# Options_GHC -fno-warn-orphans #-}

module ParallelUtilities
    ( parmap
    , seqParMap
    , getNumThreads
    , rnf
    , myStrategy
    , myStrategyR0
    , myStrategyRS
    , myStrategyRDS
    , myStrategyRPAR
    , myParListChunk
    , myParListChunkRDS
    , myChunkParMapRDS
    , myStrategyHighLevel
    , myStrategyLowLevel
    ) where

import Control.Concurrent
import Control.DeepSeq
import Control.Parallel.Strategies
import Data.BitVector qualified as BV
import System.IO.Unsafe


-- Map a function over a traversable structure in parallel
-- Preferred over parMap which is limited to lists
-- Add chunking (with arguement) (via chunkList) "fmap blah blah `using` parListChunk chunkSize rseq/rpar"
-- but would have to do one for lists (with Chunk) and one for vectors  (splitAt recusively)
parmap :: Traversable t => Strategy b -> (a -> b) -> t a -> t b
parmap strat f = withStrategy (parTraversable strat).fmap f

-- | seqParMap takes strategy,  if numThread == 1 retuns fmap otherwise parmap and
seqParMap :: Traversable t => Strategy b -> (a -> b) -> t a -> t b
seqParMap strat f =
  if getNumThreads > 1 then parmap strat f
  else fmap f

myParListChunk :: Strategy a -> Strategy [a] 
myParListChunk localStrategy = parListChunk getNumThreads localStrategy

myParListChunkRDS :: (NFData a) => Strategy [a] 
myParListChunkRDS = parListChunk getNumThreads myStrategy

-- | myStrategy can be r0, rpar, rseq, rdeepseq
-- r0 seems fastest in tests of PhyG
myStrategy :: (NFData b) => Strategy b
<<<<<<< HEAD
myStrategy = rdeepseq -- r0 --rseq -- rpar -- rseq -- r0
=======
myStrategy = r0 --rseq -- rpar -- rseq -- r0
>>>>>>> cc4024bd

myStrategyLowLevel :: (NFData b) => Strategy b
myStrategyLowLevel = r0

myStrategyHighLevel :: (NFData b) => Strategy b
myStrategyHighLevel = rdeepseq

myStrategyR0 :: Strategy b
myStrategyR0 = r0

myStrategyRDS :: (NFData b) => Strategy b
myStrategyRDS = rdeepseq

myStrategyRS :: Strategy b
myStrategyRS = rseq

myStrategyRPAR :: Strategy b
myStrategyRPAR = rpar

-- | getNumThreads gets number of COncurrent  threads
{-# NOINLINE getNumThreads #-}
getNumThreads :: Int
getNumThreads = unsafePerformIO getNumCapabilities


-- NFData instance for parmap/rdeepseq Bit Vectory types
instance NFData BV.BV where
  
    rnf bv = BV.size bv `seq` BV.nat bv `seq` ()


-- | myChunkParMapRDS chuncked parmap that defaults to fmap if not paralell
myChunkParMapRDS :: NFData c => (b -> c) -> [b] -> [c]
myChunkParMapRDS f inList = 
  if getNumThreads == 1 then fmap f inList
  else fmap f inList `using` myParListChunkRDS<|MERGE_RESOLUTION|>--- conflicted
+++ resolved
@@ -84,11 +84,7 @@
 -- | myStrategy can be r0, rpar, rseq, rdeepseq
 -- r0 seems fastest in tests of PhyG
 myStrategy :: (NFData b) => Strategy b
-<<<<<<< HEAD
-myStrategy = rdeepseq -- r0 --rseq -- rpar -- rseq -- r0
-=======
 myStrategy = r0 --rseq -- rpar -- rseq -- r0
->>>>>>> cc4024bd
 
 myStrategyLowLevel :: (NFData b) => Strategy b
 myStrategyLowLevel = r0
