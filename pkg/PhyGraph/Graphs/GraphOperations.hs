--- conflicted
+++ resolved
@@ -253,10 +253,7 @@
 -- looks for violation of time between netork edges based on "before" and "after"
 -- tests of nodes that should be potentially same age
 -- removes second edge of second pair of two network edges in each case adn remakes graph
-<<<<<<< HEAD
-=======
 -- strict paralle since will need each recursive run
->>>>>>> cc4024bd
 makeGraphTimeConsistent :: Bool -> SimpleGraph -> SimpleGraph
 makeGraphTimeConsistent correct inGraph
   | LG.isEmpty inGraph = LG.empty
