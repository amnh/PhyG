{- |
Module      :  DataTransformation.hs
Description :  Module with functionality to transform phylogenetic data
Copyright   :  (c) 2021 Ward C. Wheeler, Division of Invertebrate Zoology, AMNH. All rights reserved.
License     :

Redistribution and use in source and binary forms, with or without
modification, are permitted provided that the following conditions are met:

1. Redistributions of source code must retain the above copyright notice, this
   list of conditions and the following disclaimer.
2. Redistributions in binary form must reproduce the above copyright notice,
   this list of conditions and the following disclaimer in the documentation
   and/or other materials provided with the distribution.

THIS SOFTWARE IS PROVIDED BY THE COPYRIGHT HOLDERS AND CONTRIBUTORS "AS IS" AND
ANY EXPRESS OR IMPLIED WARRANTIES, INCLUDING, BUT NOT LIMITED TO, THE IMPLIED
WARRANTIES OF MERCHANTABILITY AND FITNESS FOR A PARTICULAR PURPOSE ARE
DISCLAIMED. IN NO EVENT SHALL THE COPYRIGHT OWNER OR CONTRIBUTORS BE LIABLE FOR
ANY DIRECT, INDIRECT, INCIDENTAL, SPECIAL, EXEMPLARY, OR CONSEQUENTIAL DAMAGES
(INCLUDING, BUT NOT LIMITED TO, PROCUREMENT OF SUBSTITUTE GOODS OR SERVICES;
LOSS OF USE, DATA, OR PROFITS; OR BUSINESS INTERRUPTION) HOWEVER CAUSED AND
ON ANY THEORY OF LIABILITY, WHETHER IN CONTRACT, STRICT LIABILITY, OR TORT
(INCLUDING NEGLIGENCE OR OTHERWISE) ARISING IN ANY WAY OUT OF THE USE OF THIS
SOFTWARE, EVEN IF ADVISED OF THE POSSIBILITY OF SUCH DAMAGE.

The views and conclusions contained in the software and documentation are those
of the authors and should not be interpreted as representing official policies,
either expressed or implied, of the FreeBSD Project.

Maintainer  :  Ward Wheeler <wheeler@amnh.org>
Stability   :  unstable
Portability :  portable (I hope)

-}


module Input.Reorganize
  ( combineDataByType
  , reBlockData
  , removeConstantCharactersPrealigned
  , removeConstantCharsPrealigned
  , optimizePrealignedData
  , convert2BV
  , getRecodingType
  ) where

import           Control.Parallel.Strategies
import           Data.Alphabet
import           Data.Bits
import qualified Data.BitVector.LittleEndian as BV
import qualified Data.List                   as L
import           Data.Maybe
import qualified Data.Text.Lazy              as T
import qualified Data.Text.Short             as ST
import qualified Data.Vector                 as V
import qualified Data.Vector.Generic         as GV
import qualified Data.Vector.Storable        as SV
import qualified Data.Vector.Unboxed         as UV
import           Data.Word
import           Debug.Trace
import           Foreign.C.Types             (CUInt)
import           GeneralUtilities
import qualified GraphOptimization.Medians   as M
import qualified Input.BitPack               as BP
import qualified ParallelUtilities           as PU
import qualified SymMatrix                   as S
import           Text.Read
import           Types.Types
import qualified Utilities.Utilities         as U
import qualified Data.MetricRepresentation   as MR


-- | optimizePrealignedData convert
        -- prealigned to non-additive or matrix
            -- here
        -- bitPack new non-additive
            -- packNonAdditive
optimizePrealignedData :: GlobalSettings -> ProcessedData -> ProcessedData
optimizePrealignedData inGS inData@(_, _, blockDataVect) = 
    let -- remove constant characters from prealigned
        inData' = removeConstantCharactersPrealigned inData
        
        -- convert prealigned to nonadditive if all 1 tcms
        inData'' = convertPrealignedToNonAdditive inData'
    
        -- bit packing for non-additivecharacters
        inData''' = BP.packNonAdditiveData inGS inData''

    in
    if U.getNumberPrealignedCharacters blockDataVect == 0 then inData
    else inData'''
    

-- | convertPrealignedToNonAdditive converts prealigned data to non-additive
-- if homogeneous TCM (all 1's non-diagnoal)
convertPrealignedToNonAdditive :: ProcessedData -> ProcessedData
convertPrealignedToNonAdditive (nameVect, bvNameVect, blockDataVect) = (nameVect, bvNameVect, fmap convertPrealignedToNonAdditiveBlock blockDataVect)

-- | convertPrealignedToNonAdditiveBlock takes a character block and convertes prealigned to non-add if tcms all 1's
-- this is done taxon by taxon and character by character since can convert with only local infomation
convertPrealignedToNonAdditiveBlock :: BlockData -> BlockData
convertPrealignedToNonAdditiveBlock (nameBlock, charDataVV, charInfoV) =
    let codingTypeV = fmap fst $ fmap getRecodingType (fmap costMatrix charInfoV)
        (newCharDataVV, newCharInfoVV) = V.unzip $ fmap (convertTaxonPrealignedToNonAdd charInfoV codingTypeV) charDataVV
    in
    (nameBlock, newCharDataVV, V.head newCharInfoVV)

-- | convertTaxonPrealignedToNonAdd takes a vector of character info and vector of charcter data for a taxon
-- and recodes prealigned as non-additve if tcm's all 1s
convertTaxonPrealignedToNonAdd :: V.Vector CharInfo -> V.Vector String -> V.Vector CharacterData -> (V.Vector CharacterData, V.Vector CharInfo)
convertTaxonPrealignedToNonAdd charInfoV codingTypeV charDataV =
    V.unzip $ V.zipWith3 convertTaxonPrealignedToNonAddCharacter charInfoV codingTypeV charDataV

-- | convertTaxonPrealignedToNonAddCharacter takes a taxon character and char info and cost matrix type
-- and transforms to non-additive if all tcms are 1's
convertTaxonPrealignedToNonAddCharacter :: CharInfo -> String -> CharacterData -> (CharacterData, CharInfo)
convertTaxonPrealignedToNonAddCharacter charInfo matrixType charData =
    if charType charInfo `notElem` prealignedCharacterTypes then (charData, charInfo)
    else if matrixType /= "nonAdd" then (charData, charInfo)
    else
            -- this coefficient do to reducion by integer factors in matrix representation
            -- need to be multipled or 2:2 goes to 1:1 and weigh/cost incorrect (non for slim--ffi etc)
        let matrixCoefficient = if (charType charInfo) == AlignedSlim then 1
                                else if (charType charInfo) == AlignedWide then MR.minInDelCost (wideTCM charInfo)
                                else if (charType charInfo) == AlignedHuge then MR.minInDelCost (hugeTCM charInfo)
                                else error ("Unrecognized--unimplemented character type in convertTaxonPrealignedToNonAddCharacter: " ++ (show $ charType charInfo))

            charWeight = weight charInfo

            newStateBV = if charType charInfo == AlignedSlim then
                            convert2BVTriple 32 $ (snd3 . alignedSlimPrelim) charData
                         else if charType charInfo == AlignedWide then
                            convert2BVTriple 64 $ (snd3 . alignedWidePrelim) charData
                         else if charType charInfo == AlignedHuge then
                            (snd3 $ alignedHugePrelim charData, snd3 $ alignedHugePrelim charData, snd3 $ alignedHugePrelim charData)
                         else error ("Unrecognized character type in convertTaxonPrealignedToNonAddCharacter: " ++ (show $ charType charInfo))
        in
        (emptyCharacter {stateBVPrelim = newStateBV}, charInfo {charType = NonAdd, weight = charWeight * (fromIntegral $ fromEnum matrixCoefficient)})



-- | convert2BVTriple takes CUInt or Word64 and converts to Triple Vector of bitvectors
convert2BVTriple :: (Integral a, GV.Vector v a) => Word -> v a -> (V.Vector BV.BitVector, V.Vector BV.BitVector, V.Vector BV.BitVector)
convert2BVTriple size inM =
   let inMList = GV.toList inM
       inMBV = fmap (BV.fromNumber size) inMList

   in
   (V.fromList inMBV, V.fromList inMBV, V.fromList inMBV)

-- | convert2BV takes CUInt or Word64 and converts to Vector of bitvectors
-- this for leaves so assume M only one needed really
convert2BV :: (Integral a, GV.Vector v a) => Word -> (v a, v a, v a) -> (V.Vector BV.BitVector, V.Vector BV.BitVector, V.Vector BV.BitVector)
convert2BV size (_, inM, _) =
   let inMList = GV.toList inM
       inMBV = fmap (BV.fromNumber size) inMList

   in
<<<<<<< HEAD
   (V.fromList inMBV, V.fromList inMBV, V.fromList inMBV)
=======
   (V.fromList inMBV, V.fromList inMBV,  V.fromList inMBV)
>>>>>>> 4f801ca6

-- | getRecodingType takes a cost matrix and detemines if it can be recodes as non-additive,
-- non-additive with gap chars, or matrix
-- assumes indel costs are in last row and column
getRecodingType :: S.Matrix Int -> (String, Int)
getRecodingType inMatrix =
   if S.null inMatrix then error "Null matrix in getRecodingType"
   else
      if (not . S.isSymmetric) inMatrix then ("matrix",  0)
      else
         let matrixLL = S.toFullLists inMatrix
             lastRow = L.last matrixLL
             numUniqueCosts = length $ L.group $ L.sort $ (filter (/= 0) $ concat matrixLL)

         in
         -- trace  ("GRT: " ++ (show numUniqueCosts)) (
         -- all same except for 0
         if numUniqueCosts == 1 then ("nonAdd", 0)

         else ("matrix",  head lastRow)
         {-
         -- all same except for gaps
         else if numUniqueCosts == 2 then
            trace ("NAG: " ++ (show $ length $ L.group $ L.sort $ filter (/= 0) lastRow)) (
            if  (length $ L.group $ filter (/= 0) lastRow) == 1 then ("nonAddGap", head lastRow)

            -- some no gaps different
            else ("matrix",  head lastRow)
            )
         -- to many types for nonadd coding
         else ("matrix",  head lastRow)

         -}
         -- )

-- | reBlockData takes original block assignments--each input file is a block--
-- and combines, creates new, deletes empty blocks from user input
-- reblock pair names may contain wildcards
reBlockData :: [(NameText, NameText)] -> ProcessedData -> ProcessedData
reBlockData reBlockPairs inData@(leafNames, leafBVs, blockDataV) =
    -- trace ("RBD:" ++ (show $ fmap fst3 blockDataV )) (
    if null reBlockPairs then trace "Character Blocks as input files" inData
    else
        let -- those block to be reassigned--nub in case repeated names
            toBeReblockedNames = fmap (T.filter (/= '"')) $ L.nub $ fmap snd reBlockPairs
            unChangedBlocks = V.filter ((`notElemWildcards` toBeReblockedNames).fst3) blockDataV
            blocksToChange = V.filter ((`elemWildcards` toBeReblockedNames).fst3) blockDataV
            newBlocks = makeNewBlocks reBlockPairs blocksToChange []
            reblockedBlocks = unChangedBlocks V.++ V.fromList newBlocks
        in
        trace ("\nReblocking: " ++ show toBeReblockedNames ++ " leaving unchanged: " ++ show (fmap fst3 unChangedBlocks)
            ++ "\n\tNew blocks: " ++ show (fmap fst3 reblockedBlocks) ++ "\n")
        (leafNames, leafBVs, reblockedBlocks)
        -- )

-- | makeNewBlocks takes lists of reblock pairs and existing relevant blocks and creates new blocks returned as a list
makeNewBlocks :: [(NameText, NameText)] -> V.Vector BlockData -> [BlockData] -> [BlockData]
makeNewBlocks reBlockPairs inBlockV curBlockList
  | null reBlockPairs = curBlockList
  | V.null inBlockV && null curBlockList =
    errorWithoutStackTrace ("Reblock pair names do not have a match for any input block--perhaps missing '#0/N'? Blocks: " ++ (show $ fmap snd reBlockPairs))
  | V.null inBlockV = curBlockList
  | otherwise =
    let firstBlock = V.head inBlockV
        firstName = fst3 firstBlock
        newPairList = fst <$> filter (textMatchWildcards firstName.snd) reBlockPairs
    in
    if null newPairList then errorWithoutStackTrace ("Reblock pair names do not have a match for any input block--perhaps missing '#0'? Specified pairs: " ++ show reBlockPairs
        ++ " input block name: " ++ T.unpack firstName)
    else if length newPairList > 1 then errorWithoutStackTrace ("Multiple reblock destinations for single input block" ++ show newPairList)
    else
        let newBlockName = head newPairList
            existingBlock = filter ((==newBlockName).fst3) curBlockList
        in
        -- new block to be created
        if null existingBlock then
            --trace("NBlocks:" ++ (show $ fmap fst3 curBlockList))
            makeNewBlocks reBlockPairs (V.tail inBlockV) ((newBlockName, snd3 firstBlock, thd3 firstBlock) : curBlockList)

        -- existing block to be added to
        else if length existingBlock > 1 then error ("Error: Block to be added to more than one block-should not happen: " ++ show reBlockPairs)
        else
            -- need to add character vectors to vertex vectors and add to CharInfo
            -- could be multiple  'characteres' if non-exact data in inpuit file (Add, NonAdd, MAtrix etc)
            let blockToAddTo = head existingBlock
                newCharData  = V.zipWith (V.++) (snd3 blockToAddTo) (snd3 firstBlock)
                newCharInfo  = thd3 blockToAddTo V.++ thd3 firstBlock
            in
            --trace("EBlocks:" ++ (show $ fmap fst3 curBlockList))
            makeNewBlocks reBlockPairs (V.tail inBlockV) ((newBlockName, newCharData, newCharInfo) : filter ((/=newBlockName).fst3) curBlockList)


-- | combineDataByType combines data of same type for (exact types) into 
-- same vectors in character so have one non-add, one add, one of each packed type, 
-- can have multiple matrix (due to cost matrix differneces)
-- simialr result to groupDataByType, but does not assume single characters.
combineDataByType :: GlobalSettings -> ProcessedData -> ProcessedData
combineDataByType inGS inData@(taxNames, taxBVNames, _) =
    --recode add to non-add before combine-- takes care wor integer weighting 
    let (_, _, blockDataV') = recodeAddToNonAddCharacters inGS maxAddStatesToRecode inData
        recodedData = fmap combineData blockDataV' 
    in
    (taxNames, taxBVNames, recodedData)

-- | combineData creates for a block) lists of each data type and concats then creating new data and new char info
combineData :: BlockData -> BlockData
combineData (blockName, blockDataVV, charInfoV) =
    let (newBlockDataLV, newCharInfoLV) = unzip (fmap (combineBlockData charInfoV) (V.toList blockDataVV)) -- `using` PU.myParListChunkRDS)
    in 
    (blockName, V.fromList newBlockDataLV, head newCharInfoLV)

-- | combineBlockData takes a vector of char info and vector or charcater data for a taxon and 
-- combined exact data types into single characters
-- additive characters should have already been converted (if less that maxAddStatesToRecode) to binary
-- non-additive characters with integer weights could be  repeated before combining-- but this has been disabled 
-- due to memory issues in large data sets
-- non-integer additive and non-additive are grouped together by weight so they can be combined and bit packed
-- all other types are grouped by weight for efficiency of optimization and reductionn of multiplies
-- zero weight characters are filtered out
combineBlockData :: V.Vector CharInfo -> V.Vector CharacterData -> (V.Vector CharacterData, V.Vector CharInfo)
combineBlockData inCharInfoV inCharDataV = 
    let pairCharsInfo = V.zip inCharInfoV inCharDataV

        -- characters to not be reorganized-- nbasically the sequence characters
        sequenceCharacters = V.toList $ V.filter ((> 0) . weight . fst) $ V.filter ((`elem` sequenceCharacterTypes) . charType . fst)  pairCharsInfo

        -- matrix characters are more complex--can only join if same matrix
        matrixCharsPair = V.filter ((> 0) . weight . fst) $ V.filter ((== Matrix) . charType . fst) pairCharsInfo
        (newMatrixCharL, newMatrixCharInfoL) = if (not . null) matrixCharsPair then unzip $ organizeMatrixCharsByMatrix (V.toList matrixCharsPair)
                                               else ([],[])

        -- non-additive characters
            -- multiple characters by weight, if only 1 weight then all together
        nonAddChars = V.filter ((> 0) . weight . fst) $ V.filter ((== NonAdd) . charType . fst) pairCharsInfo
        (newNonAddCharInfo, newNonAddChar) = unzip $ V.toList $ groupCharactersByWeight nonAddChars

        -- additive characters
            -- multiple characters by weight, if only 1 weight then all together
            
        addChars = V.filter ((> 0) . weight . fst) $ V.filter ((== Add) . charType . fst) pairCharsInfo
        (newAddCharInfo, newAddChar) = unzip $ V.toList $ groupCharactersByWeight addChars

        -- Packed2 characters
        packed2Chars = V.filter ((> 0) . weight . fst) $ V.filter ((== Packed2) . charType . fst) pairCharsInfo
        (newPacked2CharInfo, newPacked2Char) = unzip $ V.toList $ groupCharactersByWeight packed2Chars

        -- Packed4 characters
        packed4Chars = V.filter ((> 0) . weight . fst) $ V.filter ((== Packed4) . charType . fst) pairCharsInfo
        (newPacked4CharInfo, newPacked4Char) = unzip $ V.toList $ groupCharactersByWeight packed4Chars


        -- Packed5 characters
        packed5Chars = V.filter ((> 0) . weight . fst) $ V.filter ((== Packed5) . charType . fst) pairCharsInfo
        (newPacked5CharInfo, newPacked5Char) = unzip $ V.toList $ groupCharactersByWeight packed5Chars


        -- Packed8 characters
        packed8Chars = V.filter ((> 0) . weight . fst) $ V.filter ((== Packed8) . charType . fst) pairCharsInfo
        (newPacked8CharInfo, newPacked8Char) = unzip $ V.toList $ groupCharactersByWeight packed8Chars

        -- Packed64 characters
        packed64Chars = V.filter ((> 0) . weight . fst) $ V.filter ((== Packed64) . charType . fst) pairCharsInfo
        (newPacked64CharInfo, newPacked64Char) = unzip $ V.toList $ groupCharactersByWeight packed64Chars

        -- Add together all new characters, seqeunce characters and char info
        -- newCharList = newNonAddCharL ++ (V.toList nonAddCharsWeightNotInt) ++ newAddCharL ++ (V.toList addCharsWeightNot1) ++ newPacked2CharL ++ newPacked4CharL ++ newPacked5CharL ++ newPacked8CharL ++ newPacked64CharL ++ newMatrixCharL ++ (fmap snd sequenceCharacters)
        -- newCharInfoList = newNonAddCharInfoL ++ (V.toList nonAddCharsWeightNotIntInfo) ++ newAddCharInfoL ++ (V.toList addCharsWeightNot1Info) ++ newPacked2CharInfoL ++ newPacked4CharInfoL ++ newPacked5CharInfoL ++ newPacked8CharInfoL ++ newPacked64CharInfoL ++ newMatrixCharInfoL ++ (fmap fst sequenceCharacters)
        
        newCharList = newNonAddChar ++ newAddChar ++ newPacked2Char ++ newPacked4Char ++ newPacked5Char ++ newPacked8Char ++ newPacked64Char ++ newMatrixCharL ++ (fmap snd sequenceCharacters)
        newCharInfoList = newNonAddCharInfo ++ newAddCharInfo ++ newPacked2CharInfo ++ newPacked4CharInfo ++ newPacked5CharInfo ++ newPacked8CharInfo ++ newPacked64CharInfo ++ newMatrixCharInfoL ++ (fmap fst sequenceCharacters)

    in
    (V.fromList newCharList, V.fromList newCharInfoList)

-- | groupCharactersByWeight takes a list of characters and returns a list of lists of charcter with same weight
-- checked as Double.  
-- NB--Does not check for character type---assuming this is desired it must be assured before input
groupCharactersByWeight :: V.Vector (CharInfo, CharacterData) -> V.Vector (CharInfo, CharacterData)
groupCharactersByWeight inCharsPairList =
    if V.null inCharsPairList then V.empty
    else 
        let weightList = L.nub $ V.toList $ fmap weight (fmap fst inCharsPairList)
            charListByWeight = fmap (getSameWeightChars inCharsPairList) $ V.fromList weightList
        in
        V.concatMap mergeCharacters charListByWeight

-- | mergeCharacters merges the data fieed of characters based on type
-- NB--Does not check all chars are same type or weight--will silently combine mempty values
-- with whatever weight.  
-- returns list with single member so can concat later
mergeCharacters :: V.Vector (CharInfo, CharacterData) -> V.Vector (CharInfo, CharacterData)
mergeCharacters inCharsPairList =
    if V.null inCharsPairList then V.empty
    else 
        let thisCharType = (charType . fst . V.head) inCharsPairList
            
            -- non-add data
            dataFieldNonAdd = V.concatMap (snd3 . stateBVPrelim . snd) inCharsPairList
            newNonAddChar = ((snd . V.head) inCharsPairList) {stateBVPrelim = (dataFieldNonAdd, dataFieldNonAdd, dataFieldNonAdd), stateBVFinal = dataFieldNonAdd}
            
            -- add data
            dataFieldAdd = V.concatMap (snd3 . rangePrelim . snd) inCharsPairList
            newAddChar = ((snd . V.head) inCharsPairList) {rangePrelim = (dataFieldAdd, dataFieldAdd, dataFieldAdd), rangeFinal = dataFieldAdd}
            
            -- packed data
            dataFieldPacked = UV.concat $ V.toList $ fmap (snd3 . packedNonAddPrelim . snd) inCharsPairList
            newPackedChar = ((snd . V.head) inCharsPairList) {packedNonAddPrelim = (dataFieldPacked, dataFieldPacked, dataFieldPacked), packedNonAddFinal = dataFieldPacked}

            -- add info of merging to character info
            newOrigInfo = V.concatMap (origInfo . fst) inCharsPairList
            newCharInfo = ((fst . V.head) inCharsPairList) {origInfo = newOrigInfo}

        in
        if thisCharType == NonAdd then V.singleton (newCharInfo, newNonAddChar)
        else if thisCharType == Add then V.singleton (newCharInfo, newAddChar)
        else if thisCharType `elem` packedNonAddTypes then V.singleton (newCharInfo, newPackedChar)
        else error ("Error in mergeCharacters: Character type " ++ show thisCharType ++ " unrecognized/not implemented")



-- | getSameWeightChars returns character pairs with same matrix as testMatrix
getSameWeightChars ::  V.Vector (CharInfo, CharacterData) -> Double -> V.Vector (CharInfo, CharacterData)
getSameWeightChars inCharsPairList testWeight =
    if V.null inCharsPairList then V.empty
    else 
        let inWeightList = fmap weight (fmap fst inCharsPairList)
            weightPairPair = V.zip inWeightList inCharsPairList
            matchList = V.filter ((== testWeight) . weight . fst . snd) weightPairPair
        in
        fmap snd matchList

{- Currently unused--employed to reduce chrater umbers by replicating characters with integer weight
    can cause memory issues with large data sets
-- | replicateCharPairByWeight replicates characters by integer weight
replicateCharPairByWeight :: (CharInfo, CharacterData) -> [(CharInfo, CharacterData)] 
replicateCharPairByWeight firstPair = 
    let charIntWeight = doubleAsInt $ (weight . fst) firstPair
    in
    if isNothing charIntWeight then error ("Character weight not an integer in replicateCharPair: " ++ (show $ (weight . fst) firstPair))
    else 
        (replicate (fromJust charIntWeight) firstPair)
-}

-- | organizeMatrixCharsByMatrix combines matrix charcters if they have the same cost matrix
organizeMatrixCharsByMatrix :: [(CharInfo, CharacterData)] -> [(CharacterData, CharInfo)]
organizeMatrixCharsByMatrix inCharsPairList = 
    if null inCharsPairList then []
    else 
        let costMatrixList = L.nub $ fmap costMatrix (fmap fst inCharsPairList)
            charMatrixLL = fmap (getSameMatrixChars inCharsPairList) costMatrixList
            newMatrixPairs = fmap combineMatrixCharsByMatrix charMatrixLL
        in
        newMatrixPairs 

-- | combineMatrixCharsByMatrix combines matrix characters--assumes cost matrices are the same
combineMatrixCharsByMatrix :: [(CharInfo, CharacterData)] -> (CharacterData, CharInfo)
combineMatrixCharsByMatrix inCharList =
    let newMatrixcharData = V.concat $ fmap matrixStatesPrelim $ fmap snd inCharList
        newMatrixChar = ((snd . head) inCharList) { matrixStatesPrelim = newMatrixcharData
                                                  , matrixStatesFinal = newMatrixcharData
                                                  }
        newMatrixCharInfo = ((fst . head) inCharList) {origInfo = V.concat $ fmap (origInfo . fst) inCharList}
    in
    (newMatrixChar, newMatrixCharInfo)

-- | getSameMatrixChars returns character pairs with same matrix as testMatrix
getSameMatrixChars ::  [(CharInfo, CharacterData)] -> S.Matrix Int -> [(CharInfo, CharacterData)] 
getSameMatrixChars inCharsPairList testMatrix =
    let inMatrixList = fmap costMatrix (fmap fst inCharsPairList)
        matrixPairPair = zip inMatrixList inCharsPairList
        matchList = filter ((== testMatrix) . costMatrix . fst . snd) matrixPairPair
    in
    fmap snd matchList

-- | removeConstantCharactersPrealigned takes processed data and removes constant characters
-- from prealignedCharacterTypes
removeConstantCharactersPrealigned :: ProcessedData -> ProcessedData
removeConstantCharactersPrealigned (nameVect, bvNameVect, blockDataVect) =
    let newBlockData = V.fromList (fmap removeConstantBlockPrealigned (V.toList blockDataVect) `using` PU.myParListChunkRDS)
    in
    (nameVect, bvNameVect, newBlockData)

-- | removeConstantBlockPrealigned takes block data and removes constant characters
removeConstantBlockPrealigned :: BlockData -> BlockData
removeConstantBlockPrealigned inBlockData@(blockName, taxVectByCharVect, charInfoV) =
    -- check for null data--really reallyu shouldn't happen
    if V.null taxVectByCharVect then trace ("Warning: Null block data in removeConstantBlockPrealigned") inBlockData
    
    -- check for prealigned data in block
    else if U.getNumberPrealignedCharacters (V.singleton inBlockData) == 0 then inBlockData
    else 
        let numChars = V.length $ V.head taxVectByCharVect

            -- create vector of single characters with vector of taxon data of sngle character each
            -- like a standard matrix with a single character
            singleCharVect = fmap (U.getSingleCharacter taxVectByCharVect) (V.fromList [0.. numChars - 1])

            -- actually remove constants form chaarcter list
            singleCharVect' = V.zipWith removeConstantCharsPrealigned singleCharVect charInfoV

            -- recreate the taxa vext by character vect block data expects
            -- should filter out length zero characters
            newTaxVectByCharVect = U.glueBackTaxChar singleCharVect'
         in
         (blockName, newTaxVectByCharVect, charInfoV)

-- | removeConstantCharsPrealigned takes a single 'character' and if proper type removes if all values are the same
-- could be done if character has max lenght of 0 as well.
-- packed types already filtered when created
removeConstantCharsPrealigned :: V.Vector CharacterData -> CharInfo -> V.Vector CharacterData
removeConstantCharsPrealigned singleChar charInfo =
    let inCharType = charType charInfo
    in

    -- dynamic characters don't do this
    if inCharType `notElem` prealignedCharacterTypes then singleChar
    else
        let variableVect = getVariableChars inCharType singleChar
        in
        variableVect

-- | getVariableChars checks identity of states in a vector positin in all taxa
-- and returns True if variable, False if constant
-- bit packed and non-exact should not get in here
getVariableChars :: CharType -> V.Vector CharacterData -> V.Vector CharacterData
getVariableChars inCharType singleChar =
    let nonAddV = fmap snd3 $ fmap stateBVPrelim singleChar
        addV    = fmap snd3 $ fmap rangePrelim singleChar
        matrixV = fmap matrixStatesPrelim singleChar
        alSlimV = fmap snd3 $ fmap alignedSlimPrelim singleChar
        alWideV = fmap snd3 $ fmap alignedWidePrelim singleChar
        alHugeV = fmap snd3 $ fmap alignedHugePrelim singleChar

        -- get identity vect
        boolVar =   if inCharType == NonAdd then getVarVectBits inCharType nonAddV []
                    else if inCharType == Add then getVarVectAdd addV []
                    else if inCharType == Matrix then getVarVectMatrix matrixV []
                    else if inCharType == AlignedSlim then getVarVectBits inCharType alSlimV []
                    else if inCharType == AlignedWide then getVarVectBits inCharType alWideV []
                    else if inCharType == AlignedHuge then getVarVectBits inCharType alHugeV []
                    else error ("Char type unrecognized in getVariableChars: " ++ show inCharType)

        -- get Variable characters by type
        nonAddVariable = fmap (filterConstantsV (V.fromList boolVar)) nonAddV
        addVariable    = fmap (filterConstantsV (V.fromList boolVar)) addV
        matrixVariable = fmap (filterConstantsV (V.fromList boolVar)) matrixV
        alSlimVariable = fmap (filterConstantsSV (V.fromList boolVar)) alSlimV
        alWideVariable = fmap (filterConstantsUV (V.fromList boolVar)) alWideV
        alHugeVariable = fmap (filterConstantsV (V.fromList boolVar)) alHugeV

        -- assign to propoer character fields
        outCharVect = V.zipWith (assignNewField inCharType) singleChar (V.zip6 nonAddVariable addVariable matrixVariable alSlimVariable alWideVariable alHugeVariable)

    in
    -- trace ("GVC:" ++ (show $ length boolVar) ++ " -> " ++ (show $ length $ filter (== False) boolVar))
    outCharVect

-- | getVarVectAdd takes a vector of a vector additive ranges and returns False if range overlap
-- True if not (short circuits)
-- based on range overlap
getVarVectAdd :: V.Vector (V.Vector (Int, Int)) -> [Bool] -> [Bool]
getVarVectAdd stateVV curBoolList =
    if V.null (V.head stateVV) then L.reverse curBoolList

    else
        let firstChar = fmap V.head stateVV
            isVariable = checkIsVariableAdditive (V.head firstChar) (V.tail firstChar)

        in
        getVarVectAdd (fmap V.tail stateVV) (isVariable : curBoolList)


-- | getVarVectMatrix takes a generic vector and returns False if values are same
-- True if not (short circuits)
-- based on simple identity not max cost zero
getVarVectMatrix :: V.Vector (V.Vector (V.Vector MatrixTriple)) -> [Bool] -> [Bool]
getVarVectMatrix stateVV curBoolList =
    if V.null (V.head stateVV) then L.reverse curBoolList

    else
        let firstChar = fmap V.head stateVV
            isVariable = checkIsVariableMatrix (getMatrixStateList $ V.head firstChar) (V.tail firstChar)

        in
        getVarVectMatrix (fmap V.tail stateVV) (isVariable : curBoolList)


-- | getVarVectBits takes a generic vector and returns False if values are same
-- True if not (short circuits)
-- based on simple identity not max cost zero
getVarVectBits :: (FiniteBits a, Eq a, GV.Vector v a) => CharType -> V.Vector (v a) -> [Bool] -> [Bool]
getVarVectBits inCharType stateVV curBoolList =
    if GV.null (V.head stateVV) then L.reverse curBoolList

    else
        let firstChar = fmap GV.head stateVV
            isVariable = if inCharType      == NonAdd       then checkIsVariableBit (GV.head firstChar) (GV.tail firstChar)
                         else if inCharType == AlignedSlim  then checkIsVariableBit (GV.head firstChar) (GV.tail firstChar)
                         else if inCharType == AlignedWide  then checkIsVariableBit (GV.head firstChar) (GV.tail firstChar)
                         else if inCharType == AlignedHuge  then checkIsVariableBit (GV.head firstChar) (GV.tail firstChar)
                         else error ("Char type unrecognized in getVariableChars: " ++ show inCharType)

        in
        getVarVectBits inCharType (fmap GV.tail stateVV) (isVariable : curBoolList)

{-
-- | checkIsVariableIdentity takes a generic vector and sees if all elements are identical
checkIsVariableIdentity ::  (Eq a, GV.Vector v a) => a -> v a -> Bool
checkIsVariableIdentity firstElement inVect =
    if GV.null inVect then False
    else
        if firstElement /= GV.head inVect then True
        else checkIsVariableIdentity firstElement (GV.tail inVect)
-}

-- | checkIsVariableAdditive checks if additive charcter is variable
-- by taking new ranges and range costs of first element with all others
-- if summed cost > 0 then variable
checkIsVariableAdditive :: (Int, Int) -> V.Vector (Int, Int) -> Bool
checkIsVariableAdditive (ir1, ir2) rangeList =
    if V.null rangeList then False
    else
        let (nr1, nr2) = V.head rangeList
            (newMin, newMax, newCost) = M.getNewRange ir1 ir2 nr1 nr2
        in
        if newCost > 0 then True
        else checkIsVariableAdditive (newMin, newMax) (V.tail rangeList)

-- | getMatrixStateList returns minimum matrix characters states as integers
getMatrixStateList :: V.Vector MatrixTriple -> [Int]
getMatrixStateList inState =
    let statePairList = zip (fmap fst3 $ V.toList inState) [0..(V.length inState - 1)]
        minCost = minimum $ fmap fst3 $ V.toList inState
        stateList = fmap snd $ filter ((== minCost) .fst) statePairList
    in
    stateList

-- | checkIsVariableMatrix checks if matrix charcter is variable
-- by taking min cost states of first element and
-- checks for overlap--if empty list intersect then variable
checkIsVariableMatrix :: [Int] -> V.Vector (V.Vector MatrixTriple) -> Bool
checkIsVariableMatrix inStateList restStatesV =
    if V.null restStatesV then False
    else
        let nextStateList = getMatrixStateList $ V.head restStatesV

            newStateList = L.intersect inStateList nextStateList
        in
        if null newStateList then True
        else checkIsVariableMatrix newStateList (V.tail restStatesV)

-- | checkIsVariableBit takes a generic vector and checks for
-- state overlap via bit AND (.&.)
checkIsVariableBit ::  (FiniteBits a, GV.Vector v a) => a -> v a -> Bool
checkIsVariableBit firstElement restVect =
    if GV.null restVect then False
    else
        let newState = firstElement .&. (GV.head restVect)
        in
        if popCount newState == 0 then True
        else checkIsVariableBit newState (GV.tail restVect)

-- | these need to be abstracted but had problems with the bool list -> Generic vector, and SV pair

-- | filerConstantsV takes the charcter data and filters out teh constants
-- uses filter to keep O(n)
--filterConstantsV :: (GV.Vector v a) => [Bool] -> v a -> v a
filterConstantsV :: V.Vector Bool -> V.Vector a -> V.Vector a
filterConstantsV inVarBoolV charVect =
    let pairVect = V.zip charVect inVarBoolV
        variableCharV = V.map fst $ V.filter ((== True) . snd) pairVect
    in
    variableCharV


-- | filerConstantsSV takes the charcter data and filters out teh constants
-- uses filter to keep O(n)
--filterConstantsV :: (GV.Vector v a) => [Bool] -> v a -> v a
filterConstantsSV ::  (SV.Storable a) => V.Vector Bool -> SV.Vector a -> SV.Vector a
filterConstantsSV inVarBoolV charVect =
    let varVect = filterConstantsV inVarBoolV (V.fromList $ SV.toList charVect)
    in
    SV.fromList $ V.toList varVect

-- | filerConstantsUV takes the charcter data and filters out teh constants
-- uses filter to keep O(n)
--filterConstantsV :: (GV.Vector v a) => [Bool] -> v a -> v a
filterConstantsUV ::  (UV.Unbox a) => V.Vector Bool -> UV.Vector a -> UV.Vector a
filterConstantsUV inVarBoolV charVect =
    let varVect = filterConstantsV inVarBoolV (V.fromList $ UV.toList charVect)
    in
    UV.fromList $ V.toList varVect

-- | assignNewField takes character type and a 6-tuple of charcter fields and assigns the appropriate
-- to the correct field
-- neither bit packed nor nno-exact should het here
assignNewField :: CharType
               -> CharacterData
               -> (V.Vector BV.BitVector, V.Vector (Int, Int), V.Vector (V.Vector MatrixTriple), SV.Vector CUInt, UV.Vector Word64, V.Vector BV.BitVector)
               -> CharacterData
assignNewField inCharType charData (nonAddData, addData, matrixData, alignedSlimData, alignedWideData, alignedHugeData) =
    if inCharType == NonAdd then charData {stateBVPrelim = (nonAddData, nonAddData, nonAddData)}
    else if inCharType == Add then charData {rangePrelim = (addData, addData, addData)}
    else if inCharType == Matrix then charData {matrixStatesPrelim = matrixData}
    else if inCharType == AlignedSlim then charData {alignedSlimPrelim = (alignedSlimData, alignedSlimData, alignedSlimData)}
    else if inCharType == AlignedWide then charData {alignedWidePrelim = (alignedWideData, alignedWideData, alignedWideData)}
    else if inCharType == AlignedHuge then charData {alignedHugePrelim = (alignedHugeData, alignedHugeData, alignedHugeData)}
    else error ("Char type unrecognized in assignNewField: " ++ show inCharType)

-- | recodeAddToNonAddCharacters takes an max states number and processsed data
-- and recodes additive characters with max state < input max (0..input max - 1)
-- as a series of binary non-additive characters
recodeAddToNonAddCharacters :: GlobalSettings -> Int -> ProcessedData -> ProcessedData
recodeAddToNonAddCharacters inGS maxStateToRecode (nameVect, nameBVVect, blockDataVect) =
    let newBlockDataVect = fmap (convertAddToNonAddBlock inGS maxStateToRecode) blockDataVect
    in
    (nameVect, nameBVVect, newBlockDataVect)

-- | convertAddToNonAddBlock converts additive charcters to no-additive in a block
convertAddToNonAddBlock :: GlobalSettings ->  Int -> BlockData -> BlockData
convertAddToNonAddBlock inGS maxStateToRecode (blockName, taxByCharDataVV, charInfoV) =
    let (newTaxByCharDataVV, newCharInfoVV) = V.unzip $ fmap (recodeTaxonData inGS maxStateToRecode charInfoV) taxByCharDataVV
    in
    -- trace ("CNAB: " ++ (show (V.length $ V.head newTaxByCharDataVV, V.length $ V.head newCharInfoVV)))
    (blockName, newTaxByCharDataVV, V.head newCharInfoVV)

-- | recodeTaxonData recodes Add as nonAdd for each taxon in turn
recodeTaxonData :: GlobalSettings -> Int -> V.Vector CharInfo -> V.Vector CharacterData -> (V.Vector CharacterData, V.Vector CharInfo)
recodeTaxonData inGS maxStateToRecode charInfoV taxonCharacterDataV =
    let (newCharDataVV, newCharInfoVV) = unzip $ zipWith (recodeAddToNonAddCharacter inGS maxStateToRecode) (V.toList taxonCharacterDataV) (V.toList charInfoV)
    in
    -- trace ("RTD: " ++ (show (V.length $ V.concat newCharDataVV, V.length $ V.concat newCharInfoVV)))
    (V.concat newCharDataVV, V.concat newCharInfoVV)

-- |recodeAddToNonAddCharacter takes a single character for single taxon and recodes if non-additive with
-- fewer than maxStateToRecode states.
-- assumes states in linear order
-- replicatee charinfo for multiple new characters after recoding
recodeAddToNonAddCharacter :: GlobalSettings -> Int -> CharacterData -> CharInfo -> (V.Vector CharacterData,  V.Vector CharInfo)
recodeAddToNonAddCharacter inGS maxStateToRecode inCharData inCharInfo =
    let inCharType = charType inCharInfo
        numStates = 1 + (L.maximum $ fmap makeInt $ alphabet inCharInfo) -- min 2 (1 + (L.last $ L.sort $ fmap makeInt $ alphabetSymbols $ alphabet inCharInfo))
        -- numStates = 1 + (L.last $ L.sort $ fmap makeInt $ alphabetSymbols $ alphabet inCharInfo)
        origName = name inCharInfo
    in
    -- if a single state recodes to a single uninfomative binary 
        -- removed || ((not . doubleIsInt . weight) inCharInfo)  to allow for recodding (leaving weight) for non-integer weights
    if (inCharType /= Add) then (V.singleton inCharData, V.singleton inCharInfo)
    
        -- the limit on recoded states is removed for PMDL/ML since otherwise bit costs will be incorrect
    else if (numStates > maxStateToRecode) && ((optimalityCriterion inGS)  `notElem` [PMDL, Likelihood]) then (V.singleton inCharData, V.singleton inCharInfo)
    else if numStates < 2 then (V.empty, V.empty)
    else 
        -- create numStates - 1 no-additve chaaracters (V.singleton inCharData, V.singleton inCharInfo)
        -- bits ON-- [0.. snd range]
        let minRangeIndex = fst $ V.head $ snd3 $ rangePrelim inCharData
            maxRangeIndex = snd $ V.head $ snd3 $ rangePrelim inCharData
            inCharOrigData = origInfo inCharInfo
            newCharInfo = inCharInfo { name = (T.pack $ (T.unpack origName) ++ "RecodedToNonAdd")
                                     , charType = NonAdd
                                     , alphabet = fromSymbols $ fmap ST.fromString $ fmap show [(0 :: Int), (1 :: Int)]
                                     , origInfo = inCharOrigData
                                     }

            -- create new characters and new character info 
            newCharList = fmap (makeNewNonAddChar minRangeIndex maxRangeIndex) [0..numStates - 2]

            newCharInfoList =  replicate (numStates - 1) newCharInfo                  
            
                                              
        in
        -- trace ("RTNA: Numstates " ++ (show numStates) ++ " " ++ (show $ (snd3 . rangePrelim) inCharData) ++ " -> " ++ (show $ fmap (snd3 . stateBVPrelim) newCharList))
            -- (show (length newCharList, V.length $ V.replicate (numStates - 1) newCharInfo)) ++ "\n" ++ (show newCharList) ++ "\n" ++ (show $ charType newCharInfo))
        (V.fromList newCharList, V.fromList newCharInfoList)
        where makeInt a = let newA = readMaybe (ST.toString a) :: Maybe Int
                          in
                          if isNothing newA then error ("State '" ++ (ST.toString  a) ++ "' not recoding to Int")
                          else fromJust newA

-- | makeNewNonAddCharacter takes a stateIndex and charcatear number
-- and makes a non-additive character with 0 or 1 coding
-- based on stateIndex versus state number
-- if stateIndex > charNumber then 1 else 0 (coded as bit 0 for 0, bit 1 for 1)
makeNewNonAddChar :: Int -> Int -> Int -> CharacterData
makeNewNonAddChar minStateIndex maxStateIndex charIndex =
    let bvMinState = if minStateIndex <= charIndex then BV.fromBits [True, False]
                     else BV.fromBits [False, True]

        bvMaxState = if maxStateIndex <= charIndex then BV.fromBits [True, False]
                     else BV.fromBits [False, True]

        bvState = bvMinState .|. bvMaxState
    in
    emptyCharacter { stateBVPrelim = (V.singleton bvState, V.singleton bvState, V.singleton bvState)
                   , stateBVFinal = V.singleton bvState
                   }

{-  There is an error in this replaced by combineData
import qualified Data.Bifunctor as BF

-- | groupDataByType takes naive data (ProcessedData) and returns PrcessedData
-- with characters reorganized (within blocks)
    -- all non-additive (with same weight) merged to a single vector character
    -- all additive with same alphabet (ie numberical) recoded to single vector
    -- all matrix characters with same costmatrix recoded to single character
    -- removes innactive characters
groupDataByType :: ProcessedData -> ProcessedData
groupDataByType inData =
    let -- before reorganizing--convert additive with <= maxAddStatesToRecode in TYpes.hs states to non-additive ala Farris (1970)
        (nameVect, nameBVVect, blockDataVect) = recodeAddToNonAddCharacters maxAddStatesToRecode inData

        -- reorganize data into same type
        organizedBlockData =  fmap organizeBlockData' (V.toList blockDataVect) `using` PU.myParListChunkRDS
    in
    --trace ("Before Taxa:" ++ (show $ length nameBVVect) ++ " Blocks:" ++ (show $ length blockDataVect) ++ " Characters:" ++ (show $ fmap length $ fmap thd3 blockDataVect)
    --    ++ "\nAfter Taxa:" ++ (show $ length nameBVVect) ++ " Blocks:" ++ (show $ length organizedBlockData) ++ " Characters:" ++ (show $ fmap length $ fmap thd3 organizedBlockData))
    (nameVect, nameBVVect, V.fromList organizedBlockData)

-- | organizeBlockData' special cases and divides characters so that exact characters
-- are reorgnized into single characters by type and cost matrix, while non-exact sequence
-- characters are unchanged.  Characters are reorganized with exact first in block then non-exact
organizeBlockData' :: BlockData -> BlockData
organizeBlockData' localBlockData =
    let numExactChars = U.getNumberExactCharacters (V.singleton localBlockData)
        numNonExactChars = U.getNumberSequenceCharacters (V.singleton localBlockData)
    in
    -- if no exact--nothing to combine
    if numExactChars == 0 then localBlockData

    -- if only non-exact--split and recombine
    else if numNonExactChars == 0 then organizeBlockData [] [] [] [] localBlockData

    -- if both nonexact and exact--pull out non-exact and recombine exact
    else if (numExactChars > 0) && (numNonExactChars > 0) then
        let (exactCharacters, nonSequenceCharacters) = U.splitBlockCharacters (snd3 localBlockData) (thd3 localBlockData) 0 [] []
            newExactCharacters = organizeBlockData [] [] [] [] exactCharacters
            newCharData = V.zipWith (V.++) (snd3 newExactCharacters) (snd3 nonSequenceCharacters)
            newCharInfo = thd3 newExactCharacters V.++ thd3 nonSequenceCharacters
        in
        (fst3 localBlockData, newCharData, newCharInfo)
    else error "This shouldn't happen in organizeBlockData'"

-- | organizeBlockData takes a BlockData element and organizes its character by character type
-- to single add, non-add, matrix, non-exact characters (and those with non-integer weights) are left as is due to their need for
-- individual traversal graphs
-- second element of tuple is a vector over taxa (leaves on input) with
-- a character vector for each leaf/taxon-- basically a matrix with taxon rows and character columns
-- the character info vector is same size as one for each leaf
-- the first 4 args are accumulators for the character types.  Matrix type is list of list since can have multiple
-- matrices.  All non-Exact are in same pile.
-- characters with weight > 1 are recoded as multiples of same character, if weight non-integer geoes into the "unchanged" pile
-- when bit packed later (if non-additive) will have only log 64 operations impact
-- the pairs for some data types are to keep track of things that vary--like matrices and non-exact character information
-- there should be no bit-packed data created yet
organizeBlockData :: [([CharacterData], CharInfo)]
                  -> [([CharacterData], CharInfo)]
                  -> [([[CharacterData]], CharInfo)]
                  -> [([CharacterData], CharInfo)]
                  -> BlockData
                  -> BlockData
organizeBlockData nonAddCharList addCharList matrixCharListList unchangedCharList (blockName, characterDataVectVect, charInfoVect) =
    -- Bit of a cop out but not managing the missing data in blocks thing for multiple non-exact in block
    -- need to add multiple non-exact in block
    if null charInfoVect then
        -- concatenate all new characters, reverse (for good measure), and convert to vectors
        -- with unrecoded non-Exact characters and new CharInfo vector (reversed)
        -- need to make sure the character info is in the order of return types--nonAdd, Add, Matrix etc
        {-Will need a function to add all this stuff back together
        (blockNamne, newCharacterVector, newCharInfoVect)
        -}
        --trace ("New Char lengths :" ++ (show (length nonAddCharList, length addCharList, length matrixCharListList, length unchangedCharList))) (
        let (newCharDataVectVect, newCharInfoVect) = makeNewCharacterData nonAddCharList addCharList matrixCharListList unchangedCharList
        in
        (blockName, newCharDataVectVect, newCharInfoVect)
        -- )
    else
        -- proceed character by character increasing accumulators and consuming character data vector and character infoVect
        -- maybe only accumulate for matrix and non additives?
        let firstCharacter = V.head charInfoVect
            fCharType = charType firstCharacter
            fCharWeight = weight firstCharacter
            intWeight = doubleAsInt fCharWeight
            fCharMatrix = costMatrix firstCharacter
            fCharActivity = activity firstCharacter
            fAlphabet = alphabet firstCharacter
            firstCharacterTaxa = fmap U.safeVectorHead characterDataVectVect
        in
        -- trace ("FCT: " ++ (show $ length firstCharacterTaxa) ++ " " ++ (show characterDataVectVect)) (
        --trace ("CVDD: " ++ (show (length characterDataVectVect, fmap length characterDataVectVect))) (

        -- remove inactive characters
        if not fCharActivity || (length fAlphabet < 2) || fCharWeight == (0 :: Double) then
            --trace ("Innactive/Weight 0")
            organizeBlockData nonAddCharList addCharList matrixCharListList unchangedCharList (blockName, V.map V.tail characterDataVectVect, V.tail charInfoVect)
        else 
            (-- trace ("OBD: " ++ (show intWeight)) (
            if isNothing intWeight then
               -- add to unchanged pile
               let currentUnchangedCharacter = (V.toList firstCharacterTaxa, firstCharacter)

               in
               -- trace ("Unchanged character:" ++ (show $ length $ fst currentUnchangedCharacter) ++ " Name:" ++ (T.unpack $ name firstCharacter) ++ " " ++ (show (charType firstCharacter))
               --    ++ " " ++ (show $ fst currentUnchangedCharacter))
               -- trace ("Character Weight non-integer:" ++ show fCharWeight)
               organizeBlockData nonAddCharList addCharList matrixCharListList (currentUnchangedCharacter : unchangedCharList)  (blockName, V.map V.tail characterDataVectVect, V.tail charInfoVect)

           -- issue with the line "firstCharacterTaxa = fmap V.head characterDataVectVect" since missing character will be empoty and throw an error on V.head
           else if fCharType `notElem` exactCharacterTypes
               then errorWithoutStackTrace "Blocks with more than one Non-Exact Character not yet implemented"

           -- non-additive characters
           else if fCharType == NonAdd then
               let replicateNumber = fromJust intWeight
                   currentNonAdditiveCharacter = (V.toList $ fmap V.head characterDataVectVect, firstCharacter)
               in
               -- trace ("Non-Additive") (
               if replicateNumber == 1 then organizeBlockData (currentNonAdditiveCharacter : nonAddCharList) addCharList matrixCharListList unchangedCharList  (blockName, V.map V.tail characterDataVectVect, V.tail charInfoVect)
               else organizeBlockData (replicate replicateNumber currentNonAdditiveCharacter ++ nonAddCharList) addCharList matrixCharListList unchangedCharList  (blockName, V.map V.tail characterDataVectVect, V.tail charInfoVect)
               -- )

           -- additive characters
           else if fCharType == Add then
               let replicateNumber = fromJust intWeight
                   currentAdditiveCharacter = (V.toList $ fmap V.head characterDataVectVect, firstCharacter)
               in
               -- trace ("Additive") (
               if replicateNumber == 1 then organizeBlockData nonAddCharList (currentAdditiveCharacter : addCharList) matrixCharListList unchangedCharList  (blockName, V.map V.tail characterDataVectVect, V.tail charInfoVect)
               else organizeBlockData nonAddCharList (replicate replicateNumber currentAdditiveCharacter ++ addCharList) matrixCharListList unchangedCharList  (blockName, V.map V.tail characterDataVectVect, V.tail charInfoVect)
               -- )

           -- matrix characters--more complex since need to check for matrix identity
           else if fCharType == Matrix then
               let replicateNumber = fromJust intWeight
                   currentMatrixCharacter = (V.toList $ fmap V.head characterDataVectVect, firstCharacter)
                   newMatrixCharacterList = addMatrixCharacter matrixCharListList fCharMatrix currentMatrixCharacter replicateNumber
               in
               -- trace ("Matrix") (
               organizeBlockData nonAddCharList addCharList newMatrixCharacterList unchangedCharList (blockName, V.map V.tail characterDataVectVect, V.tail charInfoVect)
               -- )

           -- error in type--there should be no bit-packed data created yet.
           else error ("Unrecognized/not implemented charcter type: " ++ show fCharType)) -- )
        


-- | makeNewCharacterData takes nonAddCharList addCharList matrixCharListList unchangedCharList and synthesises them into new character data
-- with a single character for the exact types (nonAdd, Add, Matrix) and mulitple characters for the "unchanged" which includes
-- non-exact characters and those with non-integer weights
-- and character Information vector
-- these only update preliminary of their type--meant to happen before decoration processes
-- emptyCharacter defined in Types
makeNewCharacterData :: [([CharacterData], CharInfo)]
                     -> [([CharacterData], CharInfo)]
                     -> [([[CharacterData]], CharInfo)]
                     -> [([CharacterData], CharInfo)]
                     -> (V.Vector (V.Vector CharacterData), V.Vector CharInfo)
makeNewCharacterData nonAddCharList addCharList matrixCharListList  unchangedCharList =
    let
        -- Non-Additive Characters
        nonAddCharacter = combineNonAdditveCharacters nonAddCharList emptyCharacter []

        -- keep track or original data in origInfo field
        origNonAddData = V.fromList $ zip3 (fmap name $ fmap snd nonAddCharList) (fmap charType $ fmap snd nonAddCharList) (fmap alphabet $ fmap snd nonAddCharList)

        nonAddCharInfo = V.singleton $ (snd $ head nonAddCharList) {name = T.pack "CombinedNonAdditiveCharacters", origInfo = origNonAddData}

        -- Additive Characters
        addCharacter = combineAdditveCharacters addCharList emptyCharacter []

        -- keep track or original data in origInfo field
        origAddData = V.fromList $ zip3 (fmap name $ fmap snd addCharList) (fmap charType $ fmap snd addCharList) (fmap alphabet $ fmap snd addCharList)

        addCharInfo = V.singleton $ (snd $ head addCharList) {name = T.pack "CombinedAdditiveCharacters", origInfo = origAddData}
        
        -- Matrix Characters
        (matrixCharacters, matrixCharInfoList) = mergeMatrixCharacters matrixCharListList emptyCharacter

        -- Unchanged characters
        (unchangedCharacters, unchangeCharacterInfoList) = unzip unchangedCharList

        -- buildList incrementally
        newCharacterList' = [nonAddCharacter | not (null nonAddCharacter)]
        newCharacterList'' = if null addCharacter then newCharacterList'
                             else addCharacter : newCharacterList'
        newCharacterList''' = newCharacterList'' ++ matrixCharacters ++ unchangedCharacters

        newChararacterInfoList' = [nonAddCharInfo | not (null nonAddCharacter)]
        newChararacterInfoList'' = if null addCharacter then newChararacterInfoList'
                                  else addCharInfo : newChararacterInfoList'
        newChararacterInfoList''' = newChararacterInfoList'' ++ (fmap V.singleton matrixCharInfoList) ++ (fmap V.singleton unchangeCharacterInfoList)

    in
    {-
    trace ("Recoded Non-Additive: " ++ (show $ length nonAddCharList) ++ "->" ++ (show (length nonAddCharacter, fmap length $ fmap stateBVPrelim nonAddCharacter))
        ++ " Additive: " ++ (show $ length addCharList) ++ "->" ++ (show (length addCharacter, fmap length $ fmap rangePrelim addCharacter))
        ++ " Matrix " ++ (show  $length matrixCharListList) ++ "->" ++ (show $ length matrixCharacters)
        ++ " total list: " ++ (show (length newCharacterList''', fmap length newCharacterList''')) ++ " CI " ++ (show $ length newChararacterInfoList'''))
    -}
    (V.fromList $ V.fromList <$> L.transpose newCharacterList''', V.concat newChararacterInfoList''')


-- | combineMatrixCharacters cretes a series of lists of characters each of which has a different cost matrix
-- each character "type" (based on matrix) can have 1 or more characters
mergeMatrixCharacters :: [([[CharacterData]], CharInfo)] -> CharacterData -> ([[CharacterData]], [CharInfo])
mergeMatrixCharacters inMatrixCharListList charTemplate =
    -- should probably reverse the characters to maintian similar ordering to input
    let (charDataList, charInfoList) = unzip inMatrixCharListList
        combinedMatrixCharList = fmap (combineMatrixCharacters charTemplate []) charDataList
    in
    (combinedMatrixCharList, charInfoList)

-- | combineMatrixCharacters takes all matrix characters with same cost matrix and combines into
-- a single character with vector of original characters
combineMatrixCharacters :: CharacterData -> [[V.Vector MatrixTriple]] -> [[CharacterData]] -> [CharacterData]
combineMatrixCharacters charTemplate currentTripleList inMatrixCharDataList =
   if null inMatrixCharDataList then
      -- create character vector for preliminary states concatenating by taxon
      let taxRowCharList = L.transpose currentTripleList
          newCharacterData = fmap (makeMatrixCharacterList charTemplate) taxRowCharList
      in
      newCharacterData
   else
        -- first Character
        let charDataList = head inMatrixCharDataList
            prelimTripleList = fmap (V.head . matrixStatesPrelim) charDataList
        in
        combineMatrixCharacters charTemplate (prelimTripleList : currentTripleList) (tail inMatrixCharDataList)

-- | makeMatrixCharacterList takes a taxon list of matrix characters
-- and converts to single vector and makes new character for the taxon
makeMatrixCharacterList :: CharacterData -> [V.Vector MatrixTriple] -> CharacterData
makeMatrixCharacterList charTemplate tripleList = charTemplate {matrixStatesPrelim = V.fromList tripleList}

-- | combineNonAdditveCharacters takes a list of character data with singleton non-additive characters and puts
-- them together in a single character for each taxon
combineNonAdditveCharacters :: [([CharacterData], CharInfo)] -> CharacterData -> [[BV.BitVector]] -> [CharacterData]
combineNonAdditveCharacters nonAddCharList charTemplate currentBVList =
    if null nonAddCharList then
        -- create character vector for preliminary states concatenating by taxon
        -- single created and redone twice with prepend no need to reverse (that there really is anyway)
        let taxRowCharList = L.transpose currentBVList
            newCharacterData = fmap (makeNonAddCharacterList charTemplate) taxRowCharList
        in
        newCharacterData
    else
        -- first Character
        let (charDataList, _) = head nonAddCharList
            prelimBVList = fmap ((V.head . snd3) . stateBVPrelim) charDataList
        in
        combineNonAdditveCharacters (tail nonAddCharList) charTemplate (prelimBVList : currentBVList)

-- | combineAdditveCharacters takes a list of character data with singleton non-additive characters and puts
-- them together in a single character for each taxon
combineAdditveCharacters :: [([CharacterData], CharInfo)] -> CharacterData -> [[(Int, Int)]] -> [CharacterData]
combineAdditveCharacters addCharList charTemplate currentRangeList =
    if null addCharList then
        -- create character vector for preliminary states concatenating by taxon
        -- single created and redone twice with prepend no need to reverse (that there really is anyway)
        let taxRowCharList = L.transpose currentRangeList
            newCharacterData = fmap (makeAddCharacterList charTemplate) taxRowCharList
        in
        newCharacterData
    else
        -- first Character
        let (charDataList, _) = head addCharList
            prelimRangeList = fmap ((V.head . snd3) . rangePrelim) charDataList
        in
        combineAdditveCharacters (tail addCharList) charTemplate (prelimRangeList : currentRangeList)

-- | makeNonAddCharacterList takes a taxon list of characters
-- convertes chars to single vector and makes new character for the taxon
-- assumes a leaf so all fields same
makeNonAddCharacterList :: CharacterData -> [BV.BitVector] -> CharacterData
makeNonAddCharacterList charTemplate bvList = charTemplate {stateBVPrelim = (V.fromList bvList, V.fromList bvList,V.fromList bvList)}

-- | makeAddCharacterList takes a taxon list of characters
-- to single vector and makes new character for the taxon
-- assums a leaf so so all fields same
makeAddCharacterList :: CharacterData -> [(Int, Int)] -> CharacterData
makeAddCharacterList charTemplate rangeList = charTemplate {rangePrelim = (V.fromList rangeList, V.fromList rangeList, V.fromList rangeList)}

-- | addMatrixCharacter adds a matrix character to the appropriate (by cost matrix) list of matrix characters
-- replicates character by integer weight
addMatrixCharacter :: [([[CharacterData]], CharInfo)] -> S.Matrix Int -> ([CharacterData], CharInfo)-> Int -> [([[CharacterData]], CharInfo)]
addMatrixCharacter inMatrixCharacterList currentCostMatrix currentMatrixCharacter replicateNumber =
    if null inMatrixCharacterList then
        -- didn't find a match --so need to add new type to list of matrix character types
        if replicateNumber == 1 then
                [([fst currentMatrixCharacter], snd currentMatrixCharacter)]

            else
                [BF.first (replicate replicateNumber) currentMatrixCharacter]

    else
        let firstList@(firstMatrixCharList, localCharInfo) = head inMatrixCharacterList
            firstMatrix = costMatrix localCharInfo
        in

        -- matrices match--so correct matrix character type
        if firstMatrix == currentCostMatrix then
            if replicateNumber == 1 then
                (fst currentMatrixCharacter : firstMatrixCharList, localCharInfo) : tail inMatrixCharacterList

            else
                (replicate replicateNumber (fst currentMatrixCharacter) ++ firstMatrixCharList, localCharInfo) : tail inMatrixCharacterList

        -- matrices don't match so recurse to next one
        else firstList : addMatrixCharacter (tail inMatrixCharacterList) currentCostMatrix currentMatrixCharacter replicateNumber
-}<|MERGE_RESOLUTION|>--- conflicted
+++ resolved
@@ -157,11 +157,7 @@
        inMBV = fmap (BV.fromNumber size) inMList
 
    in
-<<<<<<< HEAD
    (V.fromList inMBV, V.fromList inMBV, V.fromList inMBV)
-=======
-   (V.fromList inMBV, V.fromList inMBV,  V.fromList inMBV)
->>>>>>> 4f801ca6
 
 -- | getRecodingType takes a cost matrix and detemines if it can be recodes as non-additive,
 -- non-additive with gap chars, or matrix
