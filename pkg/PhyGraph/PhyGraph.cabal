--- conflicted
+++ resolved
@@ -1,661 +1,629 @@
-Cabal-Version: 3.8 
-Name:          PhyGraph
-Version:       0.1.0
-Stability:     Alpha
-Build-Type:    Simple
-Tested-With:
-  GHC == 9.2.4
-  GHC == 9.4.2
-
-
-Author:        Ward Wheeler <wheeler@amnh.org>
-Copyright:     (c) 2015-2022 Ward Wheeler
-License:       BSD-3-Clause
-License-File:  LICENSE
-
-
-Maintainer:    Ward Wheeler <wheeler@amnh.org>
-Homepage:      https://github.com/wardwheeler/PhyGraph#readme
-Bug-Reports:   https://github.com/wardwheeler/PhyGraph/issues
-
-
-Extra-Doc-Files:
-  CHANGELOG.md
-  README.md
-
-
-Extra-Source-Files:
-  ffi/external-direct-optimization/*.h
-
-
--- Global deviations from Haskell98
-Common ffi-build-info
-
-  CC-Options:
-    -rdynamic --std=c11
-
-  -- Here we list all directories that contain C & C++ header files that the FFI
-  -- tools will need to locate when preprocessing the C files. Without listing
-  -- the directories containing the C header files here, the FFI preprocessor
-  -- (hsc2hs, c2hs, etc.) will fail to locate the requisite files. Note also,
-  -- that the parent directory of the nessicary C & C++ header files must be
-  -- specified. The preprocessor will not recursively look in subdirectories for
-  -- header files!
-  Include-Dirs:
-    ffi/external-direct-optimization
-
-  -- Specify the header files as required source files here.
-  -- Do not specify them in the c-sources or cxx-sources stanzas.
-  -- This is required for sdist and install commands to work correctly.
-  Includes:
-    alignCharacters.h
-    alignmentMatrices.h
-    c_alignment_interface.h
-    c_code_alloc_setup.h
-    costMatrix.h
-    debug_constants.h
-    dyn_character.h
-    ukkCheckPoint.h
-    ukkCommon.h
-
-  C-Sources:
-    ffi/external-direct-optimization/alignCharacters.c
-    ffi/external-direct-optimization/alignmentMatrices.c
-    ffi/external-direct-optimization/c_alignment_interface.c
-    ffi/external-direct-optimization/c_code_alloc_setup.c
-    ffi/external-direct-optimization/costMatrix.c
-    ffi/external-direct-optimization/dyn_character.c
-    ffi/external-direct-optimization/ukkCheckPoint.c
-    ffi/external-direct-optimization/ukkCommon.c
-
-
--- Global deviations from Haskell98
-Common language-specs
-
-  Default-Language:
-    GHC2021
-
-  Other-Extensions:
-    BangPatterns
-    DerivingStrategies
-
-
-Common static-build-flags
-
-  -- MacOS static compilation options
-  If os(darwin)
---    cc-options:
-
-    GHC-Options:
---      -static
-
---    ld-options:
---        -pie --tryng for dlopen stuff
-
-  -- Linux static compilation options
-  Else
-    -- Options for: C Compiler
---    CC-Options:
---      -pthread
---      -static
-
-    extra-bundled-libraries:
-      HSprocess,
-      HSunix,
-
-    Extra-Lib-Dirs:
-      /usr/lib/x86_64-linux-gnu
-
-    Extra-Lib-Dirs-Static:
-      /usr/lib/x86_64-linux-gnu
-
-    -- Options for: GHC
-    GHC-Options:
-      -static
---      -staticlib
---      -optc-pthread
---      -optc-static
---      -optl-static
---      -optl-pthread
---      -optl-lglibc
---      -optl-static-libgcc
-
-    -- Options for: Linker
-    LD-Options:
---      -pie --tryng for dlopen stuff
---      -pthread
---      -static
---      -static-libgcc
-
-
-Flag super-optimization
-   Description: Apply extremely agressive and extremely time consuming optimization passes
-   Default:     False
-   Manual:      True
-
--- at command line "--enable-executable-static" for static binaries
-
--- -- -- -- -- -- -- -- -- -- -- -- -- -- -- -- -- -- -- -- -- -- -- -- -- -- --
---
--- Preamble of package description and reusable definitions from above has ended
--- and below we list all build targets of the package. Build targets include:
---
---   * Primary executable(s) for public usage
---
---   * Exposed sub-libraries for public consumption as program dependancies
---
---   * Benchmarks for executables and sub-libraries
---
---   * Test-suites for executables and sub-libraries
---
---   * Additional executables for non-public, diagnostic purposes
---
--- -- -- -- -- -- -- -- -- -- -- -- -- -- -- -- -- -- -- -- -- -- -- -- -- -- --
-
-
--- Phylogenetic Graphs
---
--- This is the main program of this package, supporting fully featured
--- phylogenetic trees, networks, and forests.
-Executable phyg
-
-  Import:
-    ffi-build-info,
-    language-specs,
-    static-build-flags
-
-  Main-Is:
-    phygraph.hs
-
-  GHC-Options:
-    -feager-blackholing
-    -O2
-    -rtsopts
-    -threaded
-    -Wall
-
-  If os(darwin)
-    GHC-Options:
-      -- problems getting llvm to function in OSX (can't find opt)
-      -- -fllvm
-  else
-    GHC-Options:
-     -- -fllvm
-
-  -- this since can't going on ghc-9.4.3/4 
-<<<<<<< HEAD
-  if flag(super-optimization-osx)
-    GHC-Options:
-      -fexcess-precision
-      -fexpose-all-unfoldings
-      -flate-specialise
-      -fmax-simplifier-iterations=16
-      -foptimal-applicative-do
-      -fspec-constr-count=8
-      -fspec-constr-keen
-      -fspecialize-aggressively
-      -fstatic-argument-transformation
---      -fllvm
-      "-with-rtsopts=-N -A64m -AL128M -H1024m -n4m -qa -qm"
-
-  elif flag(test-osx)
-    GHC-Options:
-      -fexcess-precision
-      -fexpose-all-unfoldings
-      -flate-specialise
-      -fmax-simplifier-iterations=16
-      -foptimal-applicative-do
-      -fspec-constr-count=8
-      -fspec-constr-keen
-      -fspecialize-aggressively
-      -fstatic-argument-transformation
---      -fllvm
-      "-with-rtsopts=-N -A64m -AL128M -H1024m -n4m -qa -qm"
-
-  elif flag(super-optimization)
-=======
-  if flag(super-optimization)
->>>>>>> e486317d
-    GHC-Options:
-      -fexcess-precision
-      -fexpose-all-unfoldings
-      -flate-specialise
-      -fmax-simplifier-iterations=16
-      -foptimal-applicative-do
-      -fspec-constr-count=8
-      -fspec-constr-keen
-      -fspecialize-aggressively
-      -fstatic-argument-transformation
---      -fllvm
-      "-with-rtsopts=-N -A64m -AL128M -H1024m -n4m -qa -qm"
-
-  else
-    GHC-Options:
---    "-with-rtsopts=-N"
---    rts -AL8 was rejected  should be >= A
---    rts --nonmoving-gc causes large memory blow-ups
-      "-with-rtsopts=-N -A64m -AL128M -H1024m -n4m -qa -qm"
-
-  Build-Depends:
-    PhyGraph:alphabet,
-    PhyGraph:dynamic-character,
-    PhyGraph:tcm,
-    PhyloLib,
-    array,
-    async,
-    base >=4.10,
-    bimap,
-    bv,
-    bv-little,
-    clock,
-    concurrent-hashtable,
-    containers >=0.6,
-    cpuinfo,
-    deepseq,
-    directory,
-    fgl,
-    graphviz   >=2999.20,
-    hashable,
-    inflist,
-    logfloat,
-    MissingH >= 1.4.3,
-    parallel,
-    process,
-    random,
-    random-shuffle,
-    sort,
-    split,
-    text,
-    text-short,
-    time,
-    vector,
-    -- currently doesn't compile but could be useful
-    -- lots of good functions
-    -- Graphalyze,
-    
-  -- include the source files needed in src for github library
-  -- this for local library files
-  HS-Source-Dirs: .
-
-  Other-Modules:
-    Commands.CommandExecution
-    Commands.CommandUtilities
-    Commands.ProcessCommands
-    Commands.Transform
-    Commands.Verify
-    Debug.Debug
-    GraphOptimization.Medians
-    -- GraphOptimization.PostOrderFunctions
-    GraphOptimization.PostOrderSoftWiredFunctions
-    GraphOptimization.PostOrderSoftWiredFunctionsNew
-    GraphOptimization.PreOrderFunctions
-    GraphOptimization.Traversals
-    Graphs.GraphOperations
-    Input.BitPack
-    Input.DataTransformation
-    Input.FastAC
-    Input.ReadInputFiles
-    Input.Reorganize
-    Input.TNTUtilities
-    Reconciliation.Adams
-    Reconciliation.Eun
-    Reconciliation.ReconcileGraphs
-    Search.Build
-    Search.DistanceMethods
-    Search.DistanceWagner
-    Search.Fuse
-    Search.GeneticAlgorithm
-    Search.NetworkAddDelete
-    Search.Refinement
-    Search.Search
-    Search.Swap
-    Search.SwapMaster
-    Search.WagnerBuild
-    Support.Support
-    System.Timing
-    Types.DistanceTypes
-    Types.Types
-    Utilities.Distances
-    Utilities.DistanceUtilities
-    Utilities.LocalGraph
-    Utilities.LocalSequence
-    Utilities.TcmHash
-    Utilities.ThreeWayFunctions
-    Utilities.Utilities
-
-
--- -- -- -- -- -- -- -- -- -- -- -- -- -- -- -- -- -- -- -- -- -- -- -- -- -- --
---
--- Collection of sub-libraries which both, compose the package's primary program
--- (PCG/PhyG), and are also exposed for external consumption by other programs.
---
--- -- -- -- -- -- -- -- -- -- -- -- -- -- -- -- -- -- -- -- -- -- -- -- -- -- --
-
-
-library alphabet
-
-  Import:
-    language-specs
-
-  HS-Source-Dirs:
-    lib/alphabet/src
-
-  Build-Depends:
-    PhyGraph:utility,
-    base                     >= 4.11      && < 5.0,
-    bimap                    >= 0.3       && < 1.0,
-    binary                   >= 0.8       && < 1.0,
-    containers               >= 0.6.2     && < 1.0,
-    deepseq                  >= 1.4       && < 2.0,
-    keys                     >= 3.12      && < 4.0,
-    mtl                      >= 2.2.2     && < 3.0,
-    QuickCheck               >= 2.14      && < 3.0,
-    semigroupoids            >= 5.3       && < 5.4,
-    text-short               >= 0.1.3     && < 1.0,
-    transformers             >= 0.5.6     && < 1.0,
-    vector                   >= 0.12.0.3  && < 0.13,
-
-  -- Apparently this is needed to compile with profiling, which is really stupid.
-  -- It should only be in the modules which use TemplateHaskell, not all modules.
-  -- I consider this a temporary hack to get things to compile with profiling.
-  other-extensions: TemplateHaskell
-
-  Exposed-Modules:
-    Data.Alphabet
-    Data.Alphabet.Codec
-    Data.Alphabet.IUPAC
-    Data.Alphabet.Special
-
-  Other-Modules:
-    Data.Alphabet.Internal
-
-
--- Library for performing string alignment on dynamic characters.
-
--- Provides various metrics for scoring static characters and
--- performing string alignment on dynamic characters.
-
-library dynamic-character
-
-  Import:
-    ffi-build-info,
-    language-specs
-
-  HS-Source-Dirs:
-    lib/dynamic-character/src
-
-  Build-Depends:
-    PhyGraph:alphabet,
-    PhyGraph:tcm,
-    PhyGraph:utility,
-    base                     >= 4.11      && < 5.0,
-    bv-little,
-    containers               >= 0.6.2     && < 1.0,
-    matrices                 >= 0.5       && < 1.0,
-    monad-loops              >= 0.4       && < 1.0,
-    primitive                >= 0.7.1     && < 1.0,
-    vector                   >= 0.12.0.3  && < 0.13,
-
-  Exposed-Modules:
-    Bio.DynamicCharacter
-    Bio.DynamicCharacter.Measure
-    Bio.DynamicCharacter.HandleGaps
-    DirectOptimization.Pairwise
-    DirectOptimization.Pairwise.Visualization
-    DirectOptimization.Pairwise.Swapping
-    DirectOptimization.Pairwise.Ukkonen
-    DirectOptimization.PreOrder
-
-  Other-Modules:
-    DirectOptimization.Pairwise.Direction
-    DirectOptimization.Pairwise.Huge
-    DirectOptimization.Pairwise.Internal
-    DirectOptimization.Pairwise.Slim
-    DirectOptimization.Pairwise.Slim.FFI
-    DirectOptimization.Pairwise.Wide
-
-
--- Library for working with TCMs and SCMs in various representations.
-
--- General purpose library for working with transition cost matrices (TCMs)
--- and symbol change matrices (SCMs). Specialization options are provided
--- for the discrete metric (non-additive) and the L1 norm (additive) TCMs &
--- SCMs. Exposes a memoized binding for sparsely indexed, large TCMs.
-
-library tcm
-
-  Import:
-    ffi-build-info,
-    language-specs
-
-  HS-Source-Dirs:
-    lib/tcm/src
-
-  Build-Depends:
-    PhyGraph:utility,
-    binary                   >= 0.8       && < 1.0,
-    base                     >= 4.11      && < 5.0,
-    containers               >= 0.6.2     && < 1.0,
-    deepseq                  >= 1.4       && < 2.0,
-    hashable                 >= 1.3       && < 2.0,
-    hashtables               >= 1.2       && < 2.0,
-    QuickCheck               >= 2.14      && < 3.0,
-    mono-traversable         >= 1.0       && < 2.0,
-    semigroupoids            >= 5.3       && < 5.4,
-    vector                   >= 0.12.0.3  && < 0.13,
-    vector-binary-instances  >= 0.2.5     && < 1.0,
-
-  Exposed-Modules:
-    Data.Hashable.Memoize
-    Data.MetricRepresentation
-    Data.TCM
-    Data.TCM.Dense
-    Data.TCM.Overlap
-
-  Other-Modules:
-    Data.TCM.Dense.FFI
-    Data.TCM.Internal
-
-  -- Includes: (Omitted)
-  --    costMatrix_2d.hpp
-  --    costMatrix_3d.hpp
-  --    costMatrixWrapper_2d.h
-  --    costMatrixWrapper_3d.h
-  --    costMatrixWrapper.h
-  --    dynamicCharacterOperations.h
-
-  -- Include-Dirs: (Omitted)
-  --    ffi/memoized-tcm
-
-
-
-
--- A binding to a C++ hashtable for thread-safe memoization.
-
--- This package is designed to provide a thread safe binding to a "pure"
--- memoization of two-way and three-way Sankoff character cost and median
--- computations.
-
---library tcm-memo
---
---  Import:
---    ffi-buildinfo,
-----    language-specs,
---
---  default-language:
---    Haskell2010
---
---  HS-Source-Dirs:
---    lib/tcm-memo/src
---
---  cc-options:       --std=c11
---
---  cxx-options:      --std=c++14
---
---  -- This library is required for linking to the C++ standard template library.
---  If os(darwin)
---    extra-libraries:  c++
---  else
---    extra-libraries:  stdc++
---
---  HS-Source-Dirs:   lib/tcm-memo/ffi
---
---  c-sources:
---    ffi/memoized-tcm/costMatrixWrapper.c
---    ffi/memoized-tcm/dynamicCharacterOperations.c
---
---  cxx-sources:
---    ffi/memoized-tcm/costMatrix_2d.cpp
---    ffi/memoized-tcm/costMatrix_3d.cpp
---
---  -- Here we list all directories that contain C & C++ header files that the FFI
---  -- tools will need to locate when preprocessing the C files. Without listing
---  -- the directories containing the C header files here, the FFI preprocessor
---  -- (hsc2hs, c2hs, etc.) will fail to locate the requisite files. Note also,
---  -- that the parent directory of the nessicary C & C++ header files must be
---  -- specified. The preprocessor will not recursively look in subdirectories for
---  -- header files!
---  include-dirs:
---    ffi/memoized-tcm
---
---  Build-Depends:
---    exportable,
---    base                     >= 4.11      && < 5.0,
---    deepseq                  >= 1.4       && < 2.0,
---    QuickCheck               >= 2.14      && < 3.0,
---
---  Exposed-Modules:
---    Data.TCM.Memoized
---    Data.TCM.Memoized.Types
---    Data.TCM.Memoized.FFI
---
---  Other-Modules:
---  --  Data.TCM.Memoized.FFI
-
-
--- Collection of utility functions and data structures
-
--- Defines custom data structures for special use cases, more abstract functions
--- that base provides, and re-exported correcting to deficient libraries.
-
-library utility
-
-  Import:
-    language-specs
-
-  HS-Source-Dirs:
-    lib/utility/src
-
-  Build-Depends:
-    base                     >= 4.11      && < 5.0,
-    binary                   >= 0.8       && < 1.0,
-    containers               >= 0.6.2     && < 1.0,
-    deepseq                  >= 1.4       && < 2.0,
-    foldl                    >= 1.4       && < 2.0,
-    hashable                 >= 1.3       && < 2.0,
-    keys                     >= 3.12      && < 4.0,
-    lens                     >= 4.18      && < 6.0,
-    matrix                   >= 0.3.6     && < 0.4,
-    pointed                  >= 5.0       && < 6.0,
-    QuickCheck               >= 2.14      && < 3.0,
-    semigroupoids            >= 5.3       && < 5.4,
-    vector                   >= 0.12.0.3  && < 0.13,
-    vector-binary-instances  >= 0.2       && < 1.0,
-    vector-instances         >= 3.4       && < 3.5,
-
-  If impl(ghc < 9.0)
-    Build-Depends:
-      integer-gmp            >= 1.0.2     && < 2.0
-
-
-  Exposed-Modules:
-    Data.List.Utility
-    Data.Matrix.NotStupid
-    Data.Vector.NonEmpty
-
-
--- -- -- -- -- -- -- -- -- -- -- -- -- -- -- -- -- -- -- -- -- -- -- -- -- -- --
---
--- Test-suites of the sub-libraries which compose PCG/PhyG
---
--- -- -- -- -- -- -- -- -- -- -- -- -- -- -- -- -- -- -- -- -- -- -- -- -- -- --
-
-
-test-suite test-dynamic-character
-
-  Import:
-    language-specs
-
-  Main-Is:
-    TestSuite.hs
-
-  Type:
-    exitcode-stdio-1.0
-
-  HS-Source-Dirs:
-    lib/dynamic-character/test
-
-  Build-Depends:
-    PhyGraph:alphabet,
-    PhyGraph:dynamic-character,
-    PhyGraph:tcm,
-    base                     >= 4.11      && < 5.0,
-    bimap                    >= 0.3       && < 1.0,
-    containers               >= 0.6.2     && < 1.0,
-    QuickCheck               >= 2.14      && < 3.0,
-    tasty                    >= 1.4       && < 2.0,
-    tasty-quickcheck         >= 0.10      && < 1.0,
-    vector                   >= 0.12.0.3  && < 0.13,
-
-  Other-Modules:
-    DirectOptimization.Pairwise.Test
-    Test.Aligners
-    Test.QuickCheck.Instances.DynamicCharacter
-
-
--- -- -- -- -- -- -- -- -- -- -- -- -- -- -- -- -- -- -- -- -- -- -- -- -- -- --
---
--- Additional executables which exist for the one of a few select purposes:
---
---   * Generating data for PCG/PhyG input
---
---   * Debugging the component sub-libraries of PCG/PhyG and PCG/PhyG itself
---
---   * Performing correctness verification
---
---   * Stocastically searching for non-totality counterexamples
---
--- -- -- -- -- -- -- -- -- -- -- -- -- -- -- -- -- -- -- -- -- -- -- -- -- -- --
-
-
---Executable inspect-dynamic-character
---
---  Import:
---    language-specs,
---    static-build-flags
---
---  Scope:
---    private
---
---  Main-Is:
---    Inspect.hs
---
---  HS-Source-Dirs:
---    lib/dynamic-character/test
---
---  Build-Depends:
---    PhyGraph:alphabet,
---    PhyGraph:dynamic-character,
---    PhyGraph:tcm,
---    base                     >= 4.11      && < 5.0,
---    bimap                    >= 0.3       && < 1.0,
---    containers               >= 0.6.2     && < 1.0,
---    QuickCheck               >= 2.14      && < 3.0,
---    tasty                    >= 1.4       && < 2.0,
---    tasty-quickcheck         >= 0.10      && < 1.0,
---    vector                   >= 0.12.0.3  && < 0.13,
---
---  Other-Modules:
---    Test.Aligners
---    Test.QuickCheck.Instances.DynamicCharacter
-
+Cabal-Version: 3.8 
+Name:          PhyGraph
+Version:       0.1.0
+Stability:     Alpha
+Build-Type:    Simple
+Tested-With:
+  GHC == 9.2.4
+  GHC == 9.4.2
+
+
+Author:        Ward Wheeler <wheeler@amnh.org>
+Copyright:     (c) 2015-2022 Ward Wheeler
+License:       BSD-3-Clause
+License-File:  LICENSE
+
+
+Maintainer:    Ward Wheeler <wheeler@amnh.org>
+Homepage:      https://github.com/wardwheeler/PhyGraph#readme
+Bug-Reports:   https://github.com/wardwheeler/PhyGraph/issues
+
+
+Extra-Doc-Files:
+  CHANGELOG.md
+  README.md
+
+
+Extra-Source-Files:
+  ffi/external-direct-optimization/*.h
+
+
+-- Global deviations from Haskell98
+Common ffi-build-info
+
+  CC-Options:
+    -rdynamic --std=c11
+
+  -- Here we list all directories that contain C & C++ header files that the FFI
+  -- tools will need to locate when preprocessing the C files. Without listing
+  -- the directories containing the C header files here, the FFI preprocessor
+  -- (hsc2hs, c2hs, etc.) will fail to locate the requisite files. Note also,
+  -- that the parent directory of the nessicary C & C++ header files must be
+  -- specified. The preprocessor will not recursively look in subdirectories for
+  -- header files!
+  Include-Dirs:
+    ffi/external-direct-optimization
+
+  -- Specify the header files as required source files here.
+  -- Do not specify them in the c-sources or cxx-sources stanzas.
+  -- This is required for sdist and install commands to work correctly.
+  Includes:
+    alignCharacters.h
+    alignmentMatrices.h
+    c_alignment_interface.h
+    c_code_alloc_setup.h
+    costMatrix.h
+    debug_constants.h
+    dyn_character.h
+    ukkCheckPoint.h
+    ukkCommon.h
+
+  C-Sources:
+    ffi/external-direct-optimization/alignCharacters.c
+    ffi/external-direct-optimization/alignmentMatrices.c
+    ffi/external-direct-optimization/c_alignment_interface.c
+    ffi/external-direct-optimization/c_code_alloc_setup.c
+    ffi/external-direct-optimization/costMatrix.c
+    ffi/external-direct-optimization/dyn_character.c
+    ffi/external-direct-optimization/ukkCheckPoint.c
+    ffi/external-direct-optimization/ukkCommon.c
+
+
+-- Global deviations from Haskell98
+Common language-specs
+
+  Default-Language:
+    GHC2021
+
+  Other-Extensions:
+    BangPatterns
+    DerivingStrategies
+
+
+Common static-build-flags
+
+  -- MacOS static compilation options
+  If os(darwin)
+--    cc-options:
+
+    GHC-Options:
+--      -static
+
+--    ld-options:
+--        -pie --tryng for dlopen stuff
+
+  -- Linux static compilation options
+  Else
+    -- Options for: C Compiler
+--    CC-Options:
+--      -pthread
+--      -static
+
+    extra-bundled-libraries:
+      HSprocess,
+      HSunix,
+
+    Extra-Lib-Dirs:
+      /usr/lib/x86_64-linux-gnu
+
+    Extra-Lib-Dirs-Static:
+      /usr/lib/x86_64-linux-gnu
+
+    -- Options for: GHC
+    GHC-Options:
+      -static
+--      -staticlib
+--      -optc-pthread
+--      -optc-static
+--      -optl-static
+--      -optl-pthread
+--      -optl-lglibc
+--      -optl-static-libgcc
+
+    -- Options for: Linker
+    LD-Options:
+--      -pie --tryng for dlopen stuff
+--      -pthread
+--      -static
+--      -static-libgcc
+
+
+Flag super-optimization
+   Description: Apply extremely agressive and extremely time consuming optimization passes
+   Default:     False
+   Manual:      True
+
+-- at command line "--enable-executable-static" for static binaries
+
+-- -- -- -- -- -- -- -- -- -- -- -- -- -- -- -- -- -- -- -- -- -- -- -- -- -- --
+--
+-- Preamble of package description and reusable definitions from above has ended
+-- and below we list all build targets of the package. Build targets include:
+--
+--   * Primary executable(s) for public usage
+--
+--   * Exposed sub-libraries for public consumption as program dependancies
+--
+--   * Benchmarks for executables and sub-libraries
+--
+--   * Test-suites for executables and sub-libraries
+--
+--   * Additional executables for non-public, diagnostic purposes
+--
+-- -- -- -- -- -- -- -- -- -- -- -- -- -- -- -- -- -- -- -- -- -- -- -- -- -- --
+
+
+-- Phylogenetic Graphs
+--
+-- This is the main program of this package, supporting fully featured
+-- phylogenetic trees, networks, and forests.
+Executable phyg
+
+  Import:
+    ffi-build-info,
+    language-specs,
+    static-build-flags
+
+  Main-Is:
+    phygraph.hs
+
+  GHC-Options:
+    -feager-blackholing
+    -O2
+    -rtsopts
+    -threaded
+    -Wall
+
+  If os(darwin)
+    GHC-Options:
+      -- problems getting llvm to function in OSX (can't find opt)
+      -- -fllvm
+  else
+    GHC-Options:
+     -- -fllvm
+
+  -- this since can't going on ghc-9.4.3/4 
+  if flag(super-optimization)
+    GHC-Options:
+      -fexcess-precision
+      -fexpose-all-unfoldings
+      -flate-specialise
+      -fmax-simplifier-iterations=16
+      -foptimal-applicative-do
+      -fspec-constr-count=8
+      -fspec-constr-keen
+      -fspecialize-aggressively
+      -fstatic-argument-transformation
+--      -fllvm
+      "-with-rtsopts=-N -A64m -AL128M -H1024m -n4m -qa -qm"
+
+  else
+    GHC-Options:
+--    "-with-rtsopts=-N"
+--    rts -AL8 was rejected  should be >= A
+--    rts --nonmoving-gc causes large memory blow-ups
+      "-with-rtsopts=-N -A64m -AL128M -H1024m -n4m -qa -qm"
+
+  Build-Depends:
+    PhyGraph:alphabet,
+    PhyGraph:dynamic-character,
+    PhyGraph:tcm,
+    PhyloLib,
+    array,
+    async,
+    base >=4.10,
+    bimap,
+    bv,
+    bv-little,
+    clock,
+    concurrent-hashtable,
+    containers >=0.6,
+    cpuinfo,
+    deepseq,
+    directory,
+    fgl,
+    graphviz   >=2999.20,
+    hashable,
+    inflist,
+    logfloat,
+    MissingH >= 1.4.3,
+    parallel,
+    process,
+    random,
+    random-shuffle,
+    sort,
+    split,
+    text,
+    text-short,
+    time,
+    vector,
+    -- currently doesn't compile but could be useful
+    -- lots of good functions
+    -- Graphalyze,
+    
+  -- include the source files needed in src for github library
+  -- this for local library files
+  HS-Source-Dirs: .
+
+  Other-Modules:
+    Commands.CommandExecution
+    Commands.CommandUtilities
+    Commands.ProcessCommands
+    Commands.Transform
+    Commands.Verify
+    Debug.Debug
+    GraphOptimization.Medians
+    -- GraphOptimization.PostOrderFunctions
+    GraphOptimization.PostOrderSoftWiredFunctions
+    GraphOptimization.PostOrderSoftWiredFunctionsNew
+    GraphOptimization.PreOrderFunctions
+    GraphOptimization.Traversals
+    Graphs.GraphOperations
+    Input.BitPack
+    Input.DataTransformation
+    Input.FastAC
+    Input.ReadInputFiles
+    Input.Reorganize
+    Input.TNTUtilities
+    Reconciliation.Adams
+    Reconciliation.Eun
+    Reconciliation.ReconcileGraphs
+    Search.Build
+    Search.DistanceMethods
+    Search.DistanceWagner
+    Search.Fuse
+    Search.GeneticAlgorithm
+    Search.NetworkAddDelete
+    Search.Refinement
+    Search.Search
+    Search.Swap
+    Search.SwapMaster
+    Search.WagnerBuild
+    Support.Support
+    System.Timing
+    Types.DistanceTypes
+    Types.Types
+    Utilities.Distances
+    Utilities.DistanceUtilities
+    Utilities.LocalGraph
+    Utilities.LocalSequence
+    Utilities.TcmHash
+    Utilities.ThreeWayFunctions
+    Utilities.Utilities
+
+
+-- -- -- -- -- -- -- -- -- -- -- -- -- -- -- -- -- -- -- -- -- -- -- -- -- -- --
+--
+-- Collection of sub-libraries which both, compose the package's primary program
+-- (PCG/PhyG), and are also exposed for external consumption by other programs.
+--
+-- -- -- -- -- -- -- -- -- -- -- -- -- -- -- -- -- -- -- -- -- -- -- -- -- -- --
+
+
+library alphabet
+
+  Import:
+    language-specs
+
+  HS-Source-Dirs:
+    lib/alphabet/src
+
+  Build-Depends:
+    PhyGraph:utility,
+    base                     >= 4.11      && < 5.0,
+    bimap                    >= 0.3       && < 1.0,
+    binary                   >= 0.8       && < 1.0,
+    containers               >= 0.6.2     && < 1.0,
+    deepseq                  >= 1.4       && < 2.0,
+    keys                     >= 3.12      && < 4.0,
+    mtl                      >= 2.2.2     && < 3.0,
+    QuickCheck               >= 2.14      && < 3.0,
+    semigroupoids            >= 5.3       && < 5.4,
+    text-short               >= 0.1.3     && < 1.0,
+    transformers             >= 0.5.6     && < 1.0,
+    vector                   >= 0.12.0.3  && < 0.13,
+
+  -- Apparently this is needed to compile with profiling, which is really stupid.
+  -- It should only be in the modules which use TemplateHaskell, not all modules.
+  -- I consider this a temporary hack to get things to compile with profiling.
+  other-extensions: TemplateHaskell
+
+  Exposed-Modules:
+    Data.Alphabet
+    Data.Alphabet.Codec
+    Data.Alphabet.IUPAC
+    Data.Alphabet.Special
+
+  Other-Modules:
+    Data.Alphabet.Internal
+
+
+-- Library for performing string alignment on dynamic characters.
+
+-- Provides various metrics for scoring static characters and
+-- performing string alignment on dynamic characters.
+
+library dynamic-character
+
+  Import:
+    ffi-build-info,
+    language-specs
+
+  HS-Source-Dirs:
+    lib/dynamic-character/src
+
+  Build-Depends:
+    PhyGraph:alphabet,
+    PhyGraph:tcm,
+    PhyGraph:utility,
+    base                     >= 4.11      && < 5.0,
+    bv-little,
+    containers               >= 0.6.2     && < 1.0,
+    matrices                 >= 0.5       && < 1.0,
+    monad-loops              >= 0.4       && < 1.0,
+    primitive                >= 0.7.1     && < 1.0,
+    vector                   >= 0.12.0.3  && < 0.13,
+
+  Exposed-Modules:
+    Bio.DynamicCharacter
+    Bio.DynamicCharacter.Measure
+    Bio.DynamicCharacter.HandleGaps
+    DirectOptimization.Pairwise
+    DirectOptimization.Pairwise.Visualization
+    DirectOptimization.Pairwise.Swapping
+    DirectOptimization.Pairwise.Ukkonen
+    DirectOptimization.PreOrder
+
+  Other-Modules:
+    DirectOptimization.Pairwise.Direction
+    DirectOptimization.Pairwise.Huge
+    DirectOptimization.Pairwise.Internal
+    DirectOptimization.Pairwise.Slim
+    DirectOptimization.Pairwise.Slim.FFI
+    DirectOptimization.Pairwise.Wide
+
+
+-- Library for working with TCMs and SCMs in various representations.
+
+-- General purpose library for working with transition cost matrices (TCMs)
+-- and symbol change matrices (SCMs). Specialization options are provided
+-- for the discrete metric (non-additive) and the L1 norm (additive) TCMs &
+-- SCMs. Exposes a memoized binding for sparsely indexed, large TCMs.
+
+library tcm
+
+  Import:
+    ffi-build-info,
+    language-specs
+
+  HS-Source-Dirs:
+    lib/tcm/src
+
+  Build-Depends:
+    PhyGraph:utility,
+    binary                   >= 0.8       && < 1.0,
+    base                     >= 4.11      && < 5.0,
+    containers               >= 0.6.2     && < 1.0,
+    deepseq                  >= 1.4       && < 2.0,
+    hashable                 >= 1.3       && < 2.0,
+    hashtables               >= 1.2       && < 2.0,
+    QuickCheck               >= 2.14      && < 3.0,
+    mono-traversable         >= 1.0       && < 2.0,
+    semigroupoids            >= 5.3       && < 5.4,
+    vector                   >= 0.12.0.3  && < 0.13,
+    vector-binary-instances  >= 0.2.5     && < 1.0,
+
+  Exposed-Modules:
+    Data.Hashable.Memoize
+    Data.MetricRepresentation
+    Data.TCM
+    Data.TCM.Dense
+    Data.TCM.Overlap
+
+  Other-Modules:
+    Data.TCM.Dense.FFI
+    Data.TCM.Internal
+
+  -- Includes: (Omitted)
+  --    costMatrix_2d.hpp
+  --    costMatrix_3d.hpp
+  --    costMatrixWrapper_2d.h
+  --    costMatrixWrapper_3d.h
+  --    costMatrixWrapper.h
+  --    dynamicCharacterOperations.h
+
+  -- Include-Dirs: (Omitted)
+  --    ffi/memoized-tcm
+
+
+
+
+-- A binding to a C++ hashtable for thread-safe memoization.
+
+-- This package is designed to provide a thread safe binding to a "pure"
+-- memoization of two-way and three-way Sankoff character cost and median
+-- computations.
+
+--library tcm-memo
+--
+--  Import:
+--    ffi-buildinfo,
+----    language-specs,
+--
+--  default-language:
+--    Haskell2010
+--
+--  HS-Source-Dirs:
+--    lib/tcm-memo/src
+--
+--  cc-options:       --std=c11
+--
+--  cxx-options:      --std=c++14
+--
+--  -- This library is required for linking to the C++ standard template library.
+--  If os(darwin)
+--    extra-libraries:  c++
+--  else
+--    extra-libraries:  stdc++
+--
+--  HS-Source-Dirs:   lib/tcm-memo/ffi
+--
+--  c-sources:
+--    ffi/memoized-tcm/costMatrixWrapper.c
+--    ffi/memoized-tcm/dynamicCharacterOperations.c
+--
+--  cxx-sources:
+--    ffi/memoized-tcm/costMatrix_2d.cpp
+--    ffi/memoized-tcm/costMatrix_3d.cpp
+--
+--  -- Here we list all directories that contain C & C++ header files that the FFI
+--  -- tools will need to locate when preprocessing the C files. Without listing
+--  -- the directories containing the C header files here, the FFI preprocessor
+--  -- (hsc2hs, c2hs, etc.) will fail to locate the requisite files. Note also,
+--  -- that the parent directory of the nessicary C & C++ header files must be
+--  -- specified. The preprocessor will not recursively look in subdirectories for
+--  -- header files!
+--  include-dirs:
+--    ffi/memoized-tcm
+--
+--  Build-Depends:
+--    exportable,
+--    base                     >= 4.11      && < 5.0,
+--    deepseq                  >= 1.4       && < 2.0,
+--    QuickCheck               >= 2.14      && < 3.0,
+--
+--  Exposed-Modules:
+--    Data.TCM.Memoized
+--    Data.TCM.Memoized.Types
+--    Data.TCM.Memoized.FFI
+--
+--  Other-Modules:
+--  --  Data.TCM.Memoized.FFI
+
+
+-- Collection of utility functions and data structures
+
+-- Defines custom data structures for special use cases, more abstract functions
+-- that base provides, and re-exported correcting to deficient libraries.
+
+library utility
+
+  Import:
+    language-specs
+
+  HS-Source-Dirs:
+    lib/utility/src
+
+  Build-Depends:
+    base                     >= 4.11      && < 5.0,
+    binary                   >= 0.8       && < 1.0,
+    containers               >= 0.6.2     && < 1.0,
+    deepseq                  >= 1.4       && < 2.0,
+    foldl                    >= 1.4       && < 2.0,
+    hashable                 >= 1.3       && < 2.0,
+    keys                     >= 3.12      && < 4.0,
+    lens                     >= 4.18      && < 6.0,
+    matrix                   >= 0.3.6     && < 0.4,
+    pointed                  >= 5.0       && < 6.0,
+    QuickCheck               >= 2.14      && < 3.0,
+    semigroupoids            >= 5.3       && < 5.4,
+    vector                   >= 0.12.0.3  && < 0.13,
+    vector-binary-instances  >= 0.2       && < 1.0,
+    vector-instances         >= 3.4       && < 3.5,
+
+  If impl(ghc < 9.0)
+    Build-Depends:
+      integer-gmp            >= 1.0.2     && < 2.0
+
+
+  Exposed-Modules:
+    Data.List.Utility
+    Data.Matrix.NotStupid
+    Data.Vector.NonEmpty
+
+
+-- -- -- -- -- -- -- -- -- -- -- -- -- -- -- -- -- -- -- -- -- -- -- -- -- -- --
+--
+-- Test-suites of the sub-libraries which compose PCG/PhyG
+--
+-- -- -- -- -- -- -- -- -- -- -- -- -- -- -- -- -- -- -- -- -- -- -- -- -- -- --
+
+
+test-suite test-dynamic-character
+
+  Import:
+    language-specs
+
+  Main-Is:
+    TestSuite.hs
+
+  Type:
+    exitcode-stdio-1.0
+
+  HS-Source-Dirs:
+    lib/dynamic-character/test
+
+  Build-Depends:
+    PhyGraph:alphabet,
+    PhyGraph:dynamic-character,
+    PhyGraph:tcm,
+    base                     >= 4.11      && < 5.0,
+    bimap                    >= 0.3       && < 1.0,
+    containers               >= 0.6.2     && < 1.0,
+    QuickCheck               >= 2.14      && < 3.0,
+    tasty                    >= 1.4       && < 2.0,
+    tasty-quickcheck         >= 0.10      && < 1.0,
+    vector                   >= 0.12.0.3  && < 0.13,
+
+  Other-Modules:
+    DirectOptimization.Pairwise.Test
+    Test.Aligners
+    Test.QuickCheck.Instances.DynamicCharacter
+
+
+-- -- -- -- -- -- -- -- -- -- -- -- -- -- -- -- -- -- -- -- -- -- -- -- -- -- --
+--
+-- Additional executables which exist for the one of a few select purposes:
+--
+--   * Generating data for PCG/PhyG input
+--
+--   * Debugging the component sub-libraries of PCG/PhyG and PCG/PhyG itself
+--
+--   * Performing correctness verification
+--
+--   * Stocastically searching for non-totality counterexamples
+--
+-- -- -- -- -- -- -- -- -- -- -- -- -- -- -- -- -- -- -- -- -- -- -- -- -- -- --
+
+
+--Executable inspect-dynamic-character
+--
+--  Import:
+--    language-specs,
+--    static-build-flags
+--
+--  Scope:
+--    private
+--
+--  Main-Is:
+--    Inspect.hs
+--
+--  HS-Source-Dirs:
+--    lib/dynamic-character/test
+--
+--  Build-Depends:
+--    PhyGraph:alphabet,
+--    PhyGraph:dynamic-character,
+--    PhyGraph:tcm,
+--    base                     >= 4.11      && < 5.0,
+--    bimap                    >= 0.3       && < 1.0,
+--    containers               >= 0.6.2     && < 1.0,
+--    QuickCheck               >= 2.14      && < 3.0,
+--    tasty                    >= 1.4       && < 2.0,
+--    tasty-quickcheck         >= 0.10      && < 1.0,
+--    vector                   >= 0.12.0.3  && < 0.13,
+--
+--  Other-Modules:
+--    Test.Aligners
+--    Test.QuickCheck.Instances.DynamicCharacter
+