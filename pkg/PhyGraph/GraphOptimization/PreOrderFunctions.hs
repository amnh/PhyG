--- conflicted
+++ resolved
@@ -1257,14 +1257,9 @@
    -- churrently using childChild
    else if isIn1Out1 then
       -- trace ("InOut1 preorder") (
-<<<<<<< HEAD
-      if isSingleParentIn1Out1 then error ("Parent node of indegree 1 outdegree 1 also indegree 1 outdegree 1 ")
-      else if localCharType == Add then
-=======
       -- if isSingleParentIn1Out1 then error ("Parent node of indegree 1 outdegree 1 also indegree 1 outdegree 1 ")
       -- else 
       if localCharType == Add then
->>>>>>> c3713671
          childChar {rangeFinal = rangeFinal parentChar}
 
       else if localCharType == NonAdd then
