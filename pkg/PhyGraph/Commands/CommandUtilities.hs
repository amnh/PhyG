{- |
Module      :  CommandUtilities.hs
Description :  Module helper fiunctions for command rpocessing
Copyright   :  (c) 2021-2022 Ward C. Wheeler, Division of Invertebrate Zoology, AMNH. All rights reserved.
License     :

Redistribution and use in source and binary forms, with or without
modification, are permitted provided that the following conditions are met:

1. Redistributions of source code must retain the above copyright notice, this
   list of conditions and the following disclaimer.
2. Redistributions in binary form must reproduce the above copyright notice,
   this list of conditions and the following disclaimer in the documentation
   and/or other materials provided with the distribution.

THIS SOFTWARE IS PROVIDED BY THE COPYRIGHT HOLDERS AND CONTRIBUTORS "AS IS" AND
ANY EXPRESS OR IMPLIED WARRANTIES, INCLUDING, BUT NOT LIMITED TO, THE IMPLIED
WARRANTIES OF MERCHANTABILITY AND FITNESS FOR A PARTICULAR PURPOSE ARE
DISCLAIMED. IN NO EVENT SHALL THE COPYRIGHT OWNER OR CONTRIBUTORS BE LIABLE FOR
ANY DIRECT, INDIRECT, INCIDENTAL, SPECIAL, EXEMPLARY, OR CONSEQUENTIAL DAMAGES
(INCLUDING, BUT NOT LIMITED TO, PROCUREMENT OF SUBSTITUTE GOODS OR SERVICES;
LOSS OF USE, DATA, OR PROFITS; OR BUSINESS INTERRUPTION) HOWEVER CAUSED AND
ON ANY THEORY OF LIABILITY, WHETHER IN CONTRACT, STRICT LIABILITY, OR TORT
(INCLUDING NEGLIGENCE OR OTHERWISE) ARISING IN ANY WAY OUT OF THE USE OF THIS
SOFTWARE, EVEN IF ADVISED OF THE POSSIBILITY OF SUCH DAMAGE.

The views and conclusions contained in the software and documentation are those
of the authors and should not be interpreted as representing official policies,
either expressed or implied, of the FreeBSD Project.

Maintainer  :  Ward Wheeler <wheeler@amnh.org>
Stability   :  unstable
Portability :  portable (I hope)

-}



module Commands.CommandUtilities where


import           Data.Alphabet
import           Data.Bits
import qualified Data.Char                    as C
import           Data.Foldable
import qualified Data.List                    as L
import qualified Data.List.Split              as LS
import qualified Data.List.Split              as SL
import           Data.Maybe
import qualified Data.Text.Lazy               as T
import qualified Data.Text.Short              as ST
import qualified Data.Vector                  as V
import qualified Data.Vector.Storable         as SV
import qualified Data.Vector.Unboxed          as UV
import           Debug.Trace
import           GeneralUtilities
import           GraphFormatUtilities
import qualified GraphOptimization.Traversals as TRAV
import           Graphs.GraphOperations       as GO
import qualified Input.Reorganize             as IR
import qualified SymMatrix                    as S
import           System.Directory
import           System.IO
import           System.Info
import           System.Process
import           Types.Types
import qualified Utilities.LocalGraph         as LG
import qualified Utilities.Utilities          as U
-- import qualified Commands.Transform          as DT
import qualified Data.Set                     as SET


-- | processSearchFields takes a [String] and reformats the String associated with the
-- "search" commands and especially Thompson sampling data,
-- otherwise leaves the list unchanged
processSearchFields :: [[String]] -> [[String]]
processSearchFields inStringListList =
    if null inStringListList then []
    else
        let firstList = head inStringListList
        in
        if head firstList /= "Search" then firstList : processSearchFields (tail inStringListList)
        else
            let newHeader = ["Iteration","Search Type", "Delta", "Min Cost out", "CPU time (secs)"]
                instanceSplitList = LS.splitOn "*" (L.last firstList)
                (instanceStringListList, searchBanditListList) = unzip $ fmap processSearchInstance instanceSplitList -- (L.last firstList)
            in
            -- trace ("GSI: " ++ (show firstList))
            [L.init firstList] ++ [newHeader ++ head searchBanditListList ++ ["Arguments"]] ++ concat instanceStringListList ++ processSearchFields (tail inStringListList)

-- processSearchInstance takes the String of instance information and
-- returns appropriate [[String]] for pretty csv output
processSearchInstance :: String -> ([[String]], [String])
processSearchInstance inString =
    if null inString then ([], [])
    else
        let tempList = getSearchIterations inString
            iterationList = L.init tempList
            iterationCounterList = fmap ((:[]) . show) [0..(length iterationList - 1)]
            searchBanditList = getBanditNames $ tail $ dropWhile (/= '[') $ head iterationList
            preArgStringList = fmap getPreArgString iterationList
            searchArgStringList = fmap getSearchArgString iterationList
            searchBanditProbsList = fmap (getBanditProbs . tail . (dropWhile (/= '['))) iterationList
            processedSearchList = L.zipWith4 concat4 iterationCounterList preArgStringList  searchBanditProbsList searchArgStringList
            instanceStringList = processedSearchList ++ [LS.splitOn "," $ L.last tempList]
        in
        (instanceStringList, searchBanditList)
        where concat4 a b c d = a ++ b ++ c ++ d

-- | getBanditProbs parses bandit prob line for probabilities
getBanditProbs :: String -> [String]
getBanditProbs  inString =
    if null inString then []
    else
        let stuff = dropWhile (/= ',') inString
            stuff2 = tail $ takeWhile (/=  ')') stuff
            remainder = tail $ dropWhile (/=  ')') stuff
            remainder' = if length remainder > 2 then drop 2 remainder
                        else []
        in
        stuff2 : getBanditProbs remainder'

-- | getSearchArgString get seach iteration arguments and concats, removing ','
getSearchArgString :: String -> [String]
getSearchArgString inString =
    [L.intercalate " " $ drop 4 $ tail $ LS.splitOn "," $ takeWhile (/= '[') inString | not (null inString)]

-- getPreArgString gets search srtategy fields (type, delta, min cost, CPUtime)
-- befroe arguments fields
getPreArgString :: String -> [String]
getPreArgString inString =
    if null inString then []
    else
        take 4 $ tail $ LS.splitOn "," inString

-- | getBanditNames extracts the names of search bandits from comment list
-- already first part filtered out so only pairs in "(,)"
getBanditNames :: String -> [String]
getBanditNames  inString =
    if null inString then []
    else
        let firstBanditName = takeWhile (/= ',') $ tail inString
            remainder = dropWhile (/= '(') $ tail inString
        in
         firstBanditName : getBanditNames remainder

-- | getSearchIterations breaks up comment feild into individual iteration lines
getSearchIterations :: String -> [String]
getSearchIterations inList =
    if null inList then []
    else
        let commentField = filter (/= '"') inList
            commentLines = LS.splitOn "]" commentField
        in
        commentLines

-- changeDotPreamble takes an input string to search for and a new one to add in its place
-- searches through dot file (can have multipl graphs) replacing teh search string each time.
changeDotPreamble :: String -> String -> String -> String
changeDotPreamble findString newString inDotString =
    if null inDotString then []
    else
        changePreamble' findString newString [] (lines inDotString)

-- changeDotPreamble' internal process for changeDotPreamble
changePreamble' :: String -> String -> [String] -> [String] -> String
changePreamble' findString newString accumList inLineList =
    if null inLineList then unlines $ reverse accumList
    else
        -- trace ("CP':" ++ (head inLineList) ++ " " ++  findString ++ " " ++ newString) (
        let firstLine = head inLineList
        in
        if firstLine == findString then changePreamble' findString newString (newString : accumList) (tail inLineList)
        else changePreamble' findString newString (firstLine : accumList) (tail inLineList)
        -- )

--printGraph graphviz simple dot file of graph
--execute with "dot -Teps test.dot -o test.eps"
--need to add output to argument filename and call
--graphviz via System.Process.runprocess
--also, reorder GenForest so smalles (num leaves) is either first or
--last so can print small to large all the way so easier to read
-- eps on OSX because ps gets cutt off for some reason and no pdf onOSX
-- -O foir multiple graphs I htink
printGraphVizDot :: String -> String -> IO ()
printGraphVizDot graphDotString dotFile =
    if null graphDotString then error "No graph to report"
    else do
        myHandle <- openFile dotFile WriteMode
        if os /= "darwin" then hPutStrLn  stderr ("\tOutputting graphviz to " ++ dotFile ++ ".pdf.")
        else hPutStrLn  stderr ("\tOutputting graphviz to " ++ dotFile ++ ".eps.")
        let outputType = if os == "darwin" then "-Teps"
                         else "-Tpdf"
        --hPutStrLn myHandle "digraph G {"
        --hPutStrLn myHandle "\trankdir = LR;"
        --hPutStrLn myHandle "\tnode [ shape = rect];"
        --hPutStr myHandle $ (unlines . tail . lines) graphDotString
        hPutStr myHandle graphDotString
        -- hPutStrLn myHandle "}"
        hClose myHandle
        pCode <- findExecutable "dot" --system "dot" --check for Graphviz
        {-
        hPutStrLn stderr
            (if isJust pCode then --pCode /= Nothing then
                "executed dot " ++ outputType ++ dotFile ++ " -O " else
                "Graphviz call failed (not installed or found).  Dot file still created. Dot can be obtained from https://graphviz.org/download")
        -}
        if isJust pCode then do
            _  <- createProcess (proc "dot" [outputType, dotFile, "-O"])
            hPutStrLn stderr ("\tExecuted dot " ++ outputType ++ " " ++ dotFile ++ " -O ")
        else
            hPutStrLn stderr "\tGraphviz call failed (not installed or found).  Dot file still created. Dot can be obtained from https://graphviz.org/download"


-- | showSearchFields cretes a String list for SearchData Fields
-- special processing for notACommand that contains info for initial data and graph processing
showSearchFields :: SearchData -> [String]
showSearchFields sD =
    let inInstruction = instruction sD
        (instructionString, durationString, commentString') = if inInstruction /= NotACommand then
                                                (show $ instruction sD, show ((fromIntegral $ duration sD) / 1000 :: Double), commentString sD)
                                              else (commentString sD, show ((fromIntegral $ duration sD) / 1000000000000 :: Double), "No Comment")

    in
    [instructionString, unwords $ (showArg <$> arguments sD), show $ minGraphCostIn sD, show $ maxGraphCostIn sD, show $ numGraphsIn sD, show $ minGraphCostOut sD, show $ maxGraphCostOut sD, show $ numGraphsOut sD,
        durationString, commentString']
    where showArg a = fst a ++ ":" ++ snd a

-- | requireReoptimization checks if set command in globalk settings requires reoptimization of graphs due to change in
-- graph type, optimality criterion etc.
requireReoptimization :: GlobalSettings -> GlobalSettings -> Bool
requireReoptimization gsOld gsNew
  | graphType gsOld /= graphType gsNew = True
  | optimalityCriterion gsOld /= optimalityCriterion gsNew = True
  | finalAssignment gsOld /= finalAssignment gsNew = True
  | graphFactor gsOld /= graphFactor gsNew = True
  | rootCost gsOld /= rootCost gsNew = True
  | otherwise = False

-- | outputBlockTrees takes a PhyloGeneticTree and outputs BlockTrees
outputBlockTrees :: [String] -> [VertexCost] -> Int -> (String , V.Vector [DecoratedGraph]) -> String
outputBlockTrees commandList costList lOutgroupIndex (labelString, graphLV) =
<<<<<<< HEAD
    let blockIndexStringList = fmap (((++ "\n") . ("//Block " ++)) . show) [0..((V.length graphLV) - 1)]
=======
    let blockIndexStringList = if ("dot" `elem` commandList) || ("dotpdf" `elem` commandList)
        then -- dot comments
            fmap (((++ "\n") . ("//Block " ++)) . show) [0..((V.length graphLV) - 1)]
        else -- newick
            fmap (((++ "]\n") . ("[Block " ++)) . show) [0..((V.length graphLV) - 1)]
>>>>>>> c3713671
        blockStrings = unlines (makeBlockGraphStrings commandList costList lOutgroupIndex <$> zip blockIndexStringList (V.toList graphLV))
    in
    labelString ++ blockStrings

-- | makeBlockGraphStrings makes individual block display trees--potentially multiple
makeBlockGraphStrings :: [String] -> [VertexCost] -> Int -> (String ,[DecoratedGraph]) -> String
makeBlockGraphStrings commandList costList lOutgroupIndex (labelString, graphL) =
<<<<<<< HEAD
    let diplayIndexString =("//Display Tree(s): " ++ show (length graphL) ++ "\n")
=======
    let diplayIndexString = if ("dot" `elem` commandList) ||  ("dotpdf" `elem` commandList)
        then 
            ("//Display Tree(s): " ++ show (length graphL) ++ "\n")
        else 
            ("[Display Tree[s]: " ++ show (length graphL) ++ "]\n")
>>>>>>> c3713671
        displayString = (++ "\n") $ outputDisplayString commandList costList lOutgroupIndex graphL
    in
    labelString ++ diplayIndexString ++ displayString

-- | outputDisplayString is a wrapper around graph output functions--but without cost list
outputDisplayString :: [String] -> [VertexCost] -> Int -> [DecoratedGraph] -> String
outputDisplayString commandList costList lOutgroupIndex graphList
  | "dot" `elem` commandList = makeDotList costList lOutgroupIndex (fmap GO.convertDecoratedToSimpleGraph graphList)
  | "newick" `elem` commandList = GO.makeNewickList (not (elem "nobranchlengths" commandList)) (not (elem "nohtulabels" commandList)) lOutgroupIndex (fmap GO.convertDecoratedToSimpleGraph graphList) (replicate (length graphList) 0.0)
  | "ascii" `elem` commandList = makeAsciiList lOutgroupIndex (fmap GO.convertDecoratedToSimpleGraph graphList)
  | otherwise = -- "dot" as default
    makeDotList costList lOutgroupIndex (fmap GO.convertDecoratedToSimpleGraph graphList)

-- | outputGraphString is a wrapper around graph output functions
outputGraphString :: [String] -> Int -> [DecoratedGraph] ->  [VertexCost] -> String
outputGraphString commandList lOutgroupIndex graphList costList
  | "dot" `elem` commandList = makeDotList costList lOutgroupIndex (fmap GO.convertDecoratedToSimpleGraph graphList)
  | "newick" `elem` commandList = GO.makeNewickList (not (elem "nobranchlengths" commandList)) (not (elem "nohtulabels" commandList)) lOutgroupIndex (fmap GO.convertDecoratedToSimpleGraph graphList) costList
  | "ascii" `elem` commandList = makeAsciiList lOutgroupIndex (fmap GO.convertDecoratedToSimpleGraph graphList)
  | otherwise = -- "dot" as default
    makeDotList costList lOutgroupIndex (fmap GO.convertDecoratedToSimpleGraph graphList)

-- | outputGraphStringSimple is a wrapper around graph output functions
outputGraphStringSimple :: [String] -> Int -> [SimpleGraph] ->  [VertexCost] -> String
outputGraphStringSimple commandList lOutgroupIndex graphList costList
  | "dot" `elem` commandList = makeDotList costList lOutgroupIndex graphList
  | "newick" `elem` commandList = GO.makeNewickList True True lOutgroupIndex graphList costList
  | "ascii" `elem` commandList = makeAsciiList lOutgroupIndex graphList
  | otherwise = -- "dot" as default
    makeDotList costList lOutgroupIndex graphList


-- | makeDotList takes a list of fgl trees and outputs a single String cointaining the graphs in Dot format
-- need to specify -O option for multiple graph(outgroupIndex globalSettings)s
makeDotList :: [VertexCost] -> Int -> [SimpleGraph] -> String
makeDotList costList rootIndex graphList =
    let graphStringList = fmap (fgl2DotString . LG.rerootTree rootIndex) graphList
        costStringList = fmap (("\n//" ++) . show) costList
    in
    L.intercalate "\n" (zipWith (++) graphStringList costStringList)

-- | makeAsciiList takes a list of fgl trees and outputs a single String cointaining the graphs in ascii format
makeAsciiList :: Int -> [SimpleGraph] -> String
makeAsciiList rootIndex graphList =
    concatMap LG.prettify (fmap (LG.rerootTree rootIndex) graphList)

{- Older version wiht more data dependenncy
-- | getDataListList returns a list of lists of Strings for data output as csv
-- for row is source file names, suubsequent rows by taxon with +/- for present absent taxon in
-- input file
getDataListList :: [RawData] -> ProcessedData -> [[String]]
getDataListList inDataList processedData =
    if null inDataList then []
    else
        let fileNames = " " : fmap (takeWhile (/= ':')) (fmap T.unpack $ fmap name $ fmap head $ fmap snd inDataList)
            fullTaxList = V.toList $ fst3  processedData
            presenceAbsenceList = fmap (isThere inDataList) fullTaxList
            fullMatrix = zipWith (:) (fmap T.unpack fullTaxList) presenceAbsenceList
        in
        --trace (show fileNames)
        fileNames : fullMatrix
-}

-- | getDataListList returns a list of lists of Strings for data output as csv
-- for row is source file names, subsequent rows by taxon with +/- for present absent taxon in
-- input file
-- different from getDataListList in removeal or processed data requiremenrt replaced with taxan name list
getDataListList :: [RawData] -> [T.Text] -> [[String]]
getDataListList inDataList fullTaxList =
    if null inDataList then []
    else
        let fileNames = " " : fmap (takeWhile (/= ':') . T.unpack) (fmap name $ fmap head $ fmap snd inDataList)
            presenceAbsenceList = fmap (isThere inDataList) fullTaxList
            fullMatrix = zipWith (:) (fmap T.unpack fullTaxList) presenceAbsenceList
        in
        --trace (show fileNames)
        fileNames : fullMatrix

-- | isThere takes a list of Rawdata and reurns a String of + -
isThere :: [RawData] -> T.Text -> [String]
isThere inData inName =
    if null inData then []
    else
        let firstTaxList = fmap fst $ fst $ head inData
        in
        if inName `elem` firstTaxList then "+" : isThere (tail inData) inName
        else  "-" : isThere (tail inData) inName

-- | phyloDataToString converts RawData type to String
-- for additive chars--multiply states by weight is < 1 when outputtting due to conversion on input
phyloDataToString :: Int -> V.Vector BlockData -> [[String]]
phyloDataToString charIndexStart inDataVect =
    if V.null inDataVect then []
    else
        let (blockName, _, charInfoVect) = V.head inDataVect
            charStrings = zipWith (:) (replicate (V.length charInfoVect) (T.unpack blockName)) (getCharInfoStrings <$> V.toList charInfoVect)
            charNumberString = fmap show [charIndexStart..(charIndexStart + length charStrings - 1)]
            fullMatrix = zipWith (:) charNumberString charStrings
        in
        fullMatrix ++ phyloDataToString (charIndexStart + length charStrings) (V.tail inDataVect)

-- | getCharInfoStrings takes charInfo and returns list of Strings of fields
getCharInfoStrings :: CharInfo -> [String]
getCharInfoStrings inChar =
    let activityString = if activity inChar then "active"
                         else "inactive"
        prealignedString = if prealigned inChar then "prealigned"
                         else "unaligned"
    in
    [T.unpack $ name inChar, show $ charType inChar, activityString, show $ weight inChar, prealignedString] ++ [init $ concat $ fmap (++ ",") $ fmap ST.toString . toList $ alphabet inChar] ++ [show $ costMatrix inChar]

-- | executeRenameReblockCommands takes all the "Rename commands" pairs and
-- creates a list of pairs of new name and list of old names to be converted
-- as Text
executeRenameReblockCommands :: Instruction -> [(T.Text, T.Text)] -> [Command] -> IO [(T.Text, T.Text)]
executeRenameReblockCommands thisInStruction curPairs commandList  =
    if null commandList then return curPairs
    else do
        let (firstOption, firstArgs) = head commandList

        -- skip "Read" and "Rename "commands already processed
        if firstOption /= thisInStruction then executeRenameReblockCommands thisInStruction curPairs (tail commandList)
        else
            let newName = T.filter C.isPrint $ T.filter (/= '"') $ T.pack $ snd $ head firstArgs
                newNameList = replicate (length $ tail firstArgs) newName
                oldNameList = fmap (T.filter (/= '"') . T.pack) (fmap snd $ tail firstArgs)
                newPairs = zip newNameList oldNameList
            in
            executeRenameReblockCommands thisInStruction (curPairs ++ newPairs) (tail commandList)

-- | getGraphDiagnosis creates basic for CSV of graph vertex and node information
-- nodes first then vertices
getGraphDiagnosis :: GlobalSettings -> ProcessedData -> (PhylogeneticGraph, Int) -> [[String]]
getGraphDiagnosis _ inData (inGraph, graphIndex) =
    let decGraph = thd6 inGraph
    in
    if LG.isEmpty decGraph then []
    else
        let useIA = True
            useDO = False
            vertexList = LG.labNodes decGraph
            edgeList = LG.labEdges decGraph

            -- Vertex final character states for currect node
            vertexTitle = ["Vertex Character State Information"]
            -- topHeaderList  = ["Graph Index", "Vertex Index", "Vertex Name", "Vertex Type", "Child Vertices", "Parent Vertices", "Data Block", "Character Name", "Character Type", "Preliminary State", "Final State", "Local Cost"]
            topHeaderList  = ["Graph Index", "Vertex Index", "Vertex Name", "Vertex Type", "Child Vertices", "Parent Vertices", "Data Block", "Character Name", "Character Type", "Final State"]
            vertexInfoList =  concatMap (getVertexCharInfo useDO (thd3 inData) (fst6 inGraph) (six6 inGraph)) vertexList

            -- this using IA fields to get changes
            vertexInfoListChanges =  concatMap (getVertexCharInfo useIA (thd3 inData) (fst6 inGraph) (six6 inGraph)) vertexList

            -- Edge length information
            edgeTitle = [[" "],["Edge Weight/Length Information"]]
            edgeHeaderList = [[" ", "Edge Head Vertex", "Edge Tail Vertex", "Edge Type", "Minimum Length", "Maximum Length", "MidRange Length"]]
            edgeInfoList = fmap getEdgeInfo edgeList

            vertexChangeTitle = [[" "],["Vertex Character Changes"], ["Graph Index", "Vertex Index", "Vertex Name", "Vertex Type", "Child Vertices", "Parent Vertices", "Data Block", "Character Name", "Character Type", "Parent Final State", "Node Final State", "Sequence Changes (position, parent final state, node final state)"]]

            vertexParentStateList =  fmap ((:[]) . last) (concatMap (getVertexAndParentCharInfo useIA (thd3 inData) (fst6 inGraph) (six6 inGraph) (V.fromList vertexList)) vertexList)
            vertexStateList = fmap (drop 9) vertexInfoListChanges

            -- process to change to lines of individual changes--basically a transpose
            vertexChangeListByPosition = fmap (getAlignmentBasedChanges' 0) (zip vertexParentStateList vertexStateList)

            -- putting parent states before current state
            vertexStateInfoList = fmap (take 9) vertexInfoListChanges

            vertexChangeList = L.zipWith4 concat4 vertexStateInfoList vertexParentStateList vertexStateList vertexChangeListByPosition

            -- filter out those that are the same states
            differenceList = removeNoChangeLines vertexChangeList
        in
        -- trace ("GGD: " ++ (show $ snd6 staticGraph))
        [vertexTitle, topHeaderList, [show graphIndex]] ++ vertexInfoList ++ edgeTitle ++ edgeHeaderList ++ edgeInfoList ++ vertexChangeTitle ++ differenceList
        where concat4 a b c d = a ++ b ++ c ++ d

-- | getAlignmentBasedChanges' takes two equal length implied Alignments and outputs list of element changes between the two
-- assumes single String in each list
getAlignmentBasedChanges' :: Int -> ([String], [String]) -> [String]
getAlignmentBasedChanges' index (a, b)
  | length a > 1 || length b < 1 = error ("Should only have length 1 lists here: " ++ (show (length a, length b)))
  | null a = []
  | otherwise = 
        -- empty spaces sometimes
        let stringList1 = filter (not . null) $ LS.splitOn (" ") (head a)
            stringList2 = filter (not . null) $ LS.splitOn (" ") (head b)
        in

        -- this so returns empty for non--sequence characters
        if null stringList1 then []

        else if length stringList1 /= length stringList2 then
                 error ("Unequal characters in parent and node state lists in getAlignmentBasedChanges': "
                 ++ (show (length stringList1, length stringList2) ++ "\n" ++ (show stringList1) ++ "\n" ++ (show stringList2)))
        else getAlignmentBasedChangesGuts index stringList1 stringList2


-- | getAlignmentBasedChangesGuts takes processed element lists and cretes string of changes
getAlignmentBasedChangesGuts :: Int -> [String] -> [String] -> [String]
getAlignmentBasedChangesGuts index a b
  | null a = []
  | (head a) == (head b) = getAlignmentBasedChangesGuts (index + 1) (tail a) (tail b)
  | otherwise = ((show index) ++ ":" ++ (head a) ++ "," ++ (head b)) : getAlignmentBasedChangesGuts (index + 1) (tail a) (tail b)


-- | getAlignmentBasedChanges takes two equal length implied Alignments and outputs list of element changes between the two
-- only working for nucleotide prealigned or not
getAlignmentBasedChanges :: Int -> ([String], [String]) -> [String]
getAlignmentBasedChanges index (a, b) =
    if null a then []
    else 
        -- empty spaces sometimes
        let string1 = if (head $ head a) == ' ' then tail $ head a
                      else head a
            string2 = if (head $ head b) == ' ' then tail $ head b
                      else head b
        in
        if null string1 then []
            
        -- this so returns empty for non--sequence characters
        else if (length string1 < 2) || (length string2 < 2) then []
        else if length string1 /= length string2 then []
        else 
            -- index stuff in case gets out of sync in list (missing data, no changes etc)
            if (take 1 string1) == (take 1 string2) then 
               getAlignmentBasedChanges (index + 1) ([tail string1], [tail string2])
            else 
                ((show index) ++ ":" ++ (take 1 string1) ++ "," ++ (take 1 string2)) : getAlignmentBasedChanges (index + 1) ([tail string1], [tail string2])

-- | removeNoChangeLines takes lines of vertex changes and removes lines where parent and child startes are the same
-- so missing or ambiguous in one and not the other will be maintained
removeNoChangeLines :: [[String]] -> [[String]]
removeNoChangeLines inStringList =
    if null inStringList then []
    else
        let parentState = head inStringList !! 9
            childState  = head inStringList !! 10
        in
        (if (parentState == " ") || (parentState /= childState) then (head inStringList) : removeNoChangeLines (tail inStringList) else removeNoChangeLines (tail inStringList))

-- | getVertexCharInfo returns a list of list of Strings of vertex information
-- one list for each character at the vertex
getVertexCharInfo :: Bool -> V.Vector BlockData -> SimpleGraph -> V.Vector (V.Vector CharInfo) -> LG.LNode VertexInfo -> [[String]]
getVertexCharInfo useIA blockDataVect inGraph charInfoVectVect inVert =
    let nodeParents = LG.parents inGraph (fst inVert)
        parentNodes
          | nodeType  (snd inVert) == RootNode = "None"
          | nodeType  (snd inVert) == LeafNode = show nodeParents
          | otherwise = show $  parents  (snd inVert)
        childNodes = if nodeType  (snd inVert) == LeafNode then "None" else show $  children  (snd inVert)
        basicInfoList = [" ", show $ fst inVert, T.unpack $ vertName (snd inVert), show $ nodeType  (snd inVert), childNodes, parentNodes, " ", " ", " ", " ", " "]
        blockCharVect = V.zip3  (V.map fst3 blockDataVect)  (vertData  (snd inVert)) charInfoVectVect
        blockInfoList = concat $ V.toList $ V.map (getBlockList useIA) blockCharVect
    in
    basicInfoList : blockInfoList


-- | getVertexAndParentCharInfo returns a list of list of Strings of vertex information
-- for child and its parent
getVertexAndParentCharInfo :: Bool -> V.Vector BlockData -> SimpleGraph -> V.Vector (V.Vector CharInfo) -> V.Vector (LG.LNode VertexInfo) -> LG.LNode VertexInfo -> [[String]]
getVertexAndParentCharInfo useIA blockDataVect inGraph charInfoVectVect allVertVect inVert =
    let nodeParents = LG.parents inGraph (fst inVert)
        parentNodes
          | nodeType  (snd inVert) == RootNode = "None"
          | nodeType  (snd inVert) == LeafNode = show nodeParents
          | otherwise = show $  parents  (snd inVert)
        childNodes = if nodeType  (snd inVert) == LeafNode then "None" else show $  children  (snd inVert)
        basicInfoList = [" ", show $ fst inVert, T.unpack $ vertName (snd inVert), show $ nodeType  (snd inVert), childNodes, parentNodes, " ",
         " ", " ", " ", " "]
        blockCharVectNode = V.zip3  (V.map fst3 blockDataVect)  (vertData  (snd inVert)) charInfoVectVect

        -- for root--gets its own values as parent--filtered out in diff list later
        blockCharVectParent = if parentNodes == "None" then blockCharVectNode
                              else V.zip3  (V.map fst3 blockDataVect)  (vertData  (snd $ allVertVect V.! head nodeParents)) charInfoVectVect
        blockInfoListParent = concat $ V.toList $ V.map (getBlockList useIA) blockCharVectParent
    in
    basicInfoList : blockInfoListParent


-- | getBlockList takes a pair of Vector of chardata and vector of charInfo and returns Strings
getBlockList :: Bool -> (NameText, V.Vector CharacterData, V.Vector CharInfo) -> [[String]]
getBlockList useIA (blockName, blockDataVect, charInfoVect) =
    let firstLine = [" ", " ", " ", " ", " ", " ", T.unpack blockName," ", " ", " ", " ", " "]
        charlines = V.toList $ V.map (makeCharLine useIA) (V.zip blockDataVect charInfoVect)
    in
    firstLine : charlines

-- | makeCharLine takes character data
-- will be less legible for optimized data--so should use a diagnosis
-- based on "naive" data for human legible output
-- need to add back-converting to observed states using alphabet in charInfo
-- nothing here for packed since not "entered"
-- useIA for using alignment fields for changes in diagnosis
-- is useIA == False then just printing final seqeunce and removes spaces
-- for single character sequences (e.g. DNA/Protein)
makeCharLine :: Bool -> (CharacterData, CharInfo) -> [String]
makeCharLine useIA (blockDatum, charInfo) =
    let localType = charType charInfo
        localAlphabet = (ST.toString <$> alphabet charInfo)
        isPrealigned = if prealigned charInfo then "Prealigned "
                       else ""
        enhancedCharType
          | localType `elem` sequenceCharacterTypes = (isPrealigned ++ (show localType))
          | localType `elem` exactCharacterTypes = (show localType)
          | otherwise = error ("Character Type :" ++ (show localType) ++ "unrecogniized or not implemented")

        -- set where get string from, IA for change lists
        (slimField, wideField, hugeField) = if useIA then (slimIAFinal blockDatum, wideIAFinal blockDatum, hugeIAFinal blockDatum)
                                            else (slimFinal blockDatum, wideFinal blockDatum, hugeFinal blockDatum)


        -- (stringPrelim, stringFinal) = if localType == Add then (show $ snd3 $ rangePrelim blockDatum, show $ rangeFinal blockDatum)
        stringFinal
          | localType == Add = (show $ rangeFinal blockDatum)
          | localType == NonAdd = (concat $ V.map (U.bitVectToCharStateQual localAlphabet) $ stateBVFinal blockDatum)
          | localType `elem` packedNonAddTypes = (UV.foldMap (U.bitVectToCharState localAlphabet) $ packedNonAddFinal blockDatum)
          | localType == Matrix = (show $ fmap (fmap fst3) $ matrixStatesFinal blockDatum)
          | localType `elem` sequenceCharacterTypes = case localType of
                                    x | x `elem` [NucSeq  ] -> (SV.foldMap (U.bitVectToCharState' localAlphabet) slimField)
                                    x | x `elem` [SlimSeq ] -> (SV.foldMap (U.bitVectToCharState localAlphabet) slimField)
                                    x | x `elem` [WideSeq] -> (UV.foldMap (U.bitVectToCharState localAlphabet) wideField)
                                    x | x `elem` [AminoSeq] -> (UV.foldMap (U.bitVectToCharState' localAlphabet) wideField)
                                    x | x `elem` [HugeSeq]           -> (foldMap (U.bitVectToCharState localAlphabet) hugeField)
                                    x | x `elem` [AlignedSlim]       -> if (isAlphabetDna $ alphabet charInfo) || (isAlphabetRna $ alphabet charInfo) then
                                                                            (SV.foldMap (U.bitVectToCharState' localAlphabet) $ alignedSlimFinal blockDatum)
                                                                        else
                                                                            (SV.foldMap (U.bitVectToCharState localAlphabet) $ alignedSlimFinal blockDatum)
                                    x | x `elem` [AlignedWide]       -> if (isAlphabetAminoAcid $ alphabet charInfo) then
                                                                            (UV.foldMap (U.bitVectToCharState' localAlphabet) $ alignedWideFinal blockDatum)
                                                                        else
                                                                            (UV.foldMap (U.bitVectToCharState localAlphabet) $ alignedWideFinal blockDatum)
                                    x | x `elem` [AlignedHuge]       -> (foldMap (U.bitVectToCharState localAlphabet) $ alignedHugeFinal blockDatum)

                                    _ -> error ("Un-implemented data type " ++ show localType)
          | otherwise = error ("Un-implemented data type " ++ show localType)

        -- this removes ' ' between elements if sequence elements are a single character (e.g. DNA)
        stringFinal'
          | useIA = stringFinal
          | localType `elem` [NucSeq,  AminoSeq] = filter (/= ' ') stringFinal
          | otherwise = let maxSymbolLength = maximum $ fmap length $ SET.toList (alphabetSymbols localAlphabet)
                        in
                        if maxSymbolLength > 1 then removeRecurrrentSpaces $ fmap nothingToNothing stringFinal
                        else filter (/= ' ') stringFinal

        in

        -- trace ("MCL:" ++ (show localType) ++ " " ++ stringFinal)
        -- [" ", " ", " ", " ", " ", " ", " ", T.unpack $ name charInfo, enhancedCharType, stringPrelim, stringFinal, show $ localCost blockDatum]
        [" ", " ", " ", " ", " ", " ", " ", T.unpack $ name charInfo, enhancedCharType, stringFinal']
        where nothingToNothing a = if a == '\8220' then '\00'
                                   else a

-- | removeRecurrrentSpaces removes spaces that are followed by spaces
removeRecurrrentSpaces :: String -> String
removeRecurrrentSpaces inString
  | null inString = []
  | length inString == 1 = inString
  | head inString == ' ' = if (head $ tail inString) == ' ' then removeRecurrrentSpaces (tail inString)
        else (head inString) : removeRecurrrentSpaces (tail inString)
  | otherwise = (head inString) : removeRecurrrentSpaces (tail inString)

-- | getEdgeInfo returns a list of Strings of edge infomation
getEdgeInfo :: LG.LEdge EdgeInfo -> [String]
getEdgeInfo inEdge =
    [" ", show $ fst3 inEdge, show $ snd3 inEdge, show $ edgeType (thd3 inEdge), show $ minLength (thd3 inEdge), show $ maxLength (thd3 inEdge), show $ midRangeLength (thd3 inEdge)]

-- | TNT report functions

-- | getTNTStrings returns as a single String the implied alignments of all sequence characters
-- softwired use display trees, hardWired transform to softwired then proceed with display trees
-- key to keep cost matrices and weights
getTNTString :: GlobalSettings -> ProcessedData -> PhylogeneticGraph -> Int -> String
getTNTString inGS inData inGraph graphNumber =
    if LG.isEmpty (fst6 inGraph) then error "No graphs for create TNT data for in getTNTString"
    else
        let leafList = snd4 $ LG.splitVertexList (thd6 inGraph)
            leafNameList = fmap ((++ "\t") . T.unpack) (fmap (vertName . snd) leafList)
            headerString = "xread\n'TNT data for Graph " ++ show graphNumber ++ " generated by PhylogeneticGraph (PhyG)\n\tSource characters:\n"
            finalString = "proc/;\n\n"
            numTaxa = V.length $ fst3 inData
            charInfoVV = six6 inGraph

            -- get character information in 3-tuples and list of lengths--to match lengths
            ccCodeInfo = getCharacterInfo charInfoVV

        in

        if graphType inGS == Tree then
            let leafDataList = V.fromList $ fmap (vertData . snd) leafList

                -- get character strings
                taxonCharacterStringList = V.toList $ fmap ((++ "\n") . getTaxonCharString charInfoVV) leafDataList
                nameCharStringList = concat $ zipWith (++) leafNameList taxonCharacterStringList

                -- length information for cc code extents
                charLengthList = concat $ V.toList $ V.zipWith getBlockLength (V.head leafDataList) charInfoVV

                -- Block/Character names for use in comment to show sources of new characters
                charNameList = concat $ V.toList $ fmap getBlockNames charInfoVV

                nameLengthPairList = zip charNameList charLengthList
                nameLengthString = concat $ pairListToStringList nameLengthPairList 0

                -- merge lengths and cc codes
                ccCodeString = mergeCharInfoCharLength ccCodeInfo charLengthList 0
            in
            -- trace ("GTNTS:" ++ (show charLengthList))
            headerString  ++ nameLengthString ++ "'\n" ++ show (sum charLengthList) ++ " " ++ show numTaxa ++ "\n"
                ++ nameCharStringList ++ ";\n" ++ ccCodeString ++ finalString


        -- for softwired networks--use display trees
        else if graphType inGS == SoftWired then

            -- get display trees for each data block-- takes first of potentially multiple
            let middleStuffString = createDisplayTreeTNT inGS inData inGraph
            in
            headerString ++ middleStuffString ++ finalString

        -- for hard-wired networks--transfoirm to softwired and use display trees
        else if graphType inGS == HardWired then
            let newGS = inGS {graphType = SoftWired}

                pruneEdges = False
                warnPruneEdges = False
                startVertex = Nothing

                newGraph = TRAV.multiTraverseFullyLabelGraph newGS inData pruneEdges warnPruneEdges startVertex (fst6 newGraph)

                middleStuffString = createDisplayTreeTNT inGS inData newGraph

            in
            trace "There is no implied alignment for hard-wired graphs--at least not yet. Ggenerating TNT text via softwired transformation"
            --headerString ++ nameLengthString ++ "'\n" ++ (show $ sum charLengthList) ++ " " ++ (show numTaxa) ++ "\n"
            --    ++ nameCharStringList ++ ";\n" ++ ccCodeString ++ finalString
            headerString ++ middleStuffString ++ finalString

        else
            trace ("TNT  not yet implemented for graphtype " ++ show (graphType inGS))
            ("There is no implied alignment for "++ show (graphType inGS))

-- | createDisplayTreeTNT take a softwired graph and creates TNT data string
createDisplayTreeTNT :: GlobalSettings -> ProcessedData -> PhylogeneticGraph -> String
createDisplayTreeTNT inGS inData inGraph =
    let leafList = snd4 $ LG.splitVertexList (thd6 inGraph)
        leafNameList = fmap ((++ "\t") . T.unpack) (fmap (vertName . snd) leafList)
        charInfoVV = six6 inGraph
        numTaxa = V.length $ fst3 inData
        ccCodeInfo = getCharacterInfo charInfoVV
        blockDisplayList = fmap (GO.contractIn1Out1EdgesRename . GO.convertDecoratedToSimpleGraph . head) (fth6 inGraph)

        -- create seprate processed data for each block
        blockProcessedDataList = fmap (makeBlockData (fst3 inData) (snd3 inData)) (thd3 inData)

        -- Perform full optimizations on display trees (as trees) with single block data (blockProcessedDataList) to creeate IAs
        decoratedBlockTreeList = V.zipWith (TRAV.multiTraverseFullyLabelGraph' (inGS {graphType = Tree}) False False Nothing) blockProcessedDataList blockDisplayList

        -- create leaf data by merging display graph block data (each one a phylogentic graph)
        (leafDataList, mergedCharInfoVV) = mergeDataBlocks (V.toList decoratedBlockTreeList) [] []

        -- get character strings
        taxonCharacterStringList = V.toList $ fmap ((++ "\n") . getTaxonCharString mergedCharInfoVV) leafDataList
        nameCharStringList = concat $ zipWith (++) leafNameList taxonCharacterStringList

        -- length information for cc code extents
        charLengthList = concat $ V.toList $ V.zipWith getBlockLength (V.head leafDataList) mergedCharInfoVV

        -- Block/Character names for use in comment to show sources of new characters
        charNameList = concat $ V.toList $ fmap getBlockNames charInfoVV

        nameLengthPairList = zip charNameList charLengthList
        nameLengthString = concat $ pairListToStringList nameLengthPairList 0

        -- merge lengths and cc codes
        ccCodeString = mergeCharInfoCharLength ccCodeInfo charLengthList 0
    in
    nameLengthString ++ "'\n" ++ show (sum charLengthList) ++ " " ++ show numTaxa ++ "\n"
                ++ nameCharStringList ++ ";\n" ++ ccCodeString


-- | pairListToStringList takes  alist of (String, Int) and a starting index and returns scope of charcter for leading comment
pairListToStringList :: [(String, Int)] -> Int -> [String]
pairListToStringList pairList startIndex =
    if null pairList then []
    else
        let (a, b) = head pairList
        in
        ("\t\t" ++ show startIndex ++ "-" ++ show (b + startIndex - 1) ++ " : " ++ a ++ "\n") : pairListToStringList (tail pairList) (startIndex + b)

-- | mergeDataBlocks takes a list of Phylogenetic Graphs (Trees) and merges the data blocks (each graph should have only 1)
-- and merges the charInfo Vectors returning data and charInfo
mergeDataBlocks :: [PhylogeneticGraph] -> [[V.Vector CharacterData]] -> [V.Vector CharInfo] -> (V.Vector (V.Vector (V.Vector CharacterData)), V.Vector (V.Vector CharInfo))
mergeDataBlocks inGraphList curDataList curInfoList =
    if null inGraphList then (V.fromList $ fmap (V.fromList . reverse) curDataList, V.fromList $ reverse curInfoList)
    else
        let firstGraph = head inGraphList
            firstTree = thd6 firstGraph
            firstCharInfo = V.head $ six6 firstGraph
            leafList = snd4 $ LG.splitVertexList firstTree

            -- since each graph has a single block--take head to get vector of characters
            leafCharacterList = V.toList $ fmap (V.head . vertData . snd) (V.fromList leafList)

            -- zip data for each taxon
            newDataList = if null curDataList then (:[]) <$> leafCharacterList
                          else zipWith (:) leafCharacterList curDataList
        in
        mergeDataBlocks (tail inGraphList) newDataList (firstCharInfo : curInfoList)

-- | getTaxonCharString returns the total character string for a taxon
-- length and zipping for missing data
getTaxonCharString ::  V.Vector (V.Vector CharInfo) -> VertexBlockData -> String
getTaxonCharString charInfoVV charDataVV =
    let lengthBlock = maximum $ V.zipWith U.getCharacterLength (V.head charDataVV) (V.head charInfoVV)
    in
    concat $ V.zipWith (getBlockString lengthBlock) charInfoVV charDataVV

-- | getBlockString returns the String for a character block
-- returns all '?' if missing
getBlockString :: Int -> V.Vector CharInfo -> V.Vector CharacterData -> String
getBlockString lengthBlock charInfoV charDataV =
    -- this to deal with missing characters
    -- trace ("GBS: " ++ (show $ V.length charDataV)) (
    if V.null charDataV then L.replicate lengthBlock '?'
    else concat $ V.zipWith getCharacterString  charDataV charInfoV
    -- )



-- | mergeCharInfoCharLength merges cc code char info and char lengths for scope
mergeCharInfoCharLength :: [(String, String, String)] -> [Int] -> Int -> String
mergeCharInfoCharLength codeList lengthList charIndex =
    if null codeList then []
    else
        let (ccCodeString, costsString, weightString) = head codeList
            charLength = head lengthList
            startScope = show charIndex
            endScope = show (charIndex + charLength - 1)
            scope = startScope ++ "." ++ endScope
            weightString' = if null weightString then []
                            else "cc /" ++ weightString ++ scope ++ ";\n"
            costsString' = if null costsString then []
                           else "costs " ++ scope ++ " = " ++ costsString ++ ";\n"
            ccCodeString' = "cc " ++ ccCodeString ++ " " ++ scope ++ ";\n"
        in
        (ccCodeString' ++ weightString' ++ costsString') ++ mergeCharInfoCharLength (tail codeList) (tail lengthList) (charIndex + charLength)



-- | getCharacterInfo takes charInfo vect vect and reiurns triples of ccCode, costs, and weight values
-- for each character
getCharacterInfo :: V.Vector (V.Vector CharInfo) -> [(String, String, String)]
getCharacterInfo inCharInfoVV =
   concat $ V.toList $ fmap getBlockInfo inCharInfoVV

-- | getBlockInfo gets character code info for a block
getBlockInfo :: V.Vector CharInfo -> [(String, String, String)]
getBlockInfo inCharInfoV = V.toList $ fmap getCharCodeInfo inCharInfoV

-- | getCharCodeInfo extracts 3-tuple of cc code, costs and weight as strings
-- from charInfo
getCharCodeInfo :: CharInfo -> (String, String, String)
getCharCodeInfo inCharInfo =
    let inCharType = charType inCharInfo
        charWeightString = if weight inCharInfo ==  1 then ""
                           else show $ weight inCharInfo
        inAlph  = alphabet inCharInfo
        inMatrix = costMatrix inCharInfo
        (costMatrixType, _) = IR.getRecodingType inMatrix
        matrixString = if costMatrixType == "nonAdd" then ""
                       else makeMatrixString inAlph inMatrix
    in
    let codeTriple = case inCharType of
                      x | x == Add -> ("+", "", charWeightString)
                      x | x == NonAdd -> ("-", "", charWeightString)
                      x | x `elem` packedNonAddTypes   -> ("-", "", charWeightString)
                      x | x == Matrix -> ("(", matrixString, charWeightString)
                      x | x `elem` sequenceCharacterTypes -> if costMatrixType == "nonAdd" then ("-", "", charWeightString)
                                                             else ("(", matrixString, charWeightString)
                      _                                -> error ("Un-implemented data type " ++ show inCharType)
    in
    codeTriple

-- | makeMatrixString takes alphabet and input cost matrix and creates TNT
-- matrix cost line
-- could be lesser but might not be symmetrical
makeMatrixString :: Alphabet ST.ShortText -> S.Matrix Int -> String
makeMatrixString inAlphabet inMatrix =
    let elementList =  (ST.toString <$> toList inAlphabet)

        -- get element pairs (Strings)
        elementPairList = filter notDiag $ getListPairs elementList

        -- index pairs for accessing matrix
        elementIndexPairList = filter notDiag $ getListPairs [0 .. (length elementList - 1)]
        elementPairCosts = fmap (inMatrix S.!) elementIndexPairList

        -- make strings of form state_i / state_j cost ...
        costString = makeCostString elementPairList elementPairCosts

    in
    costString
    where notDiag (a,b) = a < b

-- | makeCostString takes list of state pairs and list of costs and creates tnt cost string
makeCostString :: [(String, String)] -> [Int] -> String
makeCostString namePairList costList =
    if null namePairList then []
    else
        let (a,b) = head namePairList
            c = head costList
        in
        (a ++ "/" ++ b ++ " " ++ show c ++ " ") ++ makeCostString (tail namePairList) (tail costList)

-- | getBlockLength returns a list of the lengths of all characters in a blocks
getBlockLength :: V.Vector CharacterData -> V.Vector CharInfo -> [Int]
getBlockLength inCharDataV inCharInfoV =
    -- trace ("GBL:" ++ (show $ V.zipWith U.getCharacterLength inCharDataV inCharInfoV))
    V.toList $ V.zipWith U.getCharacterLength inCharDataV inCharInfoV

-- | getBlockNames returns a list of the lengths of all characters in a blocks
getBlockNames :: V.Vector CharInfo -> [String]
getBlockNames inCharInfoV =
    -- trace ("GBL:" ++ (show $ V.zipWith U.getCharacterLength inCharDataV inCharInfoV))
    V.toList $ fmap (T.unpack . name) inCharInfoV


-- | getCharacterString returns a string of character states
-- need to add splace between (large alphabets etc)
-- local alphabet for charactes where that is input.  Mattrix and additive are integers
getCharacterString :: CharacterData -> CharInfo -> String
getCharacterString inCharData inCharInfo =
    let inCharType = charType inCharInfo
        localAlphabet = if inCharType /= NonAdd then ST.toString <$> alphabet inCharInfo
                        else fmap ST.toString discreteAlphabet
        alphSize =  S.rows $ costMatrix inCharInfo
    in
    let charString = case inCharType of
                      x | x == NonAdd ->    foldMap (bitVectToCharStringTNT alphSize localAlphabet) $ snd3 $ stateBVPrelim inCharData
                      x | x `elem` packedNonAddTypes   -> UV.foldMap (bitVectToCharStringTNT alphSize localAlphabet) $ snd3 $ packedNonAddPrelim inCharData
                      x | x == Add ->    foldMap  U.additivStateToString $ snd3 $ rangePrelim inCharData
                      x | x == Matrix ->    foldMap  U.matrixStateToString  $ matrixStatesPrelim inCharData
                      x | x `elem` [SlimSeq, NucSeq  ] -> SV.foldMap (bitVectToCharStringTNT alphSize localAlphabet) $ snd3 $ slimAlignment inCharData
                      x | x `elem` [WideSeq, AminoSeq] -> UV.foldMap (bitVectToCharStringTNT alphSize localAlphabet) $ snd3 $ wideAlignment inCharData
                      x | x == HugeSeq           ->    foldMap (bitVectToCharStringTNT alphSize localAlphabet) $ snd3 $ hugeAlignment inCharData
                      x | x == AlignedSlim       -> SV.foldMap (bitVectToCharStringTNT alphSize localAlphabet) $ snd3 $ alignedSlimPrelim inCharData
                      x | x == AlignedWide       -> UV.foldMap (bitVectToCharStringTNT alphSize localAlphabet) $ snd3 $ alignedWidePrelim inCharData
                      x | x == AlignedHuge       ->    foldMap (bitVectToCharStringTNT alphSize localAlphabet) $ snd3 $ alignedHugePrelim inCharData
                      _                                -> error ("Un-implemented data type " ++ show inCharType)
        allMissing = not (any (/= '-') charString)
    in
    if not allMissing then charString
    else replicate (length charString) '?'

-- | bitVectToCharStringTNT wraps '[]' around ambiguous states and removes commas between states
bitVectToCharStringTNT ::  (FiniteBits b, Bits b) => Int -> Alphabet String -> b -> String
bitVectToCharStringTNT alphSize localAlphabet bitValue =
   let stateString = U.bitVectToCharState localAlphabet bitValue
   in
   if popCount bitValue == alphSize then "?"
   else stateString

-- | Implied Alignment report functions

-- | getImpliedAlignmentString returns as a single String the implied alignments of all sequence characters
-- softwired use display trees, hardWired transform to softwired then proceed with display trees
getImpliedAlignmentString :: GlobalSettings 
                          -> Bool 
                          -> Bool 
                          -> ProcessedData 
                          -> PhylogeneticGraph 
                          -> Int 
                          -> String
getImpliedAlignmentString inGS includeMissing concatSeqs inData inGraph graphNumber =
    if LG.isEmpty (fst6 inGraph) then error "No graphs for create IAs for in getImpliedAlignmentStrings"
    else
        let headerString = "Implied Alignments for Graph " ++ show graphNumber ++ "\n"
        in
        if graphType inGS == Tree then
            if not concatSeqs then headerString ++ getTreeIAString includeMissing inGraph
            else headerString ++ U.concatFastas (getTreeIAString includeMissing inGraph)

        -- for softwired networks--use display trees
        else if graphType inGS == SoftWired then
            -- get display trees for each data block-- takes first of potentially multiple
            let blockDisplayList = fmap (GO.contractIn1Out1EdgesRename . GO.convertDecoratedToSimpleGraph . head) (fth6 inGraph)

                -- create seprate processed data for each block
                blockProcessedDataList = fmap (makeBlockData (fst3 inData) (snd3 inData)) (thd3 inData)

                -- Perform full optimizations on display trees (as trees) with single block data (blockProcessedDataList) to create IAs
                decoratedBlockTreeList = V.zipWith (TRAV.multiTraverseFullyLabelGraph' (inGS {graphType = Tree}) False False Nothing) blockProcessedDataList blockDisplayList

                -- extract IA strings as if mutiple graphs
                diplayIAStringList = (getTreeIAString includeMissing <$> V.toList decoratedBlockTreeList)

            in
            if not concatSeqs then headerString ++ concat diplayIAStringList
            else headerString ++ U.concatFastas (concat diplayIAStringList)

        -- There is no IA for Hardwired at least as of yet
        -- so convert to softwired and use display trees
        else if graphType inGS == HardWired then
            let newGS = inGS {graphType = SoftWired}

                pruneEdges = False
                warnPruneEdges = False
                startVertex = Nothing

                newGraph = TRAV.multiTraverseFullyLabelGraph newGS inData pruneEdges warnPruneEdges startVertex (fst6 newGraph)

                blockDisplayList = fmap (GO.convertDecoratedToSimpleGraph . head) (fth6 newGraph)

                -- create seprate processed data for each block
                blockProcessedDataList = fmap (makeBlockData (fst3 inData) (snd3 inData)) (thd3 inData)

                -- Perform full optimizations on display trees (as trees) with single block data (blockProcessedDataList) to creeate IAs
                decoratedBlockTreeList = V.zipWith (TRAV.multiTraverseFullyLabelGraph' (inGS {graphType = Tree}) False False Nothing) blockProcessedDataList blockDisplayList

                -- extract IA strings as if mutiple graphs
                diplayIAStringList = (getTreeIAString includeMissing <$> V.toList decoratedBlockTreeList)
            in
            trace "There is no implied alignment for hard-wired graphs--at least not yet. Transfroming to softwired and generate an implied alignment that way" (
            if not concatSeqs then headerString ++ concat diplayIAStringList
            else headerString ++ U.concatFastas (concat diplayIAStringList)
            )

        else
            trace ("IA  not yet implemented for graphtype " ++ show (graphType inGS))
            ("There is no implied alignment for " ++  show (graphType inGS))

-- | getTreeIAString takes a Tree Decorated Graph and returns Implied AlignmentString
getTreeIAString :: Bool -> PhylogeneticGraph -> String
getTreeIAString includeMissing inGraph =
    let leafList = snd4 $ LG.splitVertexList (thd6 inGraph)
        leafNameList = fmap (vertName . snd) leafList
        leafDataList = V.fromList $ fmap (vertData . snd) leafList
        charInfoVV = six6 inGraph
        characterStringList = makeFullIAStrings includeMissing charInfoVV leafNameList leafDataList
    in
    concat characterStringList

-- | makeBlockData cretes new single block processed data
makeBlockData :: V.Vector NameText-> V.Vector NameBV -> BlockData -> ProcessedData
makeBlockData a b c = (a, b, V.singleton c)

-- | makeFullIAStrings goes block by block, creating fasta strings for each
makeFullIAStrings ::  Bool -> V.Vector (V.Vector CharInfo) -> [NameText] -> V.Vector VertexBlockData -> [String]
makeFullIAStrings includeMissing charInfoVV leafNameList leafDataList =
    let numBlocks = V.length charInfoVV
    in
    concatMap (makeBlockIAStrings includeMissing leafNameList leafDataList charInfoVV) (V.fromList [0.. numBlocks - 1])

-- | makeBlockIAStrings extracts data for a block (via index) and calls function to make iaStrings for each character
makeBlockIAStrings :: Bool -> [NameText] -> V.Vector (V.Vector (V.Vector CharacterData)) -> V.Vector (V.Vector CharInfo) -> Int -> [String]
makeBlockIAStrings includeMissing leafNameList leafDataList charInfoVV blockIndex =
    let thisBlockCharInfo = charInfoVV V.! blockIndex
        numChars = V.length thisBlockCharInfo
        thisBlockCharData = fmap (V.! blockIndex) leafDataList
        blockCharacterStringList = V.zipWith (makeBlockCharacterString includeMissing leafNameList thisBlockCharData) thisBlockCharInfo (V.fromList [0 .. (numChars - 1)])
    in
    V.toList blockCharacterStringList

-- | isAllGaps checks whether a sequence is all gap charcaters '-'
isAllGaps :: String -> Bool
isAllGaps inSeq
  | null inSeq = True
  | length (filter (`notElem` ['-', '\n']) inSeq) == 0 = True
  | otherwise = False

-- | makeBlockCharacterString creates implied alignmennt string for sequnce charactes and null if not
makeBlockCharacterString :: Bool -> [NameText] -> V.Vector (V.Vector CharacterData) -> CharInfo -> Int -> String
makeBlockCharacterString includeMissing leafNameList leafDataVV thisCharInfo charIndex =
    -- check if sequence type character
    let thisCharType = charType thisCharInfo
        thisCharName = name thisCharInfo
    in
    if thisCharType `notElem` sequenceCharacterTypes then []
    else
        let -- thisCharData = fmap (V.! charIndex) leafDataVV
            thisCharData = getTaxDataOrMissing leafDataVV charIndex 0 []
            nameDataPairList = zip leafNameList thisCharData
            fastaString = pairList2Fasta includeMissing thisCharInfo nameDataPairList
        in
        -- trace ("MBCS: " ++ (show $ length leafNameList) ++ " " ++ (show $ V.length thisCharData) ++ "\n" ++ (show leafDataVV))
        "\nSequence character " ++ T.unpack thisCharName ++ "\n" ++ fastaString ++ "\n"

{-
-- | getCharacterDataOrMissing takes a vector of vector of charcter data and returns list
-- of taxa for a given sequnce character.  If there are no data for that character for a taxon
getCharacterDataOrMissing :: V.Vector (V.Vector CharacterData) -> Int -> [[CharacterData]] -> [[CharacterData]]
getCharacterDataOrMissing leafDataVV charIndex newCharList =
    if charIndex == V.length leafDataVV then reverse newCharList
    else
        let firstCharData = getTaxDataOrMissing leafDataVV charIndex 0 []
        in
        getCharacterDataOrMissing leafDataVV (charIndex + 1) (firstCharData : newCharList)
-}

-- | getTaxDataOrMissing gets teh index character if data not null, empty character if not
getTaxDataOrMissing :: V.Vector (V.Vector CharacterData) -> Int -> Int -> [CharacterData] -> [CharacterData]
getTaxDataOrMissing charDataV charIndex taxonIndex newTaxList
  | taxonIndex == V.length charDataV = reverse newTaxList
  | V.null (charDataV V.! taxonIndex) = getTaxDataOrMissing charDataV charIndex (taxonIndex + 1) (emptyCharacter : newTaxList)
  | otherwise = getTaxDataOrMissing charDataV charIndex (taxonIndex + 1) (((charDataV V.! taxonIndex) V.! charIndex) : newTaxList)

-- | pairList2Fasta takes a character type and list of pairs of taxon names (as T.Text)
-- and character data and returns fasta formated string
pairList2Fasta :: Bool -> CharInfo -> [(NameText, CharacterData)] -> String
pairList2Fasta includeMissing inCharInfo nameDataPairList =
    if null nameDataPairList then []
    else
        let (firstName, blockDatum) = head nameDataPairList
            inCharType = charType inCharInfo
            localAlphabet = (ST.toString <$> alphabet inCharInfo)

            sequenceString = case inCharType of
                               -- x | x `elem` [SlimSeq, NucSeq  ] -> SV.foldMap (U.bitVectToCharState localAlphabet) $ snd3 $ slimAlignment blockDatum
                               x | x == SlimSeq -> SV.foldMap (U.bitVectToCharState localAlphabet) $ snd3 $ slimAlignment blockDatum
                               x | x == NucSeq -> SV.foldMap (U.bitVectToCharState' localAlphabet) $ snd3 $ slimAlignment blockDatum
                               -- x | x `elem` [WideSeq, AminoSeq] -> UV.foldMap (U.bitVectToCharState localAlphabet) $ snd3 $ wideAlignment blockDatum
                               x | x == WideSeq -> UV.foldMap (U.bitVectToCharState localAlphabet) $ snd3 $ wideAlignment blockDatum
                               x | x == AminoSeq -> UV.foldMap (U.bitVectToCharState' localAlphabet) $ snd3 $ wideAlignment blockDatum
                               x | x == HugeSeq           ->    foldMap (U.bitVectToCharState localAlphabet) $ snd3 $ hugeAlignment blockDatum
                               x | x == AlignedSlim       -> if isAlphabetDna (alphabet inCharInfo) || isAlphabetRna (alphabet inCharInfo) then SV.foldMap (U.bitVectToCharState' localAlphabet) $ snd3 $ alignedSlimPrelim blockDatum
                                                                   else SV.foldMap (U.bitVectToCharState localAlphabet) $ snd3 $ alignedSlimPrelim blockDatum
                               x | x == AlignedWide       -> if isAlphabetAminoAcid $ alphabet inCharInfo then UV.foldMap (U.bitVectToCharState' localAlphabet) $ snd3 $ alignedWidePrelim blockDatum
                                                                   else UV.foldMap (U.bitVectToCharState localAlphabet) $ snd3 $ alignedWidePrelim blockDatum
                               x | x == AlignedHuge       ->    foldMap (U.bitVectToCharState localAlphabet) $ snd3 $ alignedHugePrelim blockDatum
                               _                                -> error ("Un-implemented data type " ++ show inCharType)

            sequenceString' = if not (any (/= '-') sequenceString) then
                                replicate (length sequenceString) '?'
                              else sequenceString
            sequenceChunks = ((++ "\n") <$> SL.chunksOf 50 sequenceString')

        in
        (if ((not includeMissing) && (isAllGaps sequenceString)) || (blockDatum == emptyCharacter) then pairList2Fasta includeMissing inCharInfo (tail nameDataPairList) else (concat $ (('>' : (T.unpack firstName)) ++ "\n") : sequenceChunks) ++ (pairList2Fasta includeMissing inCharInfo (tail nameDataPairList)))

<|MERGE_RESOLUTION|>--- conflicted
+++ resolved
@@ -240,15 +240,11 @@
 -- | outputBlockTrees takes a PhyloGeneticTree and outputs BlockTrees
 outputBlockTrees :: [String] -> [VertexCost] -> Int -> (String , V.Vector [DecoratedGraph]) -> String
 outputBlockTrees commandList costList lOutgroupIndex (labelString, graphLV) =
-<<<<<<< HEAD
-    let blockIndexStringList = fmap (((++ "\n") . ("//Block " ++)) . show) [0..((V.length graphLV) - 1)]
-=======
     let blockIndexStringList = if ("dot" `elem` commandList) || ("dotpdf" `elem` commandList)
         then -- dot comments
             fmap (((++ "\n") . ("//Block " ++)) . show) [0..((V.length graphLV) - 1)]
         else -- newick
             fmap (((++ "]\n") . ("[Block " ++)) . show) [0..((V.length graphLV) - 1)]
->>>>>>> c3713671
         blockStrings = unlines (makeBlockGraphStrings commandList costList lOutgroupIndex <$> zip blockIndexStringList (V.toList graphLV))
     in
     labelString ++ blockStrings
@@ -256,15 +252,11 @@
 -- | makeBlockGraphStrings makes individual block display trees--potentially multiple
 makeBlockGraphStrings :: [String] -> [VertexCost] -> Int -> (String ,[DecoratedGraph]) -> String
 makeBlockGraphStrings commandList costList lOutgroupIndex (labelString, graphL) =
-<<<<<<< HEAD
-    let diplayIndexString =("//Display Tree(s): " ++ show (length graphL) ++ "\n")
-=======
     let diplayIndexString = if ("dot" `elem` commandList) ||  ("dotpdf" `elem` commandList)
         then 
             ("//Display Tree(s): " ++ show (length graphL) ++ "\n")
         else 
             ("[Display Tree[s]: " ++ show (length graphL) ++ "]\n")
->>>>>>> c3713671
         displayString = (++ "\n") $ outputDisplayString commandList costList lOutgroupIndex graphL
     in
     labelString ++ diplayIndexString ++ displayString
