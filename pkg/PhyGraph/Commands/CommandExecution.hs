--- conflicted
+++ resolved
@@ -771,10 +771,6 @@
                 let inputDisplayVVList = fmap fth6 curGraphs
                     costList = fmap snd6 curGraphs
                     displayCostListList = fmap GO.getDisplayTreeCostList curGraphs
-<<<<<<< HEAD
-                    displayInfoString = ("//DisplayTree costs : " ++ show (fmap (sum . fst) displayCostListList, displayCostListList))
-                    treeIndexStringList = fmap (((++ "\n") . ("//Canonical Tree " ++)) . show) [0..(length inputDisplayVVList - 1)]
-=======
                     displayInfoString = if ("dot" `elem` commandList) ||  ("dotpdf" `elem` commandList)
                         then
                             ("//DisplayTree costs : " ++ show (fmap (sum . fst) displayCostListList, displayCostListList))
@@ -789,7 +785,6 @@
                             fmap (((++ "\n") . ("//Canonical Tree " ++)) . show) [0..(length inputDisplayVVList - 1)]
                         else -- newick
                             fmap (((++ "]\n") . ("[Canonical Tree " ++)) . show) [0..(length inputDisplayVVList - 1)]
->>>>>>> c3713671
                     canonicalGraphPairList = zip treeIndexStringList inputDisplayVVList
                     blockStringList = unlines (fmap (outputBlockTrees commandList costList (outgroupIndex globalSettings)) canonicalGraphPairList)
                     -- graphString = outputGraphString commandList (outgroupIndex globalSettings) (fmap thd6 curGraphs) (fmap snd6 curGraphs)
