{- |
Module      :  phygraph.hs
Description :  Progam to perform phylogenetic searchs on general graphs with diverse data types
Copyright   :  (c) 2021 Ward C. Wheeler, Division of Invertebrate Zoology, AMNH. All rights reserved.
License     :

Redistribution and use in source and binary forms, with or without
modification, are permitted provided that the following conditions are met:

1. Redistributions of source code must retain the above copyright notice, this
   list of conditions and the following disclaimer.
2. Redistributions in binary form must reproduce the above copyright notice,
   this list of conditions and the following disclaimer in the documentation
   and/or other materials provided with the distribution.

THIS SOFTWARE IS PROVIDED BY THE COPYRIGHT HOLDERS AND CONTRIBUTORS "AS IS" AND
ANY EXPRESS OR IMPLIED WARRANTIES, INCLUDING, BUT NOT LIMITED TO, THE IMPLIED
WARRANTIES OF MERCHANTABILITY AND FITNESS FOR A PARTICULAR PURPOSE ARE
DISCLAIMED. IN NO EVENT SHALL THE COPYRIGHT OWNER OR CONTRIBUTORS BE LIABLE FOR
ANY DIRECT, INDIRECT, INCIDENTAL, SPECIAL, EXEMPLARY, OR CONSEQUENTIAL DAMAGES
(INCLUDING, BUT NOT LIMITED TO, PROCUREMENT OF SUBSTITUTE GOODS OR SERVICES;
LOSS OF USE, DATA, OR PROFITS; OR BUSINESS INTERRUPTION) HOWEVER CAUSED AND
ON ANY THEORY OF LIABILITY, WHETHER IN CONTRACT, STRICT LIABILITY, OR TORT
(INCLUDING NEGLIGENCE OR OTHERWISE) ARISING IN ANY WAY OUT OF THE USE OF THIS
SOFTWARE, EVEN IF ADVISED OF THE POSSIBILITY OF SUCH DAMAGE.

The views and conclusions contained in the software and documentation are those
of the authors and should not be interpreted as representing official policies,
either expressed or implied, of the FreeBSD Project.

Maintainer  :  Ward Wheeler <wheeler@amnh.org>
Stability   :  unstable
Portability :  portable (I hope)

-}

{-# Language CPP #-}
{-# Language ImportQualifiedPost #-}

module Main (main) where

import CommandLineOptions
import Commands.CommandExecution qualified as CE
import Commands.ProcessCommands qualified as PC
import Commands.Verify qualified as V
import Data.CSV qualified as CSV
import Data.List qualified as L
--import Data.Either (either)
import Data.Text.IO qualified as TIO
import Data.Text.Builder.Linear
import Data.Text.Lazy qualified as Text
import Data.Text.Short qualified as ST
import Data.Time.Clock
import Debug.Trace
import GeneralUtilities
import GraphFormatUtilities qualified as GFU
import GraphOptimization.Traversals qualified as T
import Graphs.GraphOperations qualified as GO
import Input.BitPack qualified as BP
import Input.DataTransformation qualified as DT
import Input.ReadInputFiles qualified as RIF
import Input.Reorganize qualified as R
import ParallelUtilities qualified as PU
import Software.Preamble
import System.CPUTime
import System.IO
import Types.Types
import Utilities.Distances qualified as D
import Utilities.LocalGraph qualified as LG
import Utilities.Utilities qualified as U

-- import System.Info
-- import GHC.Stats


{- |
Main entry point
-}
main :: IO ()
main = do
    hSetEncoding stdout utf8
    hSetEncoding stderr utf8
    opts <- getArgsCLI <$> parseCommandLineOptions
    either printInformationDisplay performSearch opts


{- |
Perform phylogenetic search using the supplied input file.
-}
performSearch :: FilePath -> IO ()
performSearch inputFilePath = do
<<<<<<< HEAD
{-
Some or all of this old preamble can probably be omitted now:

    hPutStrLn stderr $ unlines
        [ fullVersionInformation
        , "Built at " <> timeOfCompilation
        , ""
        , "Copyright(C) 2022-2023 Ward Wheeler and The American Museum of Natural History"
        , "PhyG comes with ABSOLUTELY NO WARRANTY; This is free software, and may be"
        , "redistributed under the 3-Clause BSD License."
        ]
-}
=======
    printProgramPreamble
  
>>>>>>> dab03887
    hPutStr stderr $ "\nCommand script file: '" <> inputFilePath <> "'"

    -- System time for Random seed
    timeD <- getSystemTimeSeconds
    timeCD <- getCurrentTime
    hPutStrLn stderr ("Initial random seed set to " ++ show timeD)

    -- hPutStrLn stderr ("Current time is " ++ show timeD)
    let seedList = randomIntList timeD

    -- Process commands to get list of actions
    commandContents <- readFile inputFilePath

    -- Process run commands to create one list of things to do
    commandContents' <- PC.expandRunCommands [] (lines commandContents)
    let thingsToDo'' = PC.getCommandList  commandContents'
    --mapM_ (hPutStrLn stderr) (fmap show thingsToDo')

    -- preprocess commands for non-parsimony optimality criteria
    let thingsToDo' = PC.preprocessOptimalityCriteriaScripts thingsToDo''

    -- Process Read commands (with prealigned and tcm flags first)
        --expand read commands for wildcards
    expandedReadCommands <- mapM (RIF.expandReadCommands []) $ filter ((== Read) . fst) thingsToDo'

    -- sort added to sort input read commands for left right consistancy
    let thingsToDo = L.sort (concat expandedReadCommands) ++ filter ((/= Read) . fst) thingsToDo'
    --hPutStrLn stderr (show $ concat expandedReadCommands)

    -- check commands and options for basic correctness
    hPutStrLn stderr "\tChecking command file syntax"
    let !commandsOK = V.verifyCommands thingsToDo [] []

    if commandsOK then hPutStrLn stderr "Commands appear to be properly specified--file availability and contents not checked.\n"
    else errorWithoutStackTrace "Commands not properly specified"

    dataGraphList <- mapM RIF.executeReadCommands $ fmap (PC.movePrealignedTCM . snd) (filter ((== Read) . fst) thingsToDo)
    let (rawData, rawGraphs, terminalsToInclude, terminalsToExclude, renameFilePairs, reBlockPairs) = RIF.extractInputTuple dataGraphList

    if null rawData && null rawGraphs then errorWithoutStackTrace "\n\nNeither data nor graphs entered.  Nothing can be done."
    else hPutStrLn stderr ("Entered " ++ show (length rawData) ++ " data file(s) and " ++ show (length rawGraphs) ++ " input graphs")

    -- get set partitions character from Set commands early, the enpty seed list puts in first section--only processing a few fields
    -- confusing and should be changed
    let setCommands = filter ((== Set).fst) thingsToDo
    (_, partitionCharOptimalityGlobalSettings, _, _) <- CE.executeCommands emptyGlobalSettings mempty 0 [] mempty mempty mempty mempty mempty mempty mempty setCommands

    -- Split fasta/fastc sequences into corresponding pieces based on '#' partition character
    let rawDataSplit = DT.partitionSequences (ST.fromString (partitionCharacter partitionCharOptimalityGlobalSettings)) rawData

    -- Process Rename Commands
    newNamePairList <- CE.executeRenameReblockCommands Rename renameFilePairs thingsToDo
    if not $ null newNamePairList then hPutStrLn stderr ("Renaming " ++ show (length newNamePairList) ++ " terminals")
    else hPutStrLn stderr "No terminals to be renamed"

    let renamedData   = fmap (DT.renameData newNamePairList) rawDataSplit
    let renamedGraphs = fmap (GFU.relabelGraphLeaves  newNamePairList) rawGraphs

    let numInputFiles = length renamedData

    let thingsToDoAfterReadRename = filter ((/= Read) .fst) $ filter ((/= Rename) .fst) thingsToDo

    -- Reconcile Data and Graphs (if input) including ladderization
        -- could be sorted, but no real need
        -- get taxa to include in analysis
    if not $ null terminalsToInclude then hPutStrLn stderr ("Terminals to include:" ++ concatMap (++ " ") (fmap Text.unpack terminalsToInclude))
    else hPutStrLn stderr ""
    if not $ null terminalsToExclude then hPutStrLn stderr ("Terminals to exclude:" ++ concatMap (++ " ") (fmap Text.unpack terminalsToExclude))
    else hPutStrLn stderr ""

    -- Uses names from terminal list if non-null, and remove excluded terminals
    let dataLeafNames' = if not $ null terminalsToInclude then L.sort $ L.nub terminalsToInclude
                        else L.sort $ DT.getDataTerminalNames renamedData
    let dataLeafNames = dataLeafNames' L.\\ terminalsToExclude
    hPutStrLn stderr ("Data were input for " ++ show (length dataLeafNames) ++ " terminals")

    -- this created here and passed to command execution later to remove dependency of renamed data in command execution to
    -- reduce memory footprint keeoing that stuff around.
    let crossReferenceString = CSV.genCsvFile $ CE.getDataListList renamedData dataLeafNames

    -- add in missing terminals to raw data where required
    let reconciledData' = fmap (DT.addMissingTerminalsToInput dataLeafNames []) renamedData

    -- check for data file with all missing data--as in had no terminals with data in termainals list
    let reconciledData = concatMap DT.removeAllMissingCharacters reconciledData'

    let reconciledGraphs = fmap (GFU.reIndexLeavesEdges dataLeafNames . GFU.checkGraphsAndData dataLeafNames) renamedGraphs

    -- Check to see if there are taxa without any observations. Would become total wildcards
    let taxaDataSizeList = filter ((==0).snd) $ zip dataLeafNames $ foldl1 (zipWith (+)) $ fmap (fmap (snd3 . U.filledDataFields (0,0)) . fst) reconciledData
    if not (null taxaDataSizeList) then errorWithoutStackTrace ("\nError: There are taxa without any data: "
            ++ L.intercalate ", " (fmap (Text.unpack . fst) taxaDataSizeList) ++ "\n")
    else hPutStrLn stderr "All taxa contain data"

    -- Ladderizes (resolves) input graphs and ensures that networks are time-consistent
    -- chained netowrk nodes should never be introduced later so only checked no
    -- checks for children of tree node that are all netowork nodee (causes displayu problem)
    -- let noChainNetNodesList = fmap fromJust $ filter (/=Nothing) $ fmap (LG.removeChainedNetworkNodes True) reconciledGraphs
    let noSisterNetworkNodes = fmap LG.removeTreeEdgeFromTreeNodeWithAllNetworkChildren reconciledGraphs -- noChainNetNodesList
    let ladderizedGraphList = fmap (GO.convertGeneralGraphToPhylogeneticGraph True) noSisterNetworkNodes

    {-To do
    -- Remove any not "selected" taxa from both data and graphs (easier to remove from fgl)
    let reconciledData' = removeTaxaFromData includeList reconciledData
    let reconciledGraphs' = removeTaxaFromGraphs includeList reconciledData
    -}

    -- Create unique bitvector names for leaf taxa.
    let leafBitVectorNames = DT.createBVNames reconciledData

    {-
    Data processing here-- there are multiple steps not composed so that
    large data files can be precessed and intermediate data goes out
    of scope and can be freed back to system
    -}

    -- Create Naive data -- basic usable format organized into blocks, but not grouped by types, or packed (bit, sankoff, prealigned etc)
    -- Need to check data for equal in character number
    let naiveData = DT.createNaiveData partitionCharOptimalityGlobalSettings reconciledData leafBitVectorNames []

    -- Set reporting data for qualitative characters to Naive data (usually but not if huge data set), empty if packed
    let reportingData = if reportNaiveData partitionCharOptimalityGlobalSettings then
                             naiveData
                        else emptyProcessedData

    -- get mix of static/dynamic characters to adjust dynmaicEpsilon
    -- doing on naive data so no packing etc
    let fractionDynamicData = U.getFractionDynamic naiveData

    -- Group Data--all nonadditives to single character, additives with
    -- alphabet < 64 recoded to nonadditive binary, additives with same alphabet
    -- combined,
    let naiveDataGrouped = R.combineDataByType partitionCharOptimalityGlobalSettings naiveData -- R.groupDataByType naiveData

    -- Bit pack non-additive data
    let naiveDataPacked = BP.packNonAdditiveData partitionCharOptimalityGlobalSettings naiveDataGrouped

    -- Optimize Data convert
        -- prealigned to non-additive or matrix
        -- bitPack resulting non-additive
    let optimizedPrealignedData = R.optimizePrealignedData partitionCharOptimalityGlobalSettings naiveDataPacked


    -- Execute any 'Block' change commands--make reBlockedNaiveData
    newBlockPairList <- CE.executeRenameReblockCommands Reblock reBlockPairs thingsToDo

    let reBlockedNaiveData = R.reBlockData newBlockPairList optimizedPrealignedData -- naiveData
    let thingsToDoAfterReblock = filter ((/= Reblock) .fst) $ filter ((/= Rename) .fst) thingsToDoAfterReadRename

    -- Combines data of exact types into single vectors in each block
    -- this is final data processing step
    let optimizedData = if (not . null) newBlockPairList then
                            trace "Reorganizing Block data"
                            R.combineDataByType partitionCharOptimalityGlobalSettings reBlockedNaiveData
                        else optimizedPrealignedData



    -- Set global values before search--should be integrated with executing commands
    -- only stuff that is data dependent here (and seed)
    let defaultGlobalSettings = emptyGlobalSettings { outgroupIndex = 0
                                                    , outGroupName = head dataLeafNames
                                                    , seed = timeD
                                                    , numDataLeaves = length leafBitVectorNames
                                                    , fractionDynamic = fractionDynamicData
                                                    , dynamicEpsilon = 1.0 + ((dynamicEpsilon emptyGlobalSettings - 1.0) * fractionDynamicData)
                                                    }
    -- hPutStrLn stderr ("Fraction characters that are dynamic: " ++ (show $ (fromIntegral lengthDynamicCharacters) / (fromIntegral $ lengthDynamicCharacters + numStaticCharacters)))

    let initialSetCommands = filter ((== Set).fst) thingsToDoAfterReblock
    let commandsAfterInitialDiagnose = filter ((/= Set).fst) thingsToDoAfterReblock

    -- This rather awkward syntax makes sure global settings (outgroup, criterion etc) are in place for initial input graph diagnosis
    (_, initialGlobalSettings, seedList', _) <- CE.executeCommands defaultGlobalSettings (terminalsToExclude, renameFilePairs) numInputFiles crossReferenceString optimizedData optimizedData reportingData [] [] seedList [] initialSetCommands

    -- Get CPUTime so far ()data input and processing
    dataCPUTime <- getCPUTime

    -- Diagnose any input graphs
    let inputGraphList = PU.seqParMap PU.myStrategy  (T.multiTraverseFullyLabelGraphReduced initialGlobalSettings optimizedData True True Nothing) (fmap (LG.rerootTree (outgroupIndex initialGlobalSettings)) ladderizedGraphList)

    -- Get CPUTime for input graphs
    afterGraphDiagnoseTCPUTime <- getCPUTime
    let (inputGraphTime, inGraphNumber, minOutCost, maxOutCost) = if null inputGraphList then (0, 0, infinity, infinity)
                                                                else (fromIntegral afterGraphDiagnoseTCPUTime - fromIntegral dataCPUTime, length inputGraphList, minimum $ fmap snd5 inputGraphList, maximum $ fmap snd5 inputGraphList)

    let inputProcessingData   = emptySearchData {commentString = "Input and data processing", duration = fromIntegral dataCPUTime}
    let inputGraphProcessing  = emptySearchData {minGraphCostOut = minOutCost, maxGraphCostOut = maxOutCost, numGraphsOut = inGraphNumber, commentString = "Input graph processing", duration = inputGraphTime}


    -- Create lazy pairwise distances if needed later for build or report
    let pairDist = D.getPairwiseDistances optimizedData

    -- Execute Following Commands (searches, reports etc)
    (finalGraphList, _, _, _) <- CE.executeCommands (initialGlobalSettings {searchData = [inputGraphProcessing, inputProcessingData]}) (terminalsToExclude, renameFilePairs) numInputFiles crossReferenceString optimizedData optimizedData reportingData inputGraphList pairDist seedList' [] commandsAfterInitialDiagnose -- (transformString ++ commandsAfterInitialDiagnose)

    -- print global setting just to check
    --hPutStrLn stderr (show _finalGlobalSettings)

    -- Add in model and root cost if optimality criterion needs it
    -- if (rootComplexity initialGlobalSettings) /= 0.0 then hPutStrLn stderr ("\tUpdating final graph with any root priors")
    -- else hPutStrLn stderr ""

    -- rediagnose for NCM due to packing, in most cases not required, just being sure etc
    let rediagnoseWithReportingdata = True
    let finalGraphList' = T.updateGraphCostsComplexities initialGlobalSettings reportingData optimizedData rediagnoseWithReportingdata finalGraphList

    let minCost = if null finalGraphList then 0.0 else minimum $ fmap snd5 finalGraphList'
    let maxCost = if null finalGraphList then 0.0 else maximum $ fmap snd5 finalGraphList'


    -- final results reporting to stderr
    hPutStrLn stderr ("Execution returned " ++ show (length finalGraphList') ++ " graph(s) at cost range " ++ show (minCost, maxCost))

    -- Final Stderr report
    timeCPUEnd <- getCPUTime
    timeCDEnd <- getCurrentTime

    --hPutStrLn stderr ("CPU Time " ++ (show timeCPUEnd))
    let wallClockDuration = floor (1000000000000 * nominalDiffTimeToSeconds (diffUTCTime timeCDEnd timeCD)) :: Integer
    --hPutStrLn stderr ("Current time " ++  (show wallClockDuration))
    let cpuUsage = fromIntegral timeCPUEnd / fromIntegral wallClockDuration :: Double
    --hPutStrLn stderr ("CPU % " ++ (show cpuUsage))

    hPutStrLn stderr ("\n\tWall-Clock time " ++ show ((fromIntegral wallClockDuration :: Double) / 1000000000000.0) ++ " second(s)"
        ++ "\n\tCPU time " ++ show ((fromIntegral timeCPUEnd :: Double) / 1000000000000.0) ++ " second(s)"
        ++ "\n\tCPU usage " ++ show (floor (100.0 * cpuUsage) :: Integer) ++ "%"
        )


printProgramPreamble :: IO ()
printProgramPreamble = preambleText >>= TIO.hPutStrLn stderr . runBuilder <|MERGE_RESOLUTION|>--- conflicted
+++ resolved
@@ -89,23 +89,9 @@
 -}
 performSearch :: FilePath -> IO ()
 performSearch inputFilePath = do
-<<<<<<< HEAD
-{-
-Some or all of this old preamble can probably be omitted now:
-
-    hPutStrLn stderr $ unlines
-        [ fullVersionInformation
-        , "Built at " <> timeOfCompilation
-        , ""
-        , "Copyright(C) 2022-2023 Ward Wheeler and The American Museum of Natural History"
-        , "PhyG comes with ABSOLUTELY NO WARRANTY; This is free software, and may be"
-        , "redistributed under the 3-Clause BSD License."
-        ]
--}
-=======
+
     printProgramPreamble
   
->>>>>>> dab03887
     hPutStr stderr $ "\nCommand script file: '" <> inputFilePath <> "'"
 
     -- System time for Random seed
