{- |
Module      :  Support.hs
Description :  Module containing support functions
Copyright   :  (c) 2022 Ward C. Wheeler, Division of Invertebrate Zoology, AMNH. All rights reserved.
License     :

Redistribution and use in source and binary forms, with or without
modification, are permitted provided that the following conditions are met:

1. Redistributions of source code must retain the above copyright notice, this
   list of conditions and the following disclaimer.
2. Redistributions in binary form must reproduce the above copyright notice,
   this list of conditions and the following disclaimer in the documentation
   and/or other materials provided with the distribution.

THIS SOFTWARE IS PROVIDED BY THE COPYRIGHT HOLDERS AND CONTRIBUTORS "AS IS" AND
ANY EXPRESS OR IMPLIED WARRANTIES, INCLUDING, BUT NOT LIMITED TO, THE IMPLIED
WARRANTIES OF MERCHANTABILITY AND FITNESS FOR A PARTICULAR PURPOSE ARE
DISCLAIMED. IN NO EVENT SHALL THE COPYRIGHT OWNER OR CONTRIBUTORS BE LIABLE FOR
ANY DIRECT, INDIRECT, INCIDENTAL, SPECIAL, EXEMPLARY, OR CONSEQUENTIAL DAMAGES
(INCLUDING, BUT NOT LIMITED TO, PROCUREMENT OF SUBSTITUTE GOODS OR SERVICES;
LOSS OF USE, DATA, OR PROFITS; OR BUSINESS INTERRUPTION) HOWEVER CAUSED AND
ON ANY THEORY OF LIABILITY, WHETHER IN CONTRACT, STRICT LIABILITY, OR TORT
(INCLUDING NEGLIGENCE OR OTHERWISE) ARISING IN ANY WAY OUT OF THE USE OF THIS
SOFTWARE, EVEN IF ADVISED OF THE POSSIBILITY OF SUCH DAMAGE.

The views and conclusions contained in the software and documentation are those
of the authors and should not be interpreted as representing official policies,
either expressed or implied, of the FreeBSD Project.

Maintainer  :  Ward Wheeler <wheeler@amnh.org>
Stability   :  unstable
Portability :  portable (I hope)

-}

module Support.Support  ( supportGraph
                        ) where

import qualified Commands.Verify                as VER
import           Data.Char
import qualified Data.List                      as L
import           Data.Maybe
import qualified Data.Vector                    as V
import qualified Data.Vector.Generic            as GV
import qualified Data.Vector.Unboxed            as UV
import           Debug.Trace
import           GeneralUtilities
import qualified GraphOptimization.Traversals   as T
import qualified Graphs.GraphOperations         as GO
import qualified ParallelUtilities              as PU
import qualified Reconciliation.ReconcileGraphs as REC
import qualified Search.Build                   as B
import qualified Search.NetworkAddDelete        as N
import qualified Search.Refinement              as R
import           Text.Read
import           Types.Types
import qualified Utilities.Distances            as DD
import qualified Utilities.LocalGraph           as LG

-- "High level" paralleization used for overall graphs contruction

-- | driver for overall support
supportGraph :: [Argument] -> GlobalSettings -> ProcessedData -> Int -> [PhylogeneticGraph] -> [PhylogeneticGraph]
supportGraph inArgs inGS inData rSeed inGraphList =
   if null inGraphList then error "No graphs input to calculate support"
   else
      let fstArgList = fmap (fmap toLower . fst) inArgs
          sndArgList = fmap (fmap toLower . snd) inArgs
          lcArgList = zip fstArgList sndArgList
          checkCommandList = checkCommandArgs "support" fstArgList VER.supportArgList
     in
     -- check for valid command options
     if not checkCommandList then errorWithoutStackTrace ("Unrecognized command in 'support': " ++ show inArgs)
     else
         let supportMeasure
               | any ((=="Bootstrap").fst) lcArgList = Bootstrap
               | any ((=="jackknife").fst) lcArgList = Jackknife
               | any ((=="goodmanbremer").fst) lcArgList = GoodmanBremer
               | otherwise = GoodmanBremer

             onlyBuild = any ((=="buildonly").fst) lcArgList

             jackList   = filter ((=="jackknife").fst) lcArgList
             jackFreq'
              | length jackList > 1 =
                errorWithoutStackTrace ("Multiple jackknife sampling frequency specifications in support command--can have only one (e.g. jackknife:0.62): " ++ show inArgs)
              | null jackList = Just 0.6321 -- 1- 1/e
              | null (snd $ head jackList) = Just 0.6321
              | otherwise = readMaybe (snd $ head jackList) :: Maybe Double

             replicateList   = filter ((=="replicates").fst) lcArgList
             replicates'
              | length replicateList > 1 =
                errorWithoutStackTrace ("Multiple resampling replicate specifications in support command--can have only one (e.g. replicates:100): " ++ show inArgs)
              | null replicateList = Just 100
              | otherwise = readMaybe (snd $ head replicateList) :: Maybe Int

             goodBremList   = filter ((`elem` ["goodmanbremer", "gb"]).fst) lcArgList
             goodBremMethod
              | length goodBremList > 1 =
                errorWithoutStackTrace ("Multiple Goodman-Bremer method specifications in support command--can have only one (e.g. gb:tbr): " ++ show inArgs)
              | null (snd $ head goodBremList) = Just "tbr"
              | otherwise = Just $ snd $ head goodBremList

             goodBremSampleList   = filter ((`elem` ["gbsample"]).fst) lcArgList
             goodBremSample
              | length goodBremSampleList > 1 =
                errorWithoutStackTrace ("Multiple Goodman-Bremer sample specifications in support command--can have only one (e.g. gbsample:1000): " ++ show inArgs)
              | null goodBremSampleList = Just (maxBound :: Int)
              | otherwise = readMaybe (snd $ head goodBremSampleList) :: Maybe Int

         in
         if isNothing jackFreq' then errorWithoutStackTrace ("Jacknife frequency not a float (e.g. jackknife:0.5) in support: " ++ show (snd $ head jackList))
         else if isNothing replicates' then errorWithoutStackTrace ("Resampling replicates specification not a string (e.g. replicates:100) in support: " ++ show (snd $ head replicateList))
         --else if isNothing goodBremMethod then errorWithoutStackTrace ("Goodman-Bremer method specification not a string (e.g. goodmanBremer:SPR) in support: " ++ (show (snd $ head goodBremList)) ++ (show lcArgList))
         else if isNothing goodBremSample then errorWithoutStackTrace ("Goodman-Bremer sample specification not an integer (e.g. gbsample:1000) in support: " ++ show (snd $ head goodBremSampleList))

         else
            let thisMethod
                  | (supportMeasure == Bootstrap) && ((not . null) jackList && null goodBremList) = trace "Bootstrap and Jackknife specified--defaulting to Jackknife"
                                Jackknife
                  | (supportMeasure == Bootstrap) || ((not . null) jackList && (not . null) goodBremList) = trace "Resampling (Bootstrap or Jackknife) and Goodman-Bremer specified--defaulting to Goodman-Bremer"
                                GoodmanBremer
                  | supportMeasure == Bootstrap = Bootstrap
                  | (not . null) jackList = Jackknife
                  | otherwise = GoodmanBremer

                gbSampleSize = if goodBremSample == Just (maxBound :: Int) then Nothing
                               else goodBremSample

                -- sample trees uniformly at random--or "nth"
                gbRandomSample = if isJust gbSampleSize then True -- any ((=="atrandom").fst) lcArgList
                                 else False

                replicates = if fromJust replicates' < 0 then
                                 trace "Negative replicates number--defaulting to 100"
                                 100
                             else fromJust replicates'
                jackFreq = if fromJust jackFreq' <= 0 || fromJust jackFreq' >= 1.0 then
                              trace "Jackknife frequency must be on (0.0, 1.0) defaulting to 0.6321"
                              0.6321
                           else fromJust jackFreq'

                buildOptions = [("distance",""), ("replicates", show (100 :: Int)), ("best", show (1 :: Int)), ("rdwag", ""), ("dWag", "")] -- [("replicates", show 10), ("best", show 1)]
                swapOptions = if onlyBuild then []
                              else [("tbr", ""), ("steepest", ""), ("keep", show (1 :: Int))]
                supportGraphList = if thisMethod == Bootstrap || thisMethod == Jackknife then
                                       let extraString = if  thisMethod == Jackknife then " with delete fraction  " ++ show (1 - jackFreq)
                                                         else ""
                                       in
                                       trace ("Generating " ++ show thisMethod ++ " resampling support with " ++ show replicates ++ " replicates" ++ extraString)
                                       [getResampleGraph inGS inData rSeed thisMethod replicates buildOptions swapOptions jackFreq]
                                   else
                                       let extraString = if  isJust gbSampleSize then " based on " ++ show (fromJust gbSampleSize) ++ " samples at random"
                                                         else ""
                                       in
                                       trace ("Generating Goodman-Bremer support" ++ extraString)
                                       fmap (getGoodBremGraphs inGS inData rSeed (fromJust goodBremMethod) gbSampleSize gbRandomSample) inGraphList
            in

            supportGraphList

-- | getResampledGraphs performs resampling and search for Bootstrap and jackknife support
getResampleGraph :: GlobalSettings
                 -> ProcessedData
                 -> Int
                 -> SupportMethod
                 -> Int
                 -> [(String, String)]
                 -> [(String, String)]
                 -> Double
                 -> PhylogeneticGraph
getResampleGraph inGS inData rSeed resampleType replicates buildOptions swapOptions jackFreq =
   let resampledGraphList = PU.seqParMap (parStrategy $ strictParStrat inGS) (makeResampledDataAndGraph inGS inData resampleType buildOptions swapOptions jackFreq) (take replicates $ randomIntList rSeed) -- `using` PU.myParListChunkRDS
       -- create appropriate support graph >50% ?
       -- need to add args
       reconcileArgs = if graphType inGS == Tree then [("method","majority"), ("compare","identity"), ("edgelabel","true"), ("vertexlabel","true"), ("connect","true"), ("threshold","51"), ("outformat", "dot")]
                       else [("method","eun"), ("compare","identity"), ("edgelabel","true"),  ("vertexlabel","true"), ("connect","true"), ("threshold","51"),("outformat", "dot")]
         -- majority ruke consensus if no args
       (_, reconciledGraph) = REC.makeReconcileGraph VER.reconcileArgList reconcileArgs (fmap fst6 resampledGraphList)
   in
   -- trace ("GRG: \n" ++ reconciledGraphString) (
   -- generate resampled graph
   -- can't really relabel  easily wihtout bv and maybe not necessary anyway--node numebrs inconsistent
  (reconciledGraph, infinity, LG.empty, V.empty, V.empty, V.empty)
   -- )

-- | makeResampledDataAndGraph takes paramters, resmaples data and find a graph based on search parameters
-- returning the resampled graph
makeResampledDataAndGraph :: GlobalSettings
                          -> ProcessedData
                          -> SupportMethod
                          -> [(String, String)]
                          -> [(String, String)]
                          -> Double
                          -> Int
                          -> PhylogeneticGraph
makeResampledDataAndGraph inGS inData resampleType buildOptions swapOptions jackFreq rSeed =
   let randomIntegerList1 = randomIntList rSeed
       -- create resampled data
       newData = resampleData (head randomIntegerList1) resampleType jackFreq inData

       -- pairwise distances for distance analysis
       pairwiseDistances = DD.getPairwiseDistances newData

       -- build graphs
       buildGraphs = B.buildGraph buildOptions inGS newData pairwiseDistances (randomIntegerList1 !! 1)
       bestBuildGraphList = GO.selectGraphs Best (maxBound::Int) 0.0 (-1) buildGraphs

       -- if not a tree then try to add net edges
       netAddArgs = [("netAdd", ""), ("keep", show (1 :: Int)), ("steepest", ""), ("atRandom", "")]
       netGraphList = if graphType inGS == Tree then bestBuildGraphList
                      else R.netEdgeMaster netAddArgs inGS newData (randomIntegerList1 !! 2) bestBuildGraphList

       --simple swap refinement
       swapGraphList = if null swapOptions then netGraphList
                       else R.swapMaster swapOptions inGS newData (randomIntegerList1 !! 3) netGraphList
   in
   -- no data in there
   if (V.null . thd3) newData then emptyPhylogeneticGraph
   else head swapGraphList

-- | resampleData perfoms a single randomized data resampling
-- based on either with replacement (bootstrp) or without (jackknife)
-- jackknife moves through processed data and creates a new data set
--    based on simple prob
-- Bootstrap draws chars from input directly copying--currently disabled
-- if a block of data end up with zero resampled characters it is deleted
resampleData :: Int -> SupportMethod -> Double -> ProcessedData -> ProcessedData
resampleData rSeed resampleType sampleFreq (nameVect, nameBVVect, blockDataVect) =
   if V.null blockDataVect then error "Null input data in resampleData"
   else
      let lRandomIntegerList = randomIntList rSeed
      in
         --Bootstrap  or Jackknife resampling
         let newBlockDataVect' = if resampleType == Bootstrap then V.zipWith resampleBlockBootstrap (V.fromList lRandomIntegerList) blockDataVect
                                 else V.zipWith (resampleBlockJackknife  sampleFreq) (V.fromList lRandomIntegerList) blockDataVect
             -- filter any zero length blocks
             newBlockDataVect = V.filter ((not . V.null) . thd3) newBlockDataVect'
         in
         (nameVect, nameBVVect, newBlockDataVect)


-- | resampleBlockBootstrap takes BlockData and a seed and creates a Bootstrap resampled BlockData
resampleBlockBootstrap :: Int -> BlockData -> BlockData
resampleBlockBootstrap rSeed (nameText, charDataVV, charInfoV) =
      let lRandomIntegerList = randomIntList rSeed
          randomIntegerList2 = randomIntList (head lRandomIntegerList)

          -- maps over taxa in data bLock
          (newCharDataVV, newCharInfoV) = V.unzip $ fmap (makeSampledPairVectBootstrap lRandomIntegerList randomIntegerList2 charInfoV) charDataVV
      in
      (nameText, newCharDataVV, V.head newCharInfoV)

-- | makeSampledPairVectBootstrap takes a list of Int and a vectors of charinfo and char data
-- and returns new vectors of chardata and charinfo based on randomly sampled character indices
-- this to create a Bootstrap replicate of equal size
-- this for a single taxon hecen pass teh random ints so same for each one
makeSampledPairVectBootstrap :: [Int] -> [Int] -> V.Vector CharInfo -> V.Vector CharacterData -> (V.Vector CharacterData, V.Vector CharInfo)
makeSampledPairVectBootstrap fullRandIntlList randIntList inCharInfoVect inCharDataVect =
      -- get character numbers and set resampling indices for dynamic characters--statric happen within those characters
      let -- zip so can filter static and dynamic characters
          dataInfoPairV = V.zip inCharDataVect inCharInfoVect

          -- filter static
          (staticCharsV, staticCharsInfoV)  = V.unzip $ V.filter ((`elem` exactCharacterTypes) . charType . snd ) dataInfoPairV

          -- filter dynamic
          (dynamicCharsV, dynamicCharsInfoV) = V.unzip $ V.filter ((`notElem` exactCharacterTypes) . charType .snd ) dataInfoPairV

          numDynamicChars   = V.length dynamicCharsV
          dynCharIndices   = fmap (randIndex numDynamicChars) (take numDynamicChars randIntList)

      in
      -- trace ("MSPVB: " ++ (show $ length dynCharIndices) ++ " " ++ (show dynCharIndices)) (
      -- resample dynamic characters
         -- straight resample
      let resampleDynamicChars    = V.map (dynamicCharsV V.!) (V.fromList dynCharIndices)
          resmapleDynamicCharInfo = V.map (dynamicCharsInfoV V.!) (V.fromList dynCharIndices)

          -- static chars do each one mapping random choices within the character type
          -- but keeping each one--hence char info is staticCharsInfoV
          resampleStaticChars    = V.zipWith (subSampleStatic fullRandIntlList) staticCharsV staticCharsInfoV

      in
      -- cons the vectors for chrater data and character info
      (resampleStaticChars V.++ resampleDynamicChars, staticCharsInfoV V.++ resmapleDynamicCharInfo)
      -- )
      where randIndex a b  = snd $  divMod (abs b) a


-- | subSampleStatic takes a random int list and a static charcter
-- Bootstrap resamples that character based on ransom it list and number of "subcharacters" in character
subSampleStatic :: [Int] -> CharacterData -> CharInfo -> CharacterData
subSampleStatic randIntList inCharData inCharInfo =
   let (a1, a2, a3) = rangePrelim inCharData
       (na1, na2, na3) = stateBVPrelim inCharData
       (pa1, pa2, pa3) = packedNonAddPrelim inCharData
       m1 = matrixStatesPrelim inCharData
       inCharType = charType inCharInfo

       charLength
         | inCharType == Add = V.length a2
         | inCharType == NonAdd = V.length na2
         | inCharType == Matrix = V.length m1
         | otherwise = error ("Dynamic character in subSampleStatic: " ++ show inCharType)

       -- get character indices based on number "subcharacters"
       staticCharIndices = V.fromList $ fmap (randIndex charLength) (take charLength randIntList)
       staticCharIndicesUV = UV.fromList $ fmap (randIndex charLength) (take charLength randIntList)


   in
   -- trace ("SSS:" ++ (show $ V.length staticCharIndices) ++ " " ++ (show staticCharIndices)) (
   if inCharType == Add then
         inCharData {rangePrelim = (V.map (a1 V.!) staticCharIndices, V.map (a2 V.!) staticCharIndices, V.map (a3 V.!) staticCharIndices)}

   else if inCharType == NonAdd then
         inCharData {stateBVPrelim = (V.map (na1 V.!) staticCharIndices, V.map (na2 V.!) staticCharIndices, V.map (na3 V.!) staticCharIndices)}

   else if inCharType `elem` packedNonAddTypes then
         inCharData {packedNonAddPrelim = (UV.map (pa1 UV.!) staticCharIndicesUV, UV.map (pa2 UV.!) staticCharIndicesUV, UV.map (pa3 UV.!) staticCharIndicesUV)}

   else if inCharType == Matrix then
         inCharData {matrixStatesPrelim = V.map (m1 V.!) staticCharIndices}

   else error ("Incorrect character type in subSampleStatic: " ++ show inCharType)
   -- )
   where randIndex a b  = snd $  divMod (abs b) a

-- | makeSampledCharCharInfoVect takes a vector of Int and a vector of charData and a vector of charinfo
-- if teh data type is not static--the character is returns if Bool is True not otherwise
-- if the char is static (add, non add, matrix) then the bool array is applied
-- across the vetor of those characters (since they re vectors of charcters themselves
-- returned as a pair of vectors (reversed--but shouldn't matter for resampling purposes)
-- does not check if equal in length
makeSampledVect ::  (GV.Vector v a) => [Bool] -> [a] -> v a -> v a
makeSampledVect boolList accumList inVect  =
   if GV.null inVect then
    -- trace ("MSV R: " ++ (show $ length accumList))
    GV.fromList accumList
   else
      -- trace ("MSV: " ++ (show $ head boolList)) (
      if head boolList then makeSampledVect (tail boolList) (GV.head inVect : accumList) (GV.tail inVect)

      else makeSampledVect (tail boolList) accumList (GV.tail inVect)
      -- )

-- | makeSampledVect takes a list of Bool and avector and returns those values
-- with True as a vector (reversed--but shouldn't matter for resampling purposes)
-- does not check if equal in length
makeSampledPairVect :: [Bool] -> [Bool] -> [CharacterData] -> [CharInfo] -> V.Vector CharInfo -> V.Vector CharacterData -> (V.Vector CharacterData, V.Vector CharInfo)
makeSampledPairVect fullBoolList boolList accumCharDataList accumCharInfoList inCharInfoVect inCharDataVect =
   if V.null inCharInfoVect then (V.fromList accumCharDataList, V.fromList accumCharInfoList)
   else
      let firstCharInfo = V.head inCharInfoVect
          firstCharData = V.head inCharDataVect
          firstCharType = charType firstCharInfo
      in

      -- straight resample if dynamic
      if firstCharType `notElem` exactCharacterTypes
         then
            if head boolList then makeSampledPairVect fullBoolList (tail boolList) (firstCharData : accumCharDataList) (firstCharInfo : accumCharInfoList) (V.tail inCharInfoVect) (V.tail inCharDataVect)

            else makeSampledPairVect fullBoolList (tail boolList) accumCharDataList accumCharInfoList (V.tail inCharInfoVect) (V.tail inCharDataVect)

      -- static character--keep in sample, but need to sample in the vector
      else
         let (a1, a2, a3) = rangePrelim firstCharData
             (na1, na2, na3) = stateBVPrelim firstCharData
             (pa1, pa2, pa3) = packedNonAddPrelim firstCharData
             m1 = matrixStatesPrelim firstCharData
         in
         if firstCharType == Add then
            let newCharData = firstCharData {rangePrelim = (makeSampledVect fullBoolList [] a1, makeSampledVect fullBoolList [] a2, makeSampledVect fullBoolList [] a3)}
            in
            -- trace ("Length Add: " ++ (show $ V.length $ snd3 $ rangePrelim newCharData)) (
            if V.null (makeSampledVect fullBoolList [] a2) then makeSampledPairVect fullBoolList (tail boolList) accumCharDataList accumCharInfoList (V.tail inCharInfoVect) (V.tail inCharDataVect)
            else makeSampledPairVect fullBoolList (tail boolList) (newCharData : accumCharDataList) (firstCharInfo : accumCharInfoList) (V.tail inCharInfoVect) (V.tail inCharDataVect)
            -- )

         else if firstCharType == NonAdd then
            let newCharData = firstCharData {stateBVPrelim = (makeSampledVect fullBoolList [] na1, makeSampledVect fullBoolList [] na2, makeSampledVect fullBoolList [] na3)}
            in
            -- trace ("Length NonAdd: " ++ (show $ V.length $ snd3 $ stateBVPrelim newCharData))  (
            if V.null (makeSampledVect fullBoolList [] na2) then makeSampledPairVect fullBoolList (tail boolList) accumCharDataList accumCharInfoList (V.tail inCharInfoVect)  (V.tail inCharDataVect)
            else makeSampledPairVect fullBoolList (tail boolList) (newCharData : accumCharDataList) (firstCharInfo : accumCharInfoList) (V.tail inCharInfoVect) (V.tail inCharDataVect)
            -- )

         else if firstCharType `elem` packedNonAddTypes then
            let newCharData = firstCharData {packedNonAddPrelim = (makeSampledVect fullBoolList [] pa1, makeSampledVect fullBoolList [] pa2, makeSampledVect fullBoolList [] pa3)}
            in
            -- trace ("Length NonAdd: " ++ (show $ V.length $ snd3 $ stateBVPrelim newCharData))  (
            if GV.null (makeSampledVect fullBoolList [] pa2) then makeSampledPairVect fullBoolList (tail boolList) accumCharDataList accumCharInfoList (GV.tail inCharInfoVect)  (GV.tail inCharDataVect)
            else makeSampledPairVect fullBoolList (tail boolList) (newCharData : accumCharDataList) (firstCharInfo : accumCharInfoList) (GV.tail inCharInfoVect) (GV.tail inCharDataVect)
            -- )

         else if firstCharType == Matrix then
            let  newCharData = firstCharData {matrixStatesPrelim = makeSampledVect fullBoolList [] m1}
            in
            if V.null (makeSampledVect fullBoolList [] m1) then makeSampledPairVect fullBoolList (tail boolList) accumCharDataList accumCharInfoList (V.tail inCharInfoVect) (V.tail inCharDataVect)
            else makeSampledPairVect fullBoolList (tail boolList) (newCharData : accumCharDataList) (firstCharInfo : accumCharInfoList) (V.tail inCharInfoVect) (V.tail inCharDataVect)


         else error ("Incorrect character type in makeSampledPairVect: " ++ show firstCharType)

-- | resampleBlockJackknife takes BlockData and a seed and creates a jackknife resampled BlockData
resampleBlockJackknife :: Double -> Int -> BlockData -> BlockData
resampleBlockJackknife sampleFreq rSeed inData@(nameText, charDataVV, charInfoV) =
      let randomIntegerList1 = randomIntList rSeed
          randomIntegerList2 = randomIntList (head randomIntegerList1)
          acceptanceList = fmap (randAccept sampleFreq) randomIntegerList1
          acceptanceList2 = fmap (randAccept sampleFreq) randomIntegerList2
          -- newCharInfoV = makeSampledVect acceptanceVect [] charInfoV
          -- newCharDataV = fmap (makeSampledVect acceptanceVect []) charDataVV
          (newCharDataVV, newCharInfoV) = V.unzip $ fmap (makeSampledPairVect acceptanceList acceptanceList2 [] [] charInfoV) charDataVV


      in
      -- trace ("RB length " ++ (show $ V.length charInfoV) ++ " -> " ++ (show $ V.length $ V.head newCharInfoV) ) (
      if V.length (V.head newCharInfoV) > 0 then (nameText, newCharDataVV, V.head newCharInfoV)
      else resampleBlockJackknife sampleFreq (head randomIntegerList1) inData
      -- )

   where randAccept b a = let (_, randVal) = divMod (abs a) 1000
                              critVal = floor (1000 * b)
                           in
                           -- trace ("RA : " ++ (show (b,a, randVal, critVal, randVal < critVal)))
                           randVal < critVal

-- | getGoodBremGraphs performs Goodman-Bremer support
-- examines complete SPR or TBR swap neighborhood chekcing for presence/absence of edges in input Graph List
-- can do sample of trees either "nth" or at random if specified
-- sample based on SPR-- 4n^2 - 26n - 42 for TBR 8n^3 for now
-- this will only examine bridge edges for networks, networkedge values willl be doen via net delete
-- MAPs for each graph?
getGoodBremGraphs :: GlobalSettings -> ProcessedData -> Int -> String -> Maybe Int -> Bool -> PhylogeneticGraph -> PhylogeneticGraph
getGoodBremGraphs inGS inData rSeed swapType sampleSize sampleAtRandom inGraph =
   if LG.isEmpty (fst6 inGraph) then error "Null graph in getGoodBremGraphs" -- maybe should be error?
   else
      -- create list of edges for input graph and a structure with egde node indices and bitvector values
      -- requires index BV of each node
      {-
      let egdeList = LG.edges (fst6 inGraph)

          -- graph node list
          nodeList = LG.labNodes (thd6 inGraph)
          nodeIndexBVPairList = fmap makeindexBVPair nodeList

          -- list of vectors for contant time access via index = fst (a, bv)
          nodeIndexBVPairVect= V.fromList nodeIndexBVPairList

          -- make tuple for each edge in each graph
          -- (uIndex,vINdex,uBV, vBV, graph cost)
          tupleList = makeGraphEdgeTuples nodeIndexBVPairVect infinity egdeList
      -}
      let tupleList = getGraphTupleList inGraph

          -- traverse neighborhood (and net edge removal) keeping min cost without edges
          supportEdgeTupleList = getGBTuples inGS inData rSeed swapType sampleSize sampleAtRandom tupleList inGraph

          simpleGBGraph = LG.mkGraph (LG.labNodes $ fst6 inGraph) (fmap (tupleToSimpleEdge (snd6 inGraph)) supportEdgeTupleList)
      in
      -- trace ("GGBG: " ++ (show $ length tupleList) ++ " -> " ++ (show $ length supportEdgeTupleList))
      (simpleGBGraph, snd6 inGraph, thd6 inGraph, fth6 inGraph, fft6 inGraph, six6 inGraph)

      where tupleToSimpleEdge d (a,b, _, _, c) = (a, b, c - d)

-- | getGraphTupleList takes a graph and cost (maybe initialized to infinity) returns tuple list
getGraphTupleList :: PhylogeneticGraph -> [(Int, Int, NameBV, NameBV, VertexCost)]
getGraphTupleList inGraph =
   if LG.isEmpty (fst6 inGraph) then error "Null graph in getGraphTupleList"
   else
      let egdeList = LG.edges (fst6 inGraph)

          -- graph node list
          nodeList = LG.labNodes (thd6 inGraph)
          nodeIndexBVPairList = fmap makeindexBVPair nodeList

          -- list of vectors for contant time access via index = fst (a, bv)
          nodeIndexBVPairVect= V.fromList nodeIndexBVPairList

          -- make tuple for each edge in each graph
          -- (uIndex,vINdex,uBV, vBV, graph cost)
          tupleList = makeGraphEdgeTuples nodeIndexBVPairVect infinity egdeList
      in
      tupleList
      where makeindexBVPair (a,b) = (a, bvLabel b)

-- | getGBTuples takes a tuple list from graph containing initialized values and update those values based
-- on each graph in the inGraph neigborhood
-- first does this via swap--for network does edge net edge in turn by removing using netDel
getGBTuples :: GlobalSettings
            -> ProcessedData
            -> Int
            -> String
            -> Maybe Int
            -> Bool
            -> [(Int, Int, NameBV, NameBV, VertexCost)]
            -> PhylogeneticGraph
            -> [(Int, Int, NameBV, NameBV, VertexCost)]
getGBTuples inGS inData rSeed swapType sampleSize sampleAtRandom inTupleList inGraph =
    -- traverse swap (SPR/TBR) neighborhood optimizing each graph fully
    let swapTuples = performGBSwap inGS inData rSeed swapType sampleSize sampleAtRandom inTupleList inGraph

        -- network edge support if not Tree
        netTuples = if (graphType inGS == Tree) || LG.isTree (fst6 inGraph) then
                        -- swap only for Tree-do nothing
                        swapTuples

                    -- SoftWired => delete edge -- could add net move if needed
                     else if graphType inGS == SoftWired then
<<<<<<< HEAD
                        PU.seqParMap PU.myStrategy (updateDeleteTuple inGS inData inGraph) swapTuples -- `using` PU.myParListChunkRDS

                    -- HardWired => move edge
                    else
                        PU.seqParMap PU.myStrategy (updateMoveTuple inGS inData inGraph) swapTuples -- `using` PU.myParListChunkRDS
=======
                        PU.seqParMap (parStrategy $ strictParStrat inGS) (updateDeleteTuple inGS inData inGraph) swapTuples -- `using` PU.myParListChunkRDS

                    -- HardWired => move edge
                    else
                        PU.seqParMap (parStrategy $ strictParStrat inGS) (updateMoveTuple inGS inData inGraph) swapTuples -- `using` PU.myParListChunkRDS
>>>>>>> cc4024bd
        in
        netTuples

-- | updateDeleteTuple take a graph and and edge and delete a network edge (or retunrs tuple if not network)
-- if this were a HardWWired graph--cost would always go down, so only applied to softwired graphs
updateDeleteTuple :: GlobalSettings 
                  -> ProcessedData 
                  -> PhylogeneticGraph 
                  -> (Int, Int, NameBV, NameBV, VertexCost) 
                  -> (Int, Int, NameBV, NameBV, VertexCost)
updateDeleteTuple inGS inData inGraph inTuple@(inE, inV, inEBV, inVBV, inCost) =
   let isNetworkEdge = LG.isNetworkEdge (fst6 inGraph) (inE, inV)
   in
   if not isNetworkEdge then inTuple
   else
      -- True to force full evalutation
      let deleteCost = snd6 $ N.deleteNetEdge inGS inData inGraph True (inE, inV)
      in
      (inE, inV, inEBV, inVBV, min inCost deleteCost)


-- | updateMoveTuple take a graph and and edge and moves a network edge (or returns tuple if not network)
-- if this were a HardWWired graph--cost would always go down, so only applied to softwired graphs
    -- max bound because its a place holder for max num net edges
updateMoveTuple :: GlobalSettings 
                -> ProcessedData
                ->  PhylogeneticGraph 
                -> (Int, Int, NameBV, NameBV, VertexCost) 
                -> (Int, Int, NameBV, NameBV, VertexCost)
updateMoveTuple inGS inData inGraph inTuple@(inE, inV, inEBV, inVBV, inCost) =
   let isNetworkEdge = LG.isNetworkEdge (fst6 inGraph) (inE, inV)
   in
   if not isNetworkEdge then inTuple
   else
      -- True to force full evalutation
      let steepest = False
          randomOrder = False
          keepNum = 10 -- really could be one since sorted by cost, but just to make sure)Order
          rSeed = 0
          saParams = Nothing
          moveCost = minimum (snd6 <$> N.deleteOneNetAddAll inGS inData (maxBound :: Int) keepNum steepest randomOrder inGraph [(inE, inV)] rSeed saParams)
      in
      (inE, inV, inEBV, inVBV, min inCost moveCost)



-- | performGBSwap takes parameters and  graphs and traverses swap neighborhood
-- examining each (or nth, or random) Graphs examining each ecah in each graph for Goodman-Bremer
-- optimality support
performGBSwap   :: GlobalSettings
                -> ProcessedData
                -> Int
                -> String
                -> Maybe Int
                -> Bool
                -> [(Int, Int, NameBV, NameBV, VertexCost)]
                -> PhylogeneticGraph
                -> [(Int, Int, NameBV, NameBV, VertexCost)]
performGBSwap inGS inData rSeed swapType sampleSize sampleAtRandom inTupleList inGraph =
    if LG.isEmpty (fst6 inGraph) then error "Null graph in performGBSwap"
    else
        let -- work with simple graph
            inSimple = fst6 inGraph
            (firstRootIndex, _) = head $ LG.getRoots inSimple

            -- determine edges to break on--'bridge' edges only for network
            -- filter out edges from root since no use--would just rejoin
            breakEdgeList = if graphType inGS == Tree then filter ((/= firstRootIndex) . fst3) $ LG.labEdges inSimple
                          else filter ((/= firstRootIndex) . fst3) $ LG.getEdgeSplitList inSimple

            -- get random integer lists for swap
            lRandomIntegerList = randomIntList rSeed
            randomIntegerListList = fmap randomIntList lRandomIntegerList

            -- integerized critical value for prob accept
            -- based on approx (leaves - netnodes)^2 or (leaves - netnodes)^3
            (_, leafList, _, netVertList) = LG.splitVertexList (fst6 inGraph)
            intProbAccept = if swapType == "spr" then floor ((1000.0 * fromIntegral (fromJust sampleSize)) / ((2.0 * fromIntegral (length leafList - length netVertList)) ** 2) :: Double)
                            else floor ((1000.0 * fromIntegral (fromJust sampleSize)) / ((2.0 * fromIntegral (length leafList - length netVertList)) ** 3) :: Double)


            -- generate tuple lists for each break edge parallelized at this level
            tupleListList = PU.seqParMap (parStrategy $ strictParStrat inGS) (splitRejoinGB' inGS inData swapType intProbAccept sampleAtRandom inTupleList inSimple breakEdgeList) (zip randomIntegerListList breakEdgeList)  -- `using` PU.myParListChunkRDS

            -- merge tuple lists--should all be in same order
            newTupleList = mergeTupleLists (filter (not . null) tupleListList) []
        in
        -- trace ("PGBS:" ++ (show $ fmap length tupleListList) ++ " -> " ++ (show $ length newTupleList))
        newTupleList


-- | splitRejoinGB' is  wrapper for splitRejoinGB to allow for seqParMap
splitRejoinGB'   :: GlobalSettings
                -> ProcessedData
                -> String
                -> Int
                -> Bool
                -> [(Int, Int, NameBV, NameBV, VertexCost)]
                -> SimpleGraph
                -> [LG.LEdge Double]
                -> ([Int], LG.LEdge Double)
                -> [(Int, Int, NameBV, NameBV, VertexCost)]
splitRejoinGB' inGS inData swapType intProbAccept sampleAtRandom inTupleList inGraph originalBreakEdgeList (inRandomIntegerList, breakEdge) =
        splitRejoinGB inGS inData swapType intProbAccept sampleAtRandom inTupleList inGraph originalBreakEdgeList inRandomIntegerList breakEdge

-- | splitRejoinGB take parameters and splits input graph at specified edge and rejoins at all available edge
-- (reroots the pruned subgraph if TBR) and creates and gets cost of graph (lazy takes care of post order only)
-- with optimized graph, tuple list is creted and compared to input graph tuple list.
-- original edge was (parentPrunedGraphRoot, prunedGraphRootIndex)
-- working with SimpleGraph
splitRejoinGB   :: GlobalSettings
                -> ProcessedData
                -> String
                -> Int
                -> Bool
                -> [(Int, Int, NameBV, NameBV, VertexCost)]
                -> SimpleGraph
                -> [LG.LEdge Double]
                -> [Int]
                -> LG.LEdge Double
                -> [(Int, Int, NameBV, NameBV, VertexCost)]
splitRejoinGB inGS inData swapType intProbAccept sampleAtRandom inTupleList inGraph originalBreakEdgeList inRandomIntegerList breakEdge =

    let
      -- split graph on breakEdge
      (splitGraph, _, prunedGraphRootIndex,  _, _, edgeDeleteList) = LG.splitGraphOnEdge' inGraph breakEdge

      -- get edges in base graph to be invaded (ie not in pruned graph)
      prunedGraphRootNode = (prunedGraphRootIndex, fromJust $ LG.lab splitGraph prunedGraphRootIndex)
      (prunedSubTreeNodes, prunedSubTreeEdges) = LG.nodesAndEdgesAfter splitGraph [prunedGraphRootNode]
      edgesNotToInvade = (LG.toEdge breakEdge : edgeDeleteList) ++ fmap LG.toEdge prunedSubTreeEdges
      edgesToInvade = filter (LG.notMatchEdgeIndices edgesNotToInvade) originalBreakEdgeList

      -- rejoin, evaluate, get better tuple
      -- check if there are tbr-type rearrangements to do (rerooting pruned graph)
      -- create TBR rerooot split graphs if required
      splitGraphList = if (length prunedSubTreeNodes < 3) || swapType == "spr" then [splitGraph]

                       -- generate "tbr" rerootings in split graph
                       else getTBRSplitGraphs inGS splitGraph breakEdge

      -- new random lists for rejoin
      randomIntegerListList = fmap randomIntList inRandomIntegerList

      -- parallel at break level above
      rejoinTupleListList = zipWith (rejoinGB inGS inData intProbAccept sampleAtRandom inTupleList splitGraphList breakEdge) randomIntegerListList edgesToInvade

      -- merge tuples
      newTupleList = mergeTupleLists rejoinTupleListList []
    in
    newTupleList

-- | rejoinGB rejoins split graph at specific edge, id SPR then that's it, if TBR reroot pruned subgraph
-- splitGraph is SimpleGraph
-- the rejoin is SPR type relying on teh list lengt of split graph to present the TBR reroots
rejoinGB :: GlobalSettings
         -> ProcessedData
         -> Int
         -> Bool
         -> [(Int, Int, NameBV, NameBV, VertexCost)]
         -> [SimpleGraph]
         -> LG.LEdge Double
         -> [Int]
         -> LG.LEdge Double
         -> [(Int, Int, NameBV, NameBV, VertexCost)]
rejoinGB inGS inData intProbAccept sampleAtRandom inTupleList splitGraphList originalBreakEdge@(eBreak, _, _) randIntList edgeToInvade =
   if null splitGraphList then inTupleList
   else
      let splitGraph = head  splitGraphList
          doGraph = (not sampleAtRandom || (let (_, intRandVal) = divMod (abs (head randIntList)) 1000
                                            in
                                            intRandVal < intProbAccept))
      in
      if doGraph then
         let newGraph = LG.joinGraphOnEdge splitGraph edgeToInvade eBreak
             pruneEdges = False
             warnPruneEdges = False
             startVertex = Nothing
             newPhylogeneticGraph
               | (graphType inGS == Tree) || LG.isTree newGraph = T.multiTraverseFullyLabelGraph inGS inData pruneEdges warnPruneEdges startVertex newGraph
               | (not . LG.cyclic) newGraph && (not . LG.parentInChain) newGraph = T.multiTraverseFullyLabelGraph inGS inData pruneEdges warnPruneEdges startVertex newGraph
               | otherwise = emptyPhylogeneticGraph
         in
         -- return original
         if newPhylogeneticGraph == emptyPhylogeneticGraph then rejoinGB inGS inData intProbAccept sampleAtRandom inTupleList (tail splitGraphList) originalBreakEdge (tail randIntList) edgeToInvade

         -- update tuple list based on new graph
         else
            let updatedTupleList = getLowerGBEdgeCost inTupleList newPhylogeneticGraph -- ((2 * numTaxa) -1)
            in
            rejoinGB inGS inData intProbAccept sampleAtRandom updatedTupleList (tail splitGraphList) originalBreakEdge (tail randIntList) edgeToInvade


      -- return original
      else rejoinGB inGS inData intProbAccept sampleAtRandom inTupleList (tail splitGraphList) originalBreakEdge (tail randIntList) edgeToInvade

-- | mergeTupleLists takes a list of list of tuples and merges them choosing the better each recursive round
mergeTupleLists :: [[(Int, Int, NameBV, NameBV, VertexCost)]] -> [(Int, Int, NameBV, NameBV, VertexCost)] -> [(Int, Int, NameBV, NameBV, VertexCost)]
mergeTupleLists inTupleListList accumList
  | null inTupleListList = accumList
  | null accumList = mergeTupleLists (tail inTupleListList) (head inTupleListList)
  | otherwise = let firstTupleList = head inTupleListList
                    newTupleList = zipWith chooseBetterTuple firstTupleList accumList
                in
                mergeTupleLists (tail inTupleListList) newTupleList

-- | chooseBetterTuple takes two (Int, Int, NameBV, NameBV, VertexCost) and returns better cost
chooseBetterTuple :: (Int, Int, NameBV, NameBV, VertexCost) -> (Int, Int, NameBV, NameBV, VertexCost) -> (Int, Int, NameBV, NameBV, VertexCost)
chooseBetterTuple (aE, aV, aEBV, aVBV, aCost) (_, _, _, _, bCost) = (aE, aV, aEBV, aVBV, min aCost bCost)

-- | makeGraphEdgeTuples take node and edge,cost tuples from a graph and returns a list of tuples of the form
-- (uIndex,vINdex,uBV, vBV, graph cost)
-- this for edge comparisons for Goodman-Bremer and other optimality-type support
makeGraphEdgeTuples :: V.Vector (Int, NameBV) -> VertexCost -> [(Int, Int)] -> [(Int, Int, NameBV, NameBV, VertexCost)]
makeGraphEdgeTuples nodeBVVect graphCost edgeList =
   -- trace ("MET: " ++ (show $ V.length nodeBVVect))
   fmap (make5Tuple nodeBVVect graphCost) edgeList
   where make5Tuple nv c (a, b) = (a, b, snd (nv V.! a), snd (nv V.! b), c)

-- | getLowerGBEdgeCost take a list of edge tuples of (uIndex,vINdex,uBV, vBV, graph cost) from the graph
-- whose supports are being calculated and a new graph and updates the edge cost (GB value) if that edge
-- is NOT present in the graph taking the minimum of the original GB value and the new graph cost
getLowerGBEdgeCost :: [(Int, Int, NameBV, NameBV, VertexCost)] -> PhylogeneticGraph -> [(Int, Int, NameBV, NameBV, VertexCost)]
getLowerGBEdgeCost edgeTupleList inGraph =
   if LG.isEmpty (fst6 inGraph) || null edgeTupleList then error "Empty graph or null edge tuple list in getLowerGBEdgeCost"
   else
      let inGraphTupleList = getGraphTupleList inGraph
      in
      fmap (updateEdgeTuple (snd6 inGraph) inGraphTupleList) edgeTupleList


-- | updateEdgeTuple checks is edge is NOT in input graph edge tuple list and if not takes minimum
-- of edge cost GB value and in graph cost, else returns unchanged
updateEdgeTuple :: VertexCost -> [(Int, Int, NameBV, NameBV, VertexCost)] -> (Int, Int, NameBV, NameBV, VertexCost) -> (Int, Int, NameBV, NameBV, VertexCost)
updateEdgeTuple inGraphCost inGraphTupleList (uIndex, vIndex, uBV, vBV, edgeGBValue) =
   let edgeNotFoundCost = getNotFoundCost uBV vBV inGraphCost inGraphTupleList
   in
   if isNothing edgeNotFoundCost then (uIndex, vIndex, uBV, vBV, edgeGBValue)
   else (uIndex, vIndex, uBV, vBV, min edgeGBValue (fromJust edgeNotFoundCost))

-- | getNotFoundCost take a pair of BitVectors (of vertices in graph) from an edge
-- and a list of  (Int, Int, NameBV, NameBV, VertexCost) tuples and returns
-- Nothing is the BVs of the two match (= signifying edge in graph) or
-- Just graph cost if not present for Goodman-Bremer calculations
getNotFoundCost :: NameBV -> NameBV -> VertexCost -> [(Int, Int, NameBV, NameBV, VertexCost)] -> Maybe VertexCost
getNotFoundCost uBV vBV inTupleCost inTupleList =
   if null inTupleList then Just inTupleCost
   else
      let (_, _, uInBV, vInBV, _) = head inTupleList
      in
      if uBV == uInBV && vBV == vInBV then Nothing
      else getNotFoundCost uBV vBV inTupleCost (tail inTupleList)


-- | getTBRSplitGraphs takes a split gaph and the original split edge and
-- returns a list of rerooted subgrahs split graphs suitable for rejoining
-- via SPR-type rejoin each to generate TBR neighborhood
-- much of this is modified from Swap.hs but removing data and delta portions
getTBRSplitGraphs :: GlobalSettings -> SimpleGraph -> LG.LEdge Double -> [SimpleGraph]
getTBRSplitGraphs inGS splitGraph splitEdge =
   if LG.isEmpty splitGraph then error "Empty graph in getTBRSplitGraphs"
   else
      -- get edges in pruned graph and reroot on those edges that are 1) not from original "root" of prune
      -- and 2) not network edges
      let prunedGraphRootNode = (snd3 splitEdge, fromJust $ LG.lab splitGraph $ snd3 splitEdge)
          edgesInPrunedSubGraph = snd $ LG.nodesAndEdgesAfter splitGraph [prunedGraphRootNode]

          nonNetWorkEdgeList = if graphType inGS /= Tree then filter (not . LG.isNetworkLabEdge splitGraph) edgesInPrunedSubGraph
                               else edgesInPrunedSubGraph

          -- original pruned root edges
          prunedRootEdges = LG.out splitGraph $ fst prunedGraphRootNode

          -- edges available for rerooting
          edgeAfterList = nonNetWorkEdgeList L.\\ prunedRootEdges

          -- get edges to add and delete for TBR rerooting
          tbrEdits = fmap (getTBREdits splitGraph prunedGraphRootNode edgesInPrunedSubGraph . LG.toEdge) edgeAfterList

          -- TBR split graph list
          tbrGraphList = fmap (LG.insertDeleteEdges splitGraph) tbrEdits

      in
      splitGraph : tbrGraphList

-- | getTBREdits takes and edge and returns the list of edits to pruned subgraph
-- as a pair of edges to add and those to delete
-- since reroot edge is directed (e,v), edges away from v will have correct
-- orientation. Edges between 'e' and the root will have to be flipped
-- original root edges and reroort edge are deleted and new root and edge spanning orginal root created
-- returns ([add], [delete])
-- modified from function in swap to be more general and operate on SimpleGraphs as are used here
getTBREdits :: (Eq a, Eq b) => LG.Gr a b -> LG.LNode a -> [LG.LEdge b] -> LG.Edge -> ([LG.LEdge b],[LG.Edge])
getTBREdits inGraph prunedGraphRootNode edgesInPrunedSubGraph rerootEdge =
   --trace ("Gettiung TBR Edits for " ++ (show rerootEdge)) (
   let prunedGraphRootIndex = fst prunedGraphRootNode
       originalRootEdgeNodes = LG.descendants inGraph prunedGraphRootIndex
       originalRootEdges = LG.out inGraph prunedGraphRootIndex

       -- get path from new root edge fst vertex to orginal root and flip those edges
       closerToPrunedRootEdgeNode = (fst rerootEdge, fromJust $ LG.lab inGraph $ fst rerootEdge)
       (nodesInPath, edgesinPath) = LG.postOrderPathToNode inGraph closerToPrunedRootEdgeNode prunedGraphRootNode

       -- don't want original root edges to be flipped since deleted
       edgesToFlip = edgesinPath L.\\ originalRootEdges
       flippedEdges = fmap LG.flipLEdge edgesToFlip

       -- dummyEdgeLabel so can be type "b"
       dummyEdgeLabel =  thd3 $ head edgesInPrunedSubGraph

       -- new edges on new root position and spanning old root
       -- add in closer vertex to root to make sure direction of edge is correct
       newEdgeOnOldRoot = if snd3 (head originalRootEdges) `elem` (fst rerootEdge : fmap fst nodesInPath) then (snd3 $ head originalRootEdges, snd3 $ last originalRootEdges, dummyEdgeLabel)
                          else (snd3 $ last originalRootEdges, snd3 $ head originalRootEdges, dummyEdgeLabel)
       newRootEdges = [(prunedGraphRootIndex, fst rerootEdge, dummyEdgeLabel),(prunedGraphRootIndex, snd rerootEdge, dummyEdgeLabel)]


   in
   -- original root edge so no change
   if fst rerootEdge `elem` originalRootEdgeNodes &&  snd rerootEdge `elem` originalRootEdgeNodes then ([],[])

   -- rerooted
   else
      -- delete orignal root edges and rerootEdge
      -- add new root edges
      -- and new edge on old root--but need orientation
      -- flip edges from new root to old (delete and add list)
      --trace ("\n\nIn Graph:\n"++ (LG.prettify $ GO.convertDecoratedToSimpleGraph inGraph) ++ "\nTBR Edits: " ++ (show (rerootEdge, prunedGraphRootIndex, fmap LG.toEdge flippedEdges))
      --   ++ "\nEdges to add: " ++ (show $ fmap LG.toEdge $ newEdgeOnOldRoot : (flippedEdges ++ newRootEdges)) ++ "\nEdges to delete: " ++ (show $ rerootEdge : (fmap LG.toEdge (edgesToFlip ++ originalRootEdges))))
      (newEdgeOnOldRoot : (flippedEdges ++ newRootEdges), rerootEdge : fmap LG.toEdge (edgesToFlip ++ originalRootEdges))
      -- )<|MERGE_RESOLUTION|>--- conflicted
+++ resolved
@@ -512,19 +512,11 @@
 
                     -- SoftWired => delete edge -- could add net move if needed
                      else if graphType inGS == SoftWired then
-<<<<<<< HEAD
-                        PU.seqParMap PU.myStrategy (updateDeleteTuple inGS inData inGraph) swapTuples -- `using` PU.myParListChunkRDS
-
-                    -- HardWired => move edge
-                    else
-                        PU.seqParMap PU.myStrategy (updateMoveTuple inGS inData inGraph) swapTuples -- `using` PU.myParListChunkRDS
-=======
                         PU.seqParMap (parStrategy $ strictParStrat inGS) (updateDeleteTuple inGS inData inGraph) swapTuples -- `using` PU.myParListChunkRDS
 
                     -- HardWired => move edge
                     else
                         PU.seqParMap (parStrategy $ strictParStrat inGS) (updateMoveTuple inGS inData inGraph) swapTuples -- `using` PU.myParListChunkRDS
->>>>>>> cc4024bd
         in
         netTuples
 
