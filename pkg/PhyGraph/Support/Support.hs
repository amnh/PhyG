{- |
Module      :  Support.hs
Description :  Module containing support functions
Copyright   :  (c) 2022 Ward C. Wheeler, Division of Invertebrate Zoology, AMNH. All rights reserved.
License     :

Redistribution and use in source and binary forms, with or without
modification, are permitted provided that the following conditions are met:

1. Redistributions of source code must retain the above copyright notice, this
   list of conditions and the following disclaimer.
2. Redistributions in binary form must reproduce the above copyright notice,
   this list of conditions and the following disclaimer in the documentation
   and/or other materials provided with the distribution.

THIS SOFTWARE IS PROVIDED BY THE COPYRIGHT HOLDERS AND CONTRIBUTORS "AS IS" AND
ANY EXPRESS OR IMPLIED WARRANTIES, INCLUDING, BUT NOT LIMITED TO, THE IMPLIED
WARRANTIES OF MERCHANTABILITY AND FITNESS FOR A PARTICULAR PURPOSE ARE
DISCLAIMED. IN NO EVENT SHALL THE COPYRIGHT OWNER OR CONTRIBUTORS BE LIABLE FOR
ANY DIRECT, INDIRECT, INCIDENTAL, SPECIAL, EXEMPLARY, OR CONSEQUENTIAL DAMAGES
(INCLUDING, BUT NOT LIMITED TO, PROCUREMENT OF SUBSTITUTE GOODS OR SERVICES;
LOSS OF USE, DATA, OR PROFITS; OR BUSINESS INTERRUPTION) HOWEVER CAUSED AND
ON ANY THEORY OF LIABILITY, WHETHER IN CONTRACT, STRICT LIABILITY, OR TORT
(INCLUDING NEGLIGENCE OR OTHERWISE) ARISING IN ANY WAY OUT OF THE USE OF THIS
SOFTWARE, EVEN IF ADVISED OF THE POSSIBILITY OF SUCH DAMAGE.

The views and conclusions contained in the software and documentation are those
of the authors and should not be interpreted as representing official policies,
either expressed or implied, of the FreeBSD Project.

Maintainer  :  Ward Wheeler <wheeler@amnh.org>
Stability   :  unstable
Portability :  portable (I hope)

-}

module Support.Support  ( supportGraph
                        ) where

import qualified Commands.Verify                as VER
import           Data.Char
import qualified Data.List                      as L
import           Data.Maybe
import qualified Data.Vector                    as V
import qualified Data.Vector.Generic            as GV
import qualified Data.Vector.Unboxed            as UV
import           Debug.Trace
import           GeneralUtilities
import qualified GraphOptimization.Traversals   as T
import qualified Graphs.GraphOperations         as GO
import qualified ParallelUtilities              as PU
import qualified Reconciliation.ReconcileGraphs as REC
import qualified Search.Build                   as B
import qualified Search.NetworkAddDelete        as N
import qualified Search.Refinement              as R
import           Text.Read
import           Types.Types
import qualified Utilities.Distances            as DD
import qualified Utilities.LocalGraph           as LG

-- "High level" paralleization used for overall graphs contruction

-- | driver for overall support
supportGraph :: [Argument] -> GlobalSettings -> ProcessedData -> Int -> [PhylogeneticGraph] -> [PhylogeneticGraph]
supportGraph inArgs inGS inData rSeed inGraphList =
   if null inGraphList then error "No graphs input to calculate support"
   else
      let fstArgList = fmap (fmap toLower . fst) inArgs
          sndArgList = fmap (fmap toLower . snd) inArgs
          lcArgList = zip fstArgList sndArgList
          checkCommandList = checkCommandArgs "support" fstArgList VER.supportArgList
     in
     -- check for valid command options
     if not checkCommandList then errorWithoutStackTrace ("Unrecognized command in 'support': " ++ show inArgs)
     else
         let supportMeasure
               | any ((=="bootstrap").fst) lcArgList = Bootstrap
               | any ((=="jackknife").fst) lcArgList = Jackknife
               | any ((=="goodmanbremer").fst) lcArgList = GoodmanBremer
               | otherwise = GoodmanBremer

             useSPR = any ((=="spr").fst) lcArgList 
             useTBR = any ((=="spr").fst) lcArgList 


             onlyBuild = any ((=="buildonly").fst) lcArgList

             jackList   = filter ((=="jackknife").fst) lcArgList
             jackFreq'
              | length jackList > 1 =
                errorWithoutStackTrace ("Multiple jackknife sampling frequency specifications in support command--can have only one (e.g. jackknife:0.62): " ++ show inArgs)
              | null jackList = Just 0.6321 -- 1- 1/e
              | null (snd $ head jackList) = Just 0.6321
              | otherwise = readMaybe (snd $ head jackList) :: Maybe Double

             replicateList   = filter ((=="replicates").fst) lcArgList
             replicates'
              | length replicateList > 1 =
                errorWithoutStackTrace ("Multiple resampling replicate specifications in support command--can have only one (e.g. replicates:100): " ++ show inArgs)
              | null replicateList = Just 100
              | otherwise = readMaybe (snd $ head replicateList) :: Maybe Int

             goodBremList   = filter ((`elem` ["goodmanbremer", "gb"]).fst) lcArgList
             {-
             goodBremMethod
              | length goodBremList > 1 =
                errorWithoutStackTrace ("Multiple Goodman-Bremer method specifications in support command--can have only one (e.g. gb:tbr): " ++ show inArgs)
              | null (snd $ head goodBremList) = Just "tbr"
              | otherwise = Just $ snd $ head goodBremList
              -}

             goodBremSampleList   = filter ((`elem` ["gbsample"]).fst) lcArgList
             goodBremSample
              | length goodBremSampleList > 1 =
                errorWithoutStackTrace ("Multiple Goodman-Bremer sample specifications in support command--can have only one (e.g. gbsample:1000): " ++ show inArgs)
              | null goodBremSampleList = Just (maxBound :: Int)
              | otherwise = readMaybe (snd $ head goodBremSampleList) :: Maybe Int

         in
         if isNothing jackFreq' then errorWithoutStackTrace ("Jacknife frequency not a float (e.g. jackknife:0.5) in support: " ++ show (snd $ head jackList))
         else if isNothing replicates' then errorWithoutStackTrace ("Resampling replicates specification not a string (e.g. replicates:100) in support: " ++ show (snd $ head replicateList))
         --else if isNothing goodBremMethod then errorWithoutStackTrace ("Goodman-Bremer method specification not a string (e.g. goodmanBremer:SPR) in support: " ++ (show (snd $ head goodBremList)) ++ (show lcArgList))
         else if isNothing goodBremSample then errorWithoutStackTrace ("Goodman-Bremer sample specification not an integer (e.g. gbsample:1000) in support: " ++ show (snd $ head goodBremSampleList))

         else
            let thisMethod
                  | (supportMeasure == Bootstrap) && ((not . null) jackList && null goodBremList) = trace "Bootstrap and Jackknife specified--defaulting to Jackknife"
                                Jackknife
                  | (supportMeasure == Bootstrap) || ((not . null) jackList && (not . null) goodBremList) = trace "Resampling (Bootstrap or Jackknife) and Goodman-Bremer specified--defaulting to Goodman-Bremer"
                                GoodmanBremer
                  | supportMeasure == Bootstrap = Bootstrap
                  | (not . null) jackList = Jackknife
                  | otherwise = GoodmanBremer

                gbSampleSize = if goodBremSample == Just (maxBound :: Int) then Nothing
                               else goodBremSample

                -- sample trees uniformly at random--or "nth"
                gbRandomSample = if isJust gbSampleSize then True -- any ((=="atrandom").fst) lcArgList
                                 else False

                replicates = if fromJust replicates' < 0 then
                                 trace "Negative replicates number--defaulting to 100"
                                 100
                             else fromJust replicates'
                jackFreq = if fromJust jackFreq' <= 0 || fromJust jackFreq' >= 1.0 then
                              trace "Jackknife frequency must be on (0.0, 1.0) defaulting to 0.6321"
                              0.6321
                           else fromJust jackFreq'

                buildOptions = [("distance",""), ("replicates", show (100 :: Int)), ("best", show (1 :: Int)), ("rdwag", "")] -- [("replicates", show 10), ("best", show 1)]
                swapOptions = if onlyBuild then []
                              else [("tbr", ""), ("steepest", ""), ("keep", show (1 :: Int))]
                supportGraphList = if thisMethod == Bootstrap || thisMethod == Jackknife then
                                       let extraString = if  thisMethod == Jackknife then " with delete fraction  " ++ show (1 - jackFreq)
                                                         else ""
                                       in
                                       trace ("Generating " ++ show thisMethod ++ " resampling support with " ++ show replicates ++ " replicates" ++ extraString)
                                       [getResampleGraph inGS inData rSeed thisMethod replicates buildOptions swapOptions jackFreq]
                                   else
                                       let neighborhood = if useTBR then "tbr"
                                                          else if useSPR then "spr"
                                                          else "tbr"
                                           extraString = if isJust gbSampleSize then 
                                                " using " ++ neighborhood ++ " based on " ++ show (fromJust gbSampleSize) ++ " samples at random"
                                                         else " using " ++ neighborhood
                                       in
                                       trace ("Generating Goodman-Bremer support" ++ extraString)
                                       fmap (getGoodBremGraphs inGS inData rSeed neighborhood gbSampleSize gbRandomSample) inGraphList
            in

            supportGraphList


-- | getResampledGraphs performs resampling and search for Bootstrap and jackknife support
getResampleGraph :: GlobalSettings
                 -> ProcessedData
                 -> Int
                 -> SupportMethod
                 -> Int
                 -> [(String, String)]
                 -> [(String, String)]
                 -> Double
                 -> PhylogeneticGraph
getResampleGraph inGS inData rSeed resampleType replicates buildOptions swapOptions jackFreq =
   let resampledGraphList = PU.seqParMap (parStrategy $ strictParStrat inGS) (makeResampledDataAndGraph inGS inData resampleType buildOptions swapOptions jackFreq) (take replicates $ randomIntList rSeed) -- `using` PU.myParListChunkRDS
       -- create appropriate support graph >50% ?
       -- need to add args
       reconcileArgs = if graphType inGS == Tree then [("method","majority"), ("compare","identity"), ("edgelabel","true"), ("vertexlabel","true"), ("connect","true"), ("threshold","51"), ("outformat", "dot")]
                       else [("method","eun"), ("compare","identity"), ("edgelabel","true"),  ("vertexlabel","true"), ("connect","true"), ("threshold","51"),("outformat", "dot")]
         -- majority ruke consensus if no args
       (_, reconciledGraph) = REC.makeReconcileGraph VER.reconcileArgList reconcileArgs (fmap fst6 resampledGraphList)
   in
   -- trace ("GRG: \n" ++ reconciledGraphString) (
   -- generate resampled graph
   -- can't really relabel  easily wihtout bv and maybe not necessary anyway--node numebrs inconsistent
  (reconciledGraph, infinity, LG.empty, V.empty, V.empty, V.empty)
   -- )

-- | makeResampledDataAndGraph takes paramters, resmaples data and find a graph based on search parameters
-- returning the resampled graph
makeResampledDataAndGraph :: GlobalSettings
                          -> ProcessedData
                          -> SupportMethod
                          -> [(String, String)]
                          -> [(String, String)]
                          -> Double
                          -> Int
                          -> PhylogeneticGraph
makeResampledDataAndGraph inGS inData resampleType buildOptions swapOptions jackFreq rSeed =
   let randomIntegerList1 = randomIntList rSeed
       -- create resampled data
       newData = resampleData (head randomIntegerList1) resampleType jackFreq inData

       -- pairwise distances for distance analysis
       pairwiseDistances = DD.getPairwiseDistances newData

       -- build graphs
       buildGraphs = B.buildGraph buildOptions inGS newData pairwiseDistances (randomIntegerList1 !! 1)
       bestBuildGraphList = GO.selectGraphs Best (maxBound::Int) 0.0 (-1) buildGraphs

       -- if not a tree then try to add net edges
<<<<<<< HEAD
       netAddArgs = [("netAdd", ""), ("keep", show (1 :: Int)), ("steepest", ""), ("atRandom", ""), ("maxnetedges","5")]
=======
       netAddArgs = [("netadd", ""), ("keep", show (1 :: Int)), ("steepest", ""), ("atrandom", ""),("maxnetedges","5")]
>>>>>>> 010af3d9
       netGraphList = if graphType inGS == Tree then bestBuildGraphList
                      else R.netEdgeMaster netAddArgs inGS newData (randomIntegerList1 !! 2) bestBuildGraphList

       --simple swap refinement
       swapGraphList = if null swapOptions then netGraphList
                       else R.swapMaster swapOptions inGS newData (randomIntegerList1 !! 3) netGraphList
   in
   -- no data in there
   if (V.null . thd3) newData then emptyPhylogeneticGraph
   else head swapGraphList

-- | resampleData perfoms a single randomized data resampling
-- based on either with replacement (bootstrp) or without (jackknife)
-- jackknife moves through processed data and creates a new data set
--    based on simple prob
-- Bootstrap draws chars from input directly copying--currently disabled
-- if a block of data end up with zero resampled characters it is deleted
resampleData :: Int -> SupportMethod -> Double -> ProcessedData -> ProcessedData
resampleData rSeed resampleType sampleFreq (nameVect, nameBVVect, blockDataVect) =
   if V.null blockDataVect then error "Null input data in resampleData"
   else
      let lRandomIntegerList = randomIntList rSeed
      in
         --Bootstrap  or Jackknife resampling
         let newBlockDataVect' = if resampleType == Bootstrap then V.zipWith resampleBlockBootstrap (V.fromList lRandomIntegerList) blockDataVect
                                 else V.zipWith (resampleBlockJackknife  sampleFreq) (V.fromList lRandomIntegerList) blockDataVect
             -- filter any zero length blocks
             newBlockDataVect = V.filter ((not . V.null) . thd3) newBlockDataVect'
         in
         (nameVect, nameBVVect, newBlockDataVect)


-- | resampleBlockBootstrap takes BlockData and a seed and creates a Bootstrap resampled BlockData
resampleBlockBootstrap :: Int -> BlockData -> BlockData
resampleBlockBootstrap rSeed (nameText, charDataVV, charInfoV) =
      let lRandomIntegerList = randomIntList rSeed
          randomIntegerList2 = randomIntList (head lRandomIntegerList)

          -- maps over taxa in data bLock
          (newCharDataVV, newCharInfoV) = V.unzip $ fmap (makeSampledPairVectBootstrap lRandomIntegerList randomIntegerList2 charInfoV) charDataVV
      in
      (nameText, newCharDataVV, V.head newCharInfoV)

-- | makeSampledPairVectBootstrap takes a list of Int and a vectors of charinfo and char data
-- and returns new vectors of chardata and charinfo based on randomly sampled character indices
-- this to create a Bootstrap replicate of equal size
-- this for a single taxon hecen pass teh random ints so same for each one
makeSampledPairVectBootstrap :: [Int] -> [Int] -> V.Vector CharInfo -> V.Vector CharacterData -> (V.Vector CharacterData, V.Vector CharInfo)
makeSampledPairVectBootstrap fullRandIntlList randIntList inCharInfoVect inCharDataVect =
      -- get character numbers and set resampling indices for dynamic characters--statric happen within those characters
      let -- zip so can filter static and dynamic characters
          dataInfoPairV = V.zip inCharDataVect inCharInfoVect

          -- filter static
          (staticCharsV, staticCharsInfoV)  = V.unzip $ V.filter ((`elem` exactCharacterTypes) . charType . snd ) dataInfoPairV

          -- filter dynamic
          (dynamicCharsV, dynamicCharsInfoV) = V.unzip $ V.filter ((`notElem` exactCharacterTypes) . charType .snd ) dataInfoPairV

          numDynamicChars   = V.length dynamicCharsV
          dynCharIndices   = fmap (randIndex numDynamicChars) (take numDynamicChars randIntList)

      in
      -- trace ("MSPVB: " ++ (show $ length dynCharIndices) ++ " " ++ (show dynCharIndices)) (
      -- resample dynamic characters
         -- straight resample
      let resampleDynamicChars    = V.map (dynamicCharsV V.!) (V.fromList dynCharIndices)
          resmapleDynamicCharInfo = V.map (dynamicCharsInfoV V.!) (V.fromList dynCharIndices)

          -- static chars do each one mapping random choices within the character type
          -- but keeping each one--hence char info is staticCharsInfoV
          resampleStaticChars    = V.zipWith (subSampleStatic fullRandIntlList) staticCharsV staticCharsInfoV

      in
      -- cons the vectors for chrater data and character info
      (resampleStaticChars V.++ resampleDynamicChars, staticCharsInfoV V.++ resmapleDynamicCharInfo)
      -- )
      where randIndex a b  = snd $  divMod (abs b) a


-- | subSampleStatic takes a random int list and a static charcter
-- Bootstrap resamples that character based on ransom it list and number of "subcharacters" in character
subSampleStatic :: [Int] -> CharacterData -> CharInfo -> CharacterData
subSampleStatic randIntList inCharData inCharInfo =
   let (a1, a2, a3) = rangePrelim inCharData
       (na1, na2, na3) = stateBVPrelim inCharData
       (pa1, pa2, pa3) = packedNonAddPrelim inCharData
       m1 = matrixStatesPrelim inCharData
       inCharType = charType inCharInfo

       charLength
         | inCharType == Add = V.length a2
         | inCharType == NonAdd = V.length na2
         | inCharType == Matrix = V.length m1
         | otherwise = error ("Dynamic character in subSampleStatic: " ++ show inCharType)

       -- get character indices based on number "subcharacters"
       staticCharIndices = V.fromList $ fmap (randIndex charLength) (take charLength randIntList)
       staticCharIndicesUV = UV.fromList $ fmap (randIndex charLength) (take charLength randIntList)


   in
   -- trace ("SSS:" ++ (show $ V.length staticCharIndices) ++ " " ++ (show staticCharIndices)) (
   if inCharType == Add then
         inCharData {rangePrelim = (V.map (a1 V.!) staticCharIndices, V.map (a2 V.!) staticCharIndices, V.map (a3 V.!) staticCharIndices)}

   else if inCharType == NonAdd then
         inCharData {stateBVPrelim = (V.map (na1 V.!) staticCharIndices, V.map (na2 V.!) staticCharIndices, V.map (na3 V.!) staticCharIndices)}

   else if inCharType `elem` packedNonAddTypes then
         inCharData {packedNonAddPrelim = (UV.map (pa1 UV.!) staticCharIndicesUV, UV.map (pa2 UV.!) staticCharIndicesUV, UV.map (pa3 UV.!) staticCharIndicesUV)}

   else if inCharType == Matrix then
         inCharData {matrixStatesPrelim = V.map (m1 V.!) staticCharIndices}

   else error ("Incorrect character type in subSampleStatic: " ++ show inCharType)
   -- )
   where randIndex a b  = snd $  divMod (abs b) a

-- | makeSampledCharCharInfoVect takes a vector of Int and a vector of charData and a vector of charinfo
-- if teh data type is not static--the character is returns if Bool is True not otherwise
-- if the char is static (add, non add, matrix) then the bool array is applied
-- across the vetor of those characters (since they re vectors of charcters themselves
-- returned as a pair of vectors (reversed--but shouldn't matter for resampling purposes)
-- does not check if equal in length
makeSampledVect ::  (GV.Vector v a) => [Bool] -> [a] -> v a -> v a
makeSampledVect boolList accumList inVect  =
   if GV.null inVect then
    -- trace ("MSV R: " ++ (show $ length accumList))
    GV.fromList accumList
   else
      -- trace ("MSV: " ++ (show $ head boolList)) (
      if head boolList then makeSampledVect (tail boolList) (GV.head inVect : accumList) (GV.tail inVect)

      else makeSampledVect (tail boolList) accumList (GV.tail inVect)
      -- )

-- | makeSampledVect takes a list of Bool and avector and returns those values
-- with True as a vector (reversed--but shouldn't matter for resampling purposes)
-- does not check if equal in length
makeSampledPairVect :: [Bool] -> [Bool] -> [CharacterData] -> [CharInfo] -> V.Vector CharInfo -> V.Vector CharacterData -> (V.Vector CharacterData, V.Vector CharInfo)
makeSampledPairVect fullBoolList boolList accumCharDataList accumCharInfoList inCharInfoVect inCharDataVect =
   if V.null inCharInfoVect then (V.fromList accumCharDataList, V.fromList accumCharInfoList)
   else
      let firstCharInfo = V.head inCharInfoVect
          firstCharData = V.head inCharDataVect
          firstCharType = charType firstCharInfo
      in

      -- straight resample if dynamic
      if firstCharType `notElem` exactCharacterTypes
         then
            if head boolList then makeSampledPairVect fullBoolList (tail boolList) (firstCharData : accumCharDataList) (firstCharInfo : accumCharInfoList) (V.tail inCharInfoVect) (V.tail inCharDataVect)

            else makeSampledPairVect fullBoolList (tail boolList) accumCharDataList accumCharInfoList (V.tail inCharInfoVect) (V.tail inCharDataVect)

      -- static character--keep in sample, but need to sample in the vector
      else
         let (a1, a2, a3) = rangePrelim firstCharData
             (na1, na2, na3) = stateBVPrelim firstCharData
             (pa1, pa2, pa3) = packedNonAddPrelim firstCharData
             m1 = matrixStatesPrelim firstCharData
         in
         if firstCharType == Add then
            let newCharData = firstCharData {rangePrelim = (makeSampledVect fullBoolList [] a1, makeSampledVect fullBoolList [] a2, makeSampledVect fullBoolList [] a3)}
            in
            -- trace ("Length Add: " ++ (show $ V.length $ snd3 $ rangePrelim newCharData)) (
            if V.null (makeSampledVect fullBoolList [] a2) then makeSampledPairVect fullBoolList (tail boolList) accumCharDataList accumCharInfoList (V.tail inCharInfoVect) (V.tail inCharDataVect)
            else makeSampledPairVect fullBoolList (tail boolList) (newCharData : accumCharDataList) (firstCharInfo : accumCharInfoList) (V.tail inCharInfoVect) (V.tail inCharDataVect)
            -- )

         else if firstCharType == NonAdd then
            let newCharData = firstCharData {stateBVPrelim = (makeSampledVect fullBoolList [] na1, makeSampledVect fullBoolList [] na2, makeSampledVect fullBoolList [] na3)}
            in
            -- trace ("Length NonAdd: " ++ (show $ V.length $ snd3 $ stateBVPrelim newCharData))  (
            if V.null (makeSampledVect fullBoolList [] na2) then makeSampledPairVect fullBoolList (tail boolList) accumCharDataList accumCharInfoList (V.tail inCharInfoVect)  (V.tail inCharDataVect)
            else makeSampledPairVect fullBoolList (tail boolList) (newCharData : accumCharDataList) (firstCharInfo : accumCharInfoList) (V.tail inCharInfoVect) (V.tail inCharDataVect)
            -- )

         else if firstCharType `elem` packedNonAddTypes then
            let newCharData = firstCharData {packedNonAddPrelim = (makeSampledVect fullBoolList [] pa1, makeSampledVect fullBoolList [] pa2, makeSampledVect fullBoolList [] pa3)}
            in
            -- trace ("Length NonAdd: " ++ (show $ V.length $ snd3 $ stateBVPrelim newCharData))  (
            if GV.null (makeSampledVect fullBoolList [] pa2) then makeSampledPairVect fullBoolList (tail boolList) accumCharDataList accumCharInfoList (GV.tail inCharInfoVect)  (GV.tail inCharDataVect)
            else makeSampledPairVect fullBoolList (tail boolList) (newCharData : accumCharDataList) (firstCharInfo : accumCharInfoList) (GV.tail inCharInfoVect) (GV.tail inCharDataVect)
            -- )

         else if firstCharType == Matrix then
            let  newCharData = firstCharData {matrixStatesPrelim = makeSampledVect fullBoolList [] m1}
            in
            if V.null (makeSampledVect fullBoolList [] m1) then makeSampledPairVect fullBoolList (tail boolList) accumCharDataList accumCharInfoList (V.tail inCharInfoVect) (V.tail inCharDataVect)
            else makeSampledPairVect fullBoolList (tail boolList) (newCharData : accumCharDataList) (firstCharInfo : accumCharInfoList) (V.tail inCharInfoVect) (V.tail inCharDataVect)


         else error ("Incorrect character type in makeSampledPairVect: " ++ show firstCharType)

-- | resampleBlockJackknife takes BlockData and a seed and creates a jackknife resampled BlockData
resampleBlockJackknife :: Double -> Int -> BlockData -> BlockData
resampleBlockJackknife sampleFreq rSeed inData@(nameText, charDataVV, charInfoV) =
      let randomIntegerList1 = randomIntList rSeed
          randomIntegerList2 = randomIntList (head randomIntegerList1)
          acceptanceList = fmap (randAccept sampleFreq) randomIntegerList1
          acceptanceList2 = fmap (randAccept sampleFreq) randomIntegerList2
          -- newCharInfoV = makeSampledVect acceptanceVect [] charInfoV
          -- newCharDataV = fmap (makeSampledVect acceptanceVect []) charDataVV
          (newCharDataVV, newCharInfoV) = V.unzip $ fmap (makeSampledPairVect acceptanceList acceptanceList2 [] [] charInfoV) charDataVV


      in
      -- trace ("RB length " ++ (show $ V.length charInfoV) ++ " -> " ++ (show $ V.length $ V.head newCharInfoV) ) (
      if V.length (V.head newCharInfoV) > 0 then (nameText, newCharDataVV, V.head newCharInfoV)
      else resampleBlockJackknife sampleFreq (head randomIntegerList1) inData
      -- )

   where randAccept b a = let (_, randVal) = divMod (abs a) 1000
                              critVal = floor (1000 * b)
                           in
                           -- trace ("RA : " ++ (show (b,a, randVal, critVal, randVal < critVal)))
                           randVal < critVal

-- | getGoodBremGraphs performs Goodman-Bremer support
-- examines complete SPR or TBR swap neighborhood chekcing for presence/absence of edges in input Graph List
-- can do sample of trees either "nth" or at random if specified
-- sample based on SPR-- 4n^2 - 26n - 42 for TBR 8n^3 for now
-- this will only examine bridge edges for networks, networkedge values willl be doen via net delete
-- MAPs for each graph?
getGoodBremGraphs :: GlobalSettings -> ProcessedData -> Int -> String -> Maybe Int -> Bool -> PhylogeneticGraph -> PhylogeneticGraph
getGoodBremGraphs inGS inData rSeed swapType sampleSize sampleAtRandom inGraph =
   if LG.isEmpty (fst6 inGraph) then error "Null graph in getGoodBremGraphs" -- maybe should be error?
   else
      -- create list of edges for input graph and a structure with egde node indices and bitvector values
      -- requires index BV of each node
      {-
      let egdeList = LG.edges (fst6 inGraph)

          -- graph node list
          nodeList = LG.labNodes (thd6 inGraph)
          nodeIndexBVPairList = fmap makeindexBVPair nodeList

          -- list of vectors for contant time access via index = fst (a, bv)
          nodeIndexBVPairVect= V.fromList nodeIndexBVPairList

          -- make tuple for each edge in each graph
          -- (uIndex,vINdex,uBV, vBV, graph cost)
          tupleList = makeGraphEdgeTuples nodeIndexBVPairVect infinity egdeList
      -}
      let tupleList = getGraphTupleList inGraph

          -- traverse neighborhood (and net edge removal) keeping min cost without edges
          supportEdgeTupleList = getGBTuples inGS inData rSeed swapType sampleSize sampleAtRandom tupleList inGraph

          simpleGBGraph = LG.mkGraph (LG.labNodes $ fst6 inGraph) (fmap (tupleToSimpleEdge (snd6 inGraph)) supportEdgeTupleList)
      in
      -- trace ("GGBG: " ++ (show $ length tupleList) ++ " -> " ++ (show $ length supportEdgeTupleList))
      (simpleGBGraph, snd6 inGraph, thd6 inGraph, fth6 inGraph, fft6 inGraph, six6 inGraph)

      where tupleToSimpleEdge d (a,b, _, _, c) = (a, b, c - d)

-- | getGraphTupleList takes a graph and cost (maybe initialized to infinity) returns tuple list
getGraphTupleList :: PhylogeneticGraph -> [(Int, Int, NameBV, NameBV, VertexCost)]
getGraphTupleList inGraph =
   if LG.isEmpty (fst6 inGraph) then error "Null graph in getGraphTupleList"
   else
      let egdeList = LG.edges (fst6 inGraph)

          -- graph node list
          nodeList = LG.labNodes (thd6 inGraph)
          nodeIndexBVPairList = fmap makeindexBVPair nodeList

          -- list of vectors for contant time access via index = fst (a, bv)
          nodeIndexBVPairVect= V.fromList nodeIndexBVPairList

          -- make tuple for each edge in each graph
          -- (uIndex,vINdex,uBV, vBV, graph cost)
          tupleList = makeGraphEdgeTuples nodeIndexBVPairVect infinity egdeList
      in
      tupleList
      where makeindexBVPair (a,b) = (a, bvLabel b)

-- | getGBTuples takes a tuple list from graph containing initialized values and update those values based
-- on each graph in the inGraph neigborhood
-- first does this via swap--for network does edge net edge in turn by removing using netDel
getGBTuples :: GlobalSettings
            -> ProcessedData
            -> Int
            -> String
            -> Maybe Int
            -> Bool
            -> [(Int, Int, NameBV, NameBV, VertexCost)]
            -> PhylogeneticGraph
            -> [(Int, Int, NameBV, NameBV, VertexCost)]
getGBTuples inGS inData rSeed swapType sampleSize sampleAtRandom inTupleList inGraph =
    -- traverse swap (SPR/TBR) neighborhood optimizing each graph fully
    let swapTuples = performGBSwap inGS inData rSeed swapType sampleSize sampleAtRandom inTupleList inGraph

        -- network edge support if not Tree
        netTuples = if (graphType inGS == Tree) || LG.isTree (fst6 inGraph) then
                        -- swap only for Tree-do nothing
                        swapTuples

                    -- SoftWired => delete edge -- could add net move if needed
                     else if graphType inGS == SoftWired then
                        PU.seqParMap (parStrategy $ strictParStrat inGS) (updateDeleteTuple inGS inData inGraph) swapTuples -- `using` PU.myParListChunkRDS

                    -- HardWired => move edge
                    else
                        PU.seqParMap (parStrategy $ strictParStrat inGS) (updateMoveTuple inGS inData inGraph) swapTuples -- `using` PU.myParListChunkRDS
        in
        netTuples

-- | updateDeleteTuple take a graph and and edge and delete a network edge (or retunrs tuple if not network)
-- if this were a HardWWired graph--cost would always go down, so only applied to softwired graphs
updateDeleteTuple :: GlobalSettings 
                  -> ProcessedData 
                  -> PhylogeneticGraph 
                  -> (Int, Int, NameBV, NameBV, VertexCost) 
                  -> (Int, Int, NameBV, NameBV, VertexCost)
updateDeleteTuple inGS inData inGraph inTuple@(inE, inV, inEBV, inVBV, inCost) =
   let isNetworkEdge = LG.isNetworkEdge (fst6 inGraph) (inE, inV)
   in
   if not isNetworkEdge then inTuple
   else
      -- True to force full evalutation
      let deleteCost = snd6 $ N.deleteNetEdge inGS inData inGraph True (inE, inV)
      in
      (inE, inV, inEBV, inVBV, min inCost deleteCost)


-- | updateMoveTuple take a graph and and edge and moves a network edge (or returns tuple if not network)
-- if this were a HardWWired graph--cost would always go down, so only applied to softwired graphs
    -- max bound because its a place holder for max num net edges
updateMoveTuple :: GlobalSettings 
                -> ProcessedData
                ->  PhylogeneticGraph 
                -> (Int, Int, NameBV, NameBV, VertexCost) 
                -> (Int, Int, NameBV, NameBV, VertexCost)
updateMoveTuple inGS inData inGraph inTuple@(inE, inV, inEBV, inVBV, inCost) =
   let isNetworkEdge = LG.isNetworkEdge (fst6 inGraph) (inE, inV)
   in
   if not isNetworkEdge then inTuple
   else
      -- True to force full evalutation
      let steepest = False
          randomOrder = False
          keepNum = 10 -- really could be one since sorted by cost, but just to make sure)Order
          rSeed = 0
          saParams = Nothing
          moveCost = minimum (snd6 <$> N.deleteOneNetAddAll inGS inData (maxBound :: Int) keepNum steepest randomOrder inGraph [(inE, inV)] rSeed saParams)
      in
      (inE, inV, inEBV, inVBV, min inCost moveCost)



-- | performGBSwap takes parameters and  graphs and traverses swap neighborhood
-- examining each (or nth, or random) Graphs examining each ecah in each graph for Goodman-Bremer
-- optimality support
performGBSwap   :: GlobalSettings
                -> ProcessedData
                -> Int
                -> String
                -> Maybe Int
                -> Bool
                -> [(Int, Int, NameBV, NameBV, VertexCost)]
                -> PhylogeneticGraph
                -> [(Int, Int, NameBV, NameBV, VertexCost)]
performGBSwap inGS inData rSeed swapType sampleSize sampleAtRandom inTupleList inGraph =
    if LG.isEmpty (fst6 inGraph) then error "Null graph in performGBSwap"
    else
        let -- work with simple graph
            inSimple = fst6 inGraph
            (firstRootIndex, _) = head $ LG.getRoots inSimple

            -- determine edges to break on--'bridge' edges only for network
            -- filter out edges from root since no use--would just rejoin
            breakEdgeList = if graphType inGS == Tree then filter ((/= firstRootIndex) . fst3) $ LG.labEdges inSimple
                          else filter ((/= firstRootIndex) . fst3) $ LG.getEdgeSplitList inSimple

            -- get random integer lists for swap
            lRandomIntegerList = randomIntList rSeed
            randomIntegerListList = fmap randomIntList lRandomIntegerList

            -- integerized critical value for prob accept
            -- based on approx (leaves - netnodes)^2 or (leaves - netnodes)^3
            (_, leafList, _, netVertList) = LG.splitVertexList (fst6 inGraph)
            intProbAccept = if swapType == "spr" then floor ((1000.0 * fromIntegral (fromJust sampleSize)) / ((2.0 * fromIntegral (length leafList - length netVertList)) ** 2) :: Double)
                            else floor ((1000.0 * fromIntegral (fromJust sampleSize)) / ((2.0 * fromIntegral (length leafList - length netVertList)) ** 3) :: Double)


            -- generate tuple lists for each break edge parallelized at this level
            tupleListList = PU.seqParMap (parStrategy $ strictParStrat inGS) (splitRejoinGB' inGS inData swapType intProbAccept sampleAtRandom inTupleList inSimple breakEdgeList) (zip randomIntegerListList breakEdgeList)  -- `using` PU.myParListChunkRDS

            -- merge tuple lists--should all be in same order
            newTupleList = mergeTupleLists (filter (not . null) tupleListList) []
        in
        -- trace ("PGBS:" ++ (show $ fmap length tupleListList) ++ " -> " ++ (show $ length newTupleList))
        newTupleList


-- | splitRejoinGB' is  wrapper for splitRejoinGB to allow for seqParMap
splitRejoinGB'   :: GlobalSettings
                -> ProcessedData
                -> String
                -> Int
                -> Bool
                -> [(Int, Int, NameBV, NameBV, VertexCost)]
                -> SimpleGraph
                -> [LG.LEdge Double]
                -> ([Int], LG.LEdge Double)
                -> [(Int, Int, NameBV, NameBV, VertexCost)]
splitRejoinGB' inGS inData swapType intProbAccept sampleAtRandom inTupleList inGraph originalBreakEdgeList (inRandomIntegerList, breakEdge) =
        splitRejoinGB inGS inData swapType intProbAccept sampleAtRandom inTupleList inGraph originalBreakEdgeList inRandomIntegerList breakEdge

-- | splitRejoinGB take parameters and splits input graph at specified edge and rejoins at all available edge
-- (reroots the pruned subgraph if TBR) and creates and gets cost of graph (lazy takes care of post order only)
-- with optimized graph, tuple list is creted and compared to input graph tuple list.
-- original edge was (parentPrunedGraphRoot, prunedGraphRootIndex)
-- working with SimpleGraph
splitRejoinGB   :: GlobalSettings
                -> ProcessedData
                -> String
                -> Int
                -> Bool
                -> [(Int, Int, NameBV, NameBV, VertexCost)]
                -> SimpleGraph
                -> [LG.LEdge Double]
                -> [Int]
                -> LG.LEdge Double
                -> [(Int, Int, NameBV, NameBV, VertexCost)]
splitRejoinGB inGS inData swapType intProbAccept sampleAtRandom inTupleList inGraph originalBreakEdgeList inRandomIntegerList breakEdge =

    let
      -- split graph on breakEdge
      (splitGraph, _, prunedGraphRootIndex,  _, _, edgeDeleteList) = LG.splitGraphOnEdge' inGraph breakEdge

      -- get edges in base graph to be invaded (ie not in pruned graph)
      prunedGraphRootNode = (prunedGraphRootIndex, fromJust $ LG.lab splitGraph prunedGraphRootIndex)
      (prunedSubTreeNodes, prunedSubTreeEdges) = LG.nodesAndEdgesAfter splitGraph [prunedGraphRootNode]
      edgesNotToInvade = (LG.toEdge breakEdge : edgeDeleteList) ++ fmap LG.toEdge prunedSubTreeEdges
      edgesToInvade = filter (LG.notMatchEdgeIndices edgesNotToInvade) originalBreakEdgeList

      -- rejoin, evaluate, get better tuple
      -- check if there are tbr-type rearrangements to do (rerooting pruned graph)
      -- create TBR rerooot split graphs if required
      splitGraphList = if (length prunedSubTreeNodes < 3) || swapType == "spr" then [splitGraph]

                       -- generate "tbr" rerootings in split graph
                       else getTBRSplitGraphs inGS splitGraph breakEdge

      -- new random lists for rejoin
      randomIntegerListList = fmap randomIntList inRandomIntegerList

      -- parallel at break level above
      rejoinTupleListList = zipWith (rejoinGB inGS inData intProbAccept sampleAtRandom inTupleList splitGraphList breakEdge) randomIntegerListList edgesToInvade

      -- merge tuples
      newTupleList = mergeTupleLists rejoinTupleListList []
    in
    newTupleList

-- | rejoinGB rejoins split graph at specific edge, id SPR then that's it, if TBR reroot pruned subgraph
-- splitGraph is SimpleGraph
-- the rejoin is SPR type relying on teh list lengt of split graph to present the TBR reroots
rejoinGB :: GlobalSettings
         -> ProcessedData
         -> Int
         -> Bool
         -> [(Int, Int, NameBV, NameBV, VertexCost)]
         -> [SimpleGraph]
         -> LG.LEdge Double
         -> [Int]
         -> LG.LEdge Double
         -> [(Int, Int, NameBV, NameBV, VertexCost)]
rejoinGB inGS inData intProbAccept sampleAtRandom inTupleList splitGraphList originalBreakEdge@(eBreak, _, _) randIntList edgeToInvade =
   if null splitGraphList then inTupleList
   else
      let splitGraph = head  splitGraphList
          doGraph = (not sampleAtRandom || (let (_, intRandVal) = divMod (abs (head randIntList)) 1000
                                            in
                                            intRandVal < intProbAccept))
      in
      if doGraph then
         let newGraph = LG.joinGraphOnEdge splitGraph edgeToInvade eBreak
             pruneEdges = False
             warnPruneEdges = False
             startVertex = Nothing
             newPhylogeneticGraph
               | (graphType inGS == Tree) || LG.isTree newGraph = T.multiTraverseFullyLabelGraph inGS inData pruneEdges warnPruneEdges startVertex newGraph
               | (not . LG.cyclic) newGraph && (not . LG.parentInChain) newGraph = T.multiTraverseFullyLabelGraph inGS inData pruneEdges warnPruneEdges startVertex newGraph
               | otherwise = emptyPhylogeneticGraph
         in
         -- return original
         if newPhylogeneticGraph == emptyPhylogeneticGraph then rejoinGB inGS inData intProbAccept sampleAtRandom inTupleList (tail splitGraphList) originalBreakEdge (tail randIntList) edgeToInvade

         -- update tuple list based on new graph
         else
            let updatedTupleList = getLowerGBEdgeCost inTupleList newPhylogeneticGraph -- ((2 * numTaxa) -1)
            in
            rejoinGB inGS inData intProbAccept sampleAtRandom updatedTupleList (tail splitGraphList) originalBreakEdge (tail randIntList) edgeToInvade


      -- return original
      else rejoinGB inGS inData intProbAccept sampleAtRandom inTupleList (tail splitGraphList) originalBreakEdge (tail randIntList) edgeToInvade

-- | mergeTupleLists takes a list of list of tuples and merges them choosing the better each recursive round
mergeTupleLists :: [[(Int, Int, NameBV, NameBV, VertexCost)]] -> [(Int, Int, NameBV, NameBV, VertexCost)] -> [(Int, Int, NameBV, NameBV, VertexCost)]
mergeTupleLists inTupleListList accumList
  | null inTupleListList = accumList
  | null accumList = mergeTupleLists (tail inTupleListList) (head inTupleListList)
  | otherwise = let firstTupleList = head inTupleListList
                    newTupleList = zipWith chooseBetterTuple firstTupleList accumList
                in
                mergeTupleLists (tail inTupleListList) newTupleList

-- | chooseBetterTuple takes two (Int, Int, NameBV, NameBV, VertexCost) and returns better cost
chooseBetterTuple :: (Int, Int, NameBV, NameBV, VertexCost) -> (Int, Int, NameBV, NameBV, VertexCost) -> (Int, Int, NameBV, NameBV, VertexCost)
chooseBetterTuple (aE, aV, aEBV, aVBV, aCost) (_, _, _, _, bCost) = (aE, aV, aEBV, aVBV, min aCost bCost)

-- | makeGraphEdgeTuples take node and edge,cost tuples from a graph and returns a list of tuples of the form
-- (uIndex,vINdex,uBV, vBV, graph cost)
-- this for edge comparisons for Goodman-Bremer and other optimality-type support
makeGraphEdgeTuples :: V.Vector (Int, NameBV) -> VertexCost -> [(Int, Int)] -> [(Int, Int, NameBV, NameBV, VertexCost)]
makeGraphEdgeTuples nodeBVVect graphCost edgeList =
   -- trace ("MET: " ++ (show $ V.length nodeBVVect))
   fmap (make5Tuple nodeBVVect graphCost) edgeList
   where make5Tuple nv c (a, b) = (a, b, snd (nv V.! a), snd (nv V.! b), c)

-- | getLowerGBEdgeCost take a list of edge tuples of (uIndex,vINdex,uBV, vBV, graph cost) from the graph
-- whose supports are being calculated and a new graph and updates the edge cost (GB value) if that edge
-- is NOT present in the graph taking the minimum of the original GB value and the new graph cost
getLowerGBEdgeCost :: [(Int, Int, NameBV, NameBV, VertexCost)] -> PhylogeneticGraph -> [(Int, Int, NameBV, NameBV, VertexCost)]
getLowerGBEdgeCost edgeTupleList inGraph =
   if LG.isEmpty (fst6 inGraph) || null edgeTupleList then error "Empty graph or null edge tuple list in getLowerGBEdgeCost"
   else
      let inGraphTupleList = getGraphTupleList inGraph
      in
      fmap (updateEdgeTuple (snd6 inGraph) inGraphTupleList) edgeTupleList


-- | updateEdgeTuple checks is edge is NOT in input graph edge tuple list and if not takes minimum
-- of edge cost GB value and in graph cost, else returns unchanged
updateEdgeTuple :: VertexCost -> [(Int, Int, NameBV, NameBV, VertexCost)] -> (Int, Int, NameBV, NameBV, VertexCost) -> (Int, Int, NameBV, NameBV, VertexCost)
updateEdgeTuple inGraphCost inGraphTupleList (uIndex, vIndex, uBV, vBV, edgeGBValue) =
   let edgeNotFoundCost = getNotFoundCost uBV vBV inGraphCost inGraphTupleList
   in
   if isNothing edgeNotFoundCost then (uIndex, vIndex, uBV, vBV, edgeGBValue)
   else (uIndex, vIndex, uBV, vBV, min edgeGBValue (fromJust edgeNotFoundCost))

-- | getNotFoundCost take a pair of BitVectors (of vertices in graph) from an edge
-- and a list of  (Int, Int, NameBV, NameBV, VertexCost) tuples and returns
-- Nothing is the BVs of the two match (= signifying edge in graph) or
-- Just graph cost if not present for Goodman-Bremer calculations
getNotFoundCost :: NameBV -> NameBV -> VertexCost -> [(Int, Int, NameBV, NameBV, VertexCost)] -> Maybe VertexCost
getNotFoundCost uBV vBV inTupleCost inTupleList =
   if null inTupleList then Just inTupleCost
   else
      let (_, _, uInBV, vInBV, _) = head inTupleList
      in
      if uBV == uInBV && vBV == vInBV then Nothing
      else getNotFoundCost uBV vBV inTupleCost (tail inTupleList)


-- | getTBRSplitGraphs takes a split gaph and the original split edge and
-- returns a list of rerooted subgrahs split graphs suitable for rejoining
-- via SPR-type rejoin each to generate TBR neighborhood
-- much of this is modified from Swap.hs but removing data and delta portions
getTBRSplitGraphs :: GlobalSettings -> SimpleGraph -> LG.LEdge Double -> [SimpleGraph]
getTBRSplitGraphs inGS splitGraph splitEdge =
   if LG.isEmpty splitGraph then error "Empty graph in getTBRSplitGraphs"
   else
      -- get edges in pruned graph and reroot on those edges that are 1) not from original "root" of prune
      -- and 2) not network edges
      let prunedGraphRootNode = (snd3 splitEdge, fromJust $ LG.lab splitGraph $ snd3 splitEdge)
          edgesInPrunedSubGraph = snd $ LG.nodesAndEdgesAfter splitGraph [prunedGraphRootNode]

          nonNetWorkEdgeList = if graphType inGS /= Tree then filter (not . LG.isNetworkLabEdge splitGraph) edgesInPrunedSubGraph
                               else edgesInPrunedSubGraph

          -- original pruned root edges
          prunedRootEdges = LG.out splitGraph $ fst prunedGraphRootNode

          -- edges available for rerooting
          edgeAfterList = nonNetWorkEdgeList L.\\ prunedRootEdges

          -- get edges to add and delete for TBR rerooting
          tbrEdits = fmap (getTBREdits splitGraph prunedGraphRootNode edgesInPrunedSubGraph . LG.toEdge) edgeAfterList

          -- TBR split graph list
          tbrGraphList = fmap (LG.insertDeleteEdges splitGraph) tbrEdits

      in
      splitGraph : tbrGraphList

-- | getTBREdits takes and edge and returns the list of edits to pruned subgraph
-- as a pair of edges to add and those to delete
-- since reroot edge is directed (e,v), edges away from v will have correct
-- orientation. Edges between 'e' and the root will have to be flipped
-- original root edges and reroort edge are deleted and new root and edge spanning orginal root created
-- returns ([add], [delete])
-- modified from function in swap to be more general and operate on SimpleGraphs as are used here
getTBREdits :: (Eq a, Eq b) => LG.Gr a b -> LG.LNode a -> [LG.LEdge b] -> LG.Edge -> ([LG.LEdge b],[LG.Edge])
getTBREdits inGraph prunedGraphRootNode edgesInPrunedSubGraph rerootEdge =
   --trace ("Gettiung TBR Edits for " ++ (show rerootEdge)) (
   let prunedGraphRootIndex = fst prunedGraphRootNode
       originalRootEdgeNodes = LG.descendants inGraph prunedGraphRootIndex
       originalRootEdges = LG.out inGraph prunedGraphRootIndex

       -- get path from new root edge fst vertex to orginal root and flip those edges
       closerToPrunedRootEdgeNode = (fst rerootEdge, fromJust $ LG.lab inGraph $ fst rerootEdge)
       (nodesInPath, edgesinPath) = LG.postOrderPathToNode inGraph closerToPrunedRootEdgeNode prunedGraphRootNode

       -- don't want original root edges to be flipped since deleted
       edgesToFlip = edgesinPath L.\\ originalRootEdges
       flippedEdges = fmap LG.flipLEdge edgesToFlip

       -- dummyEdgeLabel so can be type "b"
       dummyEdgeLabel =  thd3 $ head edgesInPrunedSubGraph

       -- new edges on new root position and spanning old root
       -- add in closer vertex to root to make sure direction of edge is correct
       newEdgeOnOldRoot = if snd3 (head originalRootEdges) `elem` (fst rerootEdge : fmap fst nodesInPath) then (snd3 $ head originalRootEdges, snd3 $ last originalRootEdges, dummyEdgeLabel)
                          else (snd3 $ last originalRootEdges, snd3 $ head originalRootEdges, dummyEdgeLabel)
       newRootEdges = [(prunedGraphRootIndex, fst rerootEdge, dummyEdgeLabel),(prunedGraphRootIndex, snd rerootEdge, dummyEdgeLabel)]


   in
   -- original root edge so no change
   if fst rerootEdge `elem` originalRootEdgeNodes &&  snd rerootEdge `elem` originalRootEdgeNodes then ([],[])

   -- rerooted
   else
      -- delete orignal root edges and rerootEdge
      -- add new root edges
      -- and new edge on old root--but need orientation
      -- flip edges from new root to old (delete and add list)
      --trace ("\n\nIn Graph:\n"++ (LG.prettify $ GO.convertDecoratedToSimpleGraph inGraph) ++ "\nTBR Edits: " ++ (show (rerootEdge, prunedGraphRootIndex, fmap LG.toEdge flippedEdges))
      --   ++ "\nEdges to add: " ++ (show $ fmap LG.toEdge $ newEdgeOnOldRoot : (flippedEdges ++ newRootEdges)) ++ "\nEdges to delete: " ++ (show $ rerootEdge : (fmap LG.toEdge (edgesToFlip ++ originalRootEdges))))
      (newEdgeOnOldRoot : (flippedEdges ++ newRootEdges), rerootEdge : fmap LG.toEdge (edgesToFlip ++ originalRootEdges))
      -- )<|MERGE_RESOLUTION|>--- conflicted
+++ resolved
@@ -220,11 +220,7 @@
        bestBuildGraphList = GO.selectGraphs Best (maxBound::Int) 0.0 (-1) buildGraphs
 
        -- if not a tree then try to add net edges
-<<<<<<< HEAD
-       netAddArgs = [("netAdd", ""), ("keep", show (1 :: Int)), ("steepest", ""), ("atRandom", ""), ("maxnetedges","5")]
-=======
-       netAddArgs = [("netadd", ""), ("keep", show (1 :: Int)), ("steepest", ""), ("atrandom", ""),("maxnetedges","5")]
->>>>>>> 010af3d9
+       netAddArgs = [("netadd", ""), ("keep", show (1 :: Int)), ("steepest", ""), ("atrandom", ""), ("maxnetedges","5")]
        netGraphList = if graphType inGS == Tree then bestBuildGraphList
                       else R.netEdgeMaster netAddArgs inGS newData (randomIntegerList1 !! 2) bestBuildGraphList
 
