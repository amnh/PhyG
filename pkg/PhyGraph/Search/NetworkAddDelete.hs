{- |
Module      :  NetworkAddDelete.hs
Description :  Module specifying graph egde adding and deleting functions
Copyright   :  (c) 2021 Ward C. Wheeler, Division of Invertebrate Zoology, AMNH. All rights reserved.
License     :

Redistribution and use in source and binary forms, with or without
modification, are permitted provided that the following conditions are met:

1. Redistributions of source code must retain the above copyright notice, this
   list of conditions and the following disclaimer.
2. Redistributions in binary form must reproduce the above copyright notice,
   this list of conditions and the following disclaimer in the documentation
   and/or other materials provided with the distribution.

THIS SOFTWARE IS PROVIDED BY THE COPYRIGHT HOLDERS AND CONTRIBUTORS "AS IS" AND
ANY EXPRESS OR IMPLIED WARRANTIES, INCLUDING, BUT NOT LIMITED TO, THE IMPLIED
WARRANTIES OF MERCHANTABILITY AND FITNESS FOR A PARTICULAR PURPOSE ARE
DISCLAIMED. IN NO EVENT SHALL THE COPYRIGHT OWNER OR CONTRIBUTORS BE LIABLE FOR
ANY DIRECT, INDIRECT, INCIDENTAL, SPECIAL, EXEMPLARY, OR CONSEQUENTIAL DAMAGES
(INCLUDING, BUT NOT LIMITED TO, PROCUREMENT OF SUBSTITUTE GOODS OR SERVICES;
LOSS OF USE, DATA, OR PROFITS; OR BUSINESS INTERRUPTION) HOWEVER CAUSED AND
ON ANY THEORY OF LIABILITY, WHETHER IN CONTRACT, STRICT LIABILITY, OR TORT
(INCLUDING NEGLIGENCE OR OTHERWISE) ARISING IN ANY WAY OUT OF THE USE OF THIS
SOFTWARE, EVEN IF ADVISED OF THE POSSIBILITY OF SUCH DAMAGE.

The views and conclusions contained in the software and documentation are those
of the authors and should not be interpreted as representing official policies,
either expressed or implied, of the FreeBSD Project.

Maintainer  :  Ward Wheeler <wheeler@amnh.org>
Stability   :  unstable
Portability :  portable (I hope)

-}

module Search.NetworkAddDelete  ( deleteAllNetEdges
                                , insertAllNetEdges
                                , moveAllNetEdges
                                , deltaPenaltyAdjustment
                                , deleteNetEdge
                                , deleteOneNetAddAll
                                , addDeleteNetEdges
                                , getCharacterDelta
                                , getBlockDelta
                                -- these are not used but to quiet warnings
                                , heuristicDeleteDelta
                                , heuristicAddDelta
                                , heuristicAddDelta'
                                ) where

import           Data.Bits
import qualified Data.InfList                                     as IL
import           Data.Maybe
import qualified Data.Text.Lazy                                   as TL
import qualified Data.Vector                                      as V
import           Debug.Trace
import           GeneralUtilities
import qualified GraphOptimization.Medians                        as M
import qualified GraphOptimization.PostOrderSoftWiredFunctions    as POSW
import qualified GraphOptimization.PostOrderSoftWiredFunctionsNew as NEW
import qualified GraphOptimization.PreOrderFunctions              as PRE
import qualified GraphOptimization.Traversals                     as T
import qualified Graphs.GraphOperations                           as GO
import qualified ParallelUtilities                                as PU
import           Types.Types
import qualified Utilities.LocalGraph                             as LG
import qualified Utilities.Utilities                              as U
-- import qualified Data.List                            as L


-- | addDeleteNetEdges is a wrapper for addDeleteNetEdges' allowing for multiple simulated annealing rounds
addDeleteNetEdges :: GlobalSettings
                  -> ProcessedData
                  -> Int
                  -> Int
                  -> Int
                  -> Int
                  -> Int
                  -> Bool
                  -> Bool
                  -> Bool
                  -> ([PhylogeneticGraph], VertexCost)
                  -> (Maybe SAParams, [PhylogeneticGraph])
                  -> ([PhylogeneticGraph], Int)
addDeleteNetEdges inGS inData rSeed maxNetEdges numToKeep maxRounds counter returnMutated doSteepest doRandomOrder (curBestGraphList, curBestGraphCost) (inSimAnnealParams, inPhyloGraphList) =
   if isNothing inSimAnnealParams then addDeleteNetEdges' inGS inData rSeed maxNetEdges numToKeep maxRounds counter returnMutated doSteepest doRandomOrder (curBestGraphList, curBestGraphCost) Nothing inPhyloGraphList
   else
      let -- create list of params with unique list of random values for rounds of annealing
         annealingRounds = rounds $ fromJust inSimAnnealParams
         saPAramList = (U.generateUniqueRandList annealingRounds inSimAnnealParams) -- (replicate annealingRounds inPhyloGraphList)

<<<<<<< HEAD
         (annealRoundsList, counterList) = unzip (PU.seqParMap PU.myStrategyHighLevel  (addDeleteNetEdges'' inGS inData rSeed maxNetEdges numToKeep maxRounds counter returnMutated doSteepest doRandomOrder (curBestGraphList, curBestGraphCost)) (zip saPAramList (replicate annealingRounds inPhyloGraphList)))
=======
         (annealRoundsList, counterList) = unzip (PU.seqParMap (parStrategy $ lazyParStrat inGS) (addDeleteNetEdges'' inGS inData rSeed maxNetEdges numToKeep maxRounds counter returnMutated doSteepest doRandomOrder (curBestGraphList, curBestGraphCost)) (zip saPAramList (replicate annealingRounds inPhyloGraphList)))
>>>>>>> cc4024bd

      in
      (GO.selectGraphs Best numToKeep 0.0 (-1) (concat annealRoundsList) , sum counterList)

-- | addDeleteNetEdges'' is wrapper around addDeleteNetEdges' to use parmap
addDeleteNetEdges'' :: GlobalSettings
                    -> ProcessedData
                    -> Int
                    -> Int
                    -> Int
                    -> Int
                    -> Int
                    -> Bool
                    -> Bool
                    -> Bool
                    -> ([PhylogeneticGraph], VertexCost)
                    -> (Maybe SAParams, [PhylogeneticGraph])
                    -> ([PhylogeneticGraph], Int)
addDeleteNetEdges'' inGS inData rSeed maxNetEdges numToKeep maxRounds counter returnMutated doSteepest doRandomOrder (curBestGraphList, curBestGraphCost) (inSimAnnealParams, inPhyloGraphList) =
   addDeleteNetEdges' inGS inData rSeed maxNetEdges numToKeep maxRounds counter returnMutated doSteepest doRandomOrder (curBestGraphList, curBestGraphCost) inSimAnnealParams inPhyloGraphList

-- | addDeleteNetEdges' removes each edge and adds an edge to all possible places (or steepest) each round
-- until no better or additional graphs are found (or max rounds met)
-- call with ([], infinity) [single input graph]
-- doesn't have to be random, but likely to converge quickly if not
addDeleteNetEdges' :: GlobalSettings
                   -> ProcessedData
                   -> Int
                   -> Int
                   -> Int
                   -> Int
                   -> Int
                   -> Bool
                   -> Bool
                   -> Bool
                   -> ([PhylogeneticGraph], VertexCost)
                   -> Maybe SAParams
                   -> [PhylogeneticGraph]
                   -> ([PhylogeneticGraph], Int)
addDeleteNetEdges' inGS inData rSeed maxNetEdges numToKeep maxRounds counter returnMutated doSteepest doRandomOrder (curBestGraphList, curBestGraphCost) inSimAnnealParams inPhyloGraphList =
   if null inPhyloGraphList then (take numToKeep curBestGraphList, counter)

   -- if hit maxmimum rounds then return
   else if counter == maxRounds then (take numToKeep curBestGraphList, counter)

   -- other wise add/delete
   else
      -- trace ("\tRound " ++ (show counter)) (
      let -- insert edges first
          randIntList = randomIntList rSeed
          (insertGraphList, _) = insertAllNetEdges' inGS inData maxNetEdges numToKeep counter returnMutated doSteepest doRandomOrder (curBestGraphList, curBestGraphCost) randIntList inSimAnnealParams inPhyloGraphList

          -- this to update randlists in SAPArams for subsequent calls
          updatedSAParamList = if isJust inSimAnnealParams then U.generateUniqueRandList 2 inSimAnnealParams
                               else [Nothing, Nothing]

         -- if no better--take input for delte phase
          randIntList2 = randomIntList (randIntList !! 1)
          (insertGraphList', insertGraphCost, toDeleteList) = if null insertGraphList then (curBestGraphList, curBestGraphCost, inPhyloGraphList)
                                                              else
                                                                  let newList = GO.selectGraphs Best (maxBound::Int) 0.0 (-1) insertGraphList
                                                                  in
                                                                  (newList, snd6 $ head newList, newList)

         -- delete edges
          (deleteGraphList, _) =  deleteAllNetEdges' inGS inData maxNetEdges numToKeep counter returnMutated doSteepest doRandomOrder (insertGraphList', insertGraphCost) randIntList2 (head updatedSAParamList) toDeleteList

         -- gather beter if any
          (newBestGraphList, newBestGraphCost, graphsToDoNext) = if null deleteGraphList then (curBestGraphList, curBestGraphCost, inPhyloGraphList)
                                                                 else
                                                                      let newDeleteGraphs = GO.selectGraphs Best (maxBound::Int) 0.0 (-1) deleteGraphList
                                                                      in
                                                                      (newDeleteGraphs, snd6 $ head newDeleteGraphs, newDeleteGraphs)
      in
      -- check is same then return
      if newBestGraphCost == curBestGraphCost then
         (take numToKeep curBestGraphList, counter)

      -- if better (or nothing) keep going
      else
         addDeleteNetEdges' inGS inData (randIntList !! 2) maxNetEdges numToKeep maxRounds (counter + 1) returnMutated doSteepest doRandomOrder (newBestGraphList, newBestGraphCost) (last updatedSAParamList) graphsToDoNext
      -- )

-- | moveAllNetEdges is a wrapper for moveAllNetEdges' allowing for multiple simulated annealing rounds
moveAllNetEdges :: GlobalSettings
                -> ProcessedData
                -> Int
                -> Int
                -> Int
                -> Int
                -> Bool
                -> Bool
                -> Bool
                -> ([PhylogeneticGraph], VertexCost)
                -> (Maybe SAParams, [PhylogeneticGraph])
                -> ([PhylogeneticGraph], Int)
moveAllNetEdges inGS inData rSeed maxNetEdges numToKeep counter returnMutated doSteepest doRandomOrder (curBestGraphList, curBestGraphCost) (inSimAnnealParams, inPhyloGraphList) =
   if isNothing inSimAnnealParams then moveAllNetEdges' inGS inData rSeed maxNetEdges numToKeep counter returnMutated doSteepest doRandomOrder (curBestGraphList, curBestGraphCost) Nothing inPhyloGraphList
   else
      let -- create list of params with unique list of random values for rounds of annealing
         annealingRounds = rounds $ fromJust inSimAnnealParams
         saPAramList = (U.generateUniqueRandList annealingRounds inSimAnnealParams) -- (replicate annealingRounds inPhyloGraphList)

         (annealRoundsList, counterList) = unzip (PU.seqParMap (parStrategy $ lazyParStrat inGS) (moveAllNetEdges'' inGS inData rSeed maxNetEdges numToKeep counter returnMutated doSteepest doRandomOrder (curBestGraphList, curBestGraphCost)) (zip saPAramList (replicate annealingRounds inPhyloGraphList)))

      in
      (GO.selectGraphs Best numToKeep 0.0 (-1) (concat annealRoundsList) , sum counterList)

-- | moveAllNetEdges'' is wrapper around moveAllNetEdges' to use parmap
moveAllNetEdges'' :: GlobalSettings
                  -> ProcessedData
                  -> Int
                  -> Int
                  -> Int
                  -> Int
                  -> Bool
                  -> Bool
                  -> Bool
                  -> ([PhylogeneticGraph], VertexCost)
                  -> (Maybe SAParams, [PhylogeneticGraph])
                  -> ([PhylogeneticGraph], Int)
moveAllNetEdges'' inGS inData rSeed maxNetEdges numToKeep counter returnMutated doSteepest doRandomOrder (curBestGraphList, curBestGraphCost) (inSimAnnealParams, inPhyloGraphList) =
   moveAllNetEdges' inGS inData rSeed maxNetEdges numToKeep counter returnMutated doSteepest doRandomOrder (curBestGraphList, curBestGraphCost) inSimAnnealParams inPhyloGraphList

-- | moveAllNetEdges' removes each edge and adds an edge to all possible places (or steepest) each round
-- until no better or additional graphs are found
-- call with ([], infinity) [single input graph]
moveAllNetEdges' :: GlobalSettings
                 -> ProcessedData
                 -> Int
                 -> Int
                 -> Int
                 -> Int
                 -> Bool
                 -> Bool
                 -> Bool
                 -> ([PhylogeneticGraph], VertexCost)
                 -> Maybe SAParams
                 -> [PhylogeneticGraph]
                 -> ([PhylogeneticGraph], Int)
moveAllNetEdges' inGS inData rSeed maxNetEdges numToKeep counter returnMutated doSteepest doRandomOrder (curBestGraphList, curBestGraphCost) inSimAnnealParams inPhyloGraphList =
   if null inPhyloGraphList then (take numToKeep curBestGraphList, counter)
   else
      let firstPhyloGraph = head inPhyloGraphList
          currentCost = min curBestGraphCost (snd6 firstPhyloGraph)

          -- randomize order of edges to try moving
          netEdgeList = if not doRandomOrder then
                           LG.labNetEdges (thd6 firstPhyloGraph)
                        else
                           permuteList rSeed $ LG.labNetEdges (thd6 firstPhyloGraph)


          newGraphList' =  deleteOneNetAddAll inGS inData maxNetEdges numToKeep doSteepest doRandomOrder firstPhyloGraph (fmap LG.toEdge netEdgeList) rSeed inSimAnnealParams
          newGraphList = GO.selectGraphs Best numToKeep 0.0 (-1) newGraphList'
          newGraphCost = if (not . null) newGraphList' then snd6 $ head newGraphList
                         else infinity
      in

      -- if graph is a tree no edges to delete
      {-
      if LG.isTree (fst6 firstPhyloGraph) then
         trace ("\tGraph in move network edges is tree--skipping")
         moveAllNetEdges' inGS inData rSeed maxNetEdges numToKeep (counter + 1) returnMutated doSteepest doRandomOrder (firstPhyloGraph : curBestGraphList, currentCost) inSimAnnealParams (tail inPhyloGraphList)
      -}

      -- if graph is a tree no edges to delete
      if null netEdgeList then trace ("\t\tGraph in move has no network edges to move--skipping") (inPhyloGraphList, counter)

      -- regular move keeping best
      else if isNothing inSimAnnealParams then
         if newGraphCost > currentCost then
            -- trace ("\t MANE : Worse")
            moveAllNetEdges' inGS inData maxNetEdges rSeed numToKeep (counter + 1) returnMutated doSteepest doRandomOrder (firstPhyloGraph : curBestGraphList, currentCost) inSimAnnealParams (tail inPhyloGraphList)
         else if newGraphCost < currentCost then
            -- trace ("\tMANE-> " ++ (show newGraphCost)) (
            if doSteepest then
               moveAllNetEdges' inGS inData rSeed maxNetEdges numToKeep (counter + 1) returnMutated doSteepest doRandomOrder (newGraphList, newGraphCost) inSimAnnealParams newGraphList
            else
               moveAllNetEdges' inGS inData rSeed maxNetEdges numToKeep (counter + 1) returnMutated doSteepest doRandomOrder (newGraphList, newGraphCost) inSimAnnealParams (newGraphList ++ (tail inPhyloGraphList))
            -- )

         else
            -- new graph list contains the input graph if equal and filterd unique already in moveAllNetEdges
            let newCurSameBestList = GO.selectGraphs Unique numToKeep 0.0 (-1) (curBestGraphList ++ newGraphList)
            in
            -- trace ("\t MANE : Equal")
            moveAllNetEdges' inGS inData rSeed maxNetEdges numToKeep (counter + 1) returnMutated doSteepest doRandomOrder (newCurSameBestList, currentCost) inSimAnnealParams (tail inPhyloGraphList)

      -- sim anneal choice
      else if True then errorWithoutStackTrace "Simulated Annealing/Drift not implemented for Network Move"
      else
            let -- abstract stopping criterion to continue
               numDone = if (method $ fromJust inSimAnnealParams) == SimAnneal then currentStep $ fromJust inSimAnnealParams
                         else driftChanges $ fromJust inSimAnnealParams
               numMax  = if (method $ fromJust inSimAnnealParams) == SimAnneal then numberSteps $ fromJust inSimAnnealParams
                         else driftMaxChanges $ fromJust inSimAnnealParams

               -- get acceptance based on heuristic costs
               uniqueGraphList = GO.selectGraphs Unique numToKeep 0.0 (-1) newGraphList'
               annealBestCost = if (not . null) uniqueGraphList then min curBestGraphCost (snd6 $ head uniqueGraphList)
                                 else curBestGraphCost
               (acceptFirstGraph, newSAParams) = if (not . null) uniqueGraphList then U.simAnnealAccept inSimAnnealParams annealBestCost (snd6 $ head uniqueGraphList)
                                                  else (False, U.incrementSimAnnealParams inSimAnnealParams)
            in
            -- trace ("ACG" ++ (show acceptFirstGraph) ++ " " ++ (show $ snd6 $ head uniqueGraphList)) (
            if (numDone < numMax) then
               -- this fixes tail fail
               let nextUniqueList = if (not . null) uniqueGraphList then tail uniqueGraphList
                                    else []
               in

               if acceptFirstGraph then
                  moveAllNetEdges' inGS inData rSeed maxNetEdges  numToKeep (counter + 1) returnMutated doSteepest doRandomOrder ((head uniqueGraphList) :  curBestGraphList, annealBestCost) newSAParams (nextUniqueList ++ (tail inPhyloGraphList))
               else
                  moveAllNetEdges' inGS inData rSeed maxNetEdges  numToKeep (counter + 1) returnMutated doSteepest doRandomOrder (curBestGraphList, annealBestCost) newSAParams (nextUniqueList ++ (tail inPhyloGraphList))

            -- if want non-optimized list for GA or whatever
            else if returnMutated then (take numToKeep curBestGraphList, counter)

            -- optimize list and return
            else
               let (bestMoveList', counter') =  moveAllNetEdges' inGS inData rSeed maxNetEdges numToKeep (counter + 1) False doSteepest doRandomOrder ([], annealBestCost) Nothing (take numToKeep curBestGraphList)
                   bestMoveList = GO.selectGraphs Best numToKeep 0.0 (-1) bestMoveList'
               in
               --trace ("BM: " ++ (show $ snd6 $ head  bestMoveList))
               (take numToKeep bestMoveList, counter')
      -- )

-- | (curBestGraphList, annealBestCost) is a wrapper for moveAllNetEdges' allowing for multiple simulated annealing rounds
insertAllNetEdges :: GlobalSettings
                  -> ProcessedData
                  -> Int
                  -> Int
                  -> Int
                  -> Int
                  -> Int
                  -> Bool
                  -> Bool
                  -> Bool
                  -> ([PhylogeneticGraph], VertexCost)
                  -> (Maybe SAParams, [PhylogeneticGraph])
                  -> ([PhylogeneticGraph], Int)
insertAllNetEdges inGS inData rSeed maxNetEdges numToKeep maxRounds counter returnMutated doSteepest doRandomOrder (curBestGraphList, curBestGraphCost) (inSimAnnealParams, inPhyloGraphList) =
   if isNothing inSimAnnealParams then

      -- check for multiple rounds of addition--if > 1 then need to randomize order
      if maxRounds == 1 then
            insertAllNetEdges' inGS inData maxNetEdges numToKeep counter returnMutated doSteepest doRandomOrder (curBestGraphList, curBestGraphCost) (randomIntList rSeed) Nothing inPhyloGraphList
      else
         -- need to concat and send different randomization lists for each "round"
         let randSeedList = take maxRounds (randomIntList rSeed)
             randIntListList = fmap randomIntList randSeedList
<<<<<<< HEAD
             (insertGraphList, counterList) = unzip $ PU.seqParMap PU.myStrategyHighLevel  (insertAllNetEdgesRand inGS inData maxNetEdges numToKeep counter returnMutated doSteepest (curBestGraphList, curBestGraphCost) Nothing inPhyloGraphList) randIntListList
=======
             (insertGraphList, counterList) = unzip $ PU.seqParMap (parStrategy $ lazyParStrat inGS) (insertAllNetEdgesRand inGS inData maxNetEdges numToKeep counter returnMutated doSteepest (curBestGraphList, curBestGraphCost) Nothing inPhyloGraphList) randIntListList
>>>>>>> cc4024bd
         in
         -- insert functions take care of returning "better" or empty
         -- should be empty if nothing better
         (GO.selectGraphs Best numToKeep 0.0 (-1) (concat insertGraphList), sum counterList)
   else
      let -- create list of params with unique list of random values for rounds of annealing
          annealingRounds = rounds $ fromJust inSimAnnealParams
          annealParamGraphList = U.generateUniqueRandList annealingRounds inSimAnnealParams
          replicateRandIntList = fmap randomIntList (take annealingRounds (randomIntList rSeed))

<<<<<<< HEAD
          (annealRoundsList, counterList) = unzip (PU.seqParMap PU.myStrategyHighLevel  (insertAllNetEdges'' inGS inData maxNetEdges numToKeep counter returnMutated doSteepest doRandomOrder (curBestGraphList, curBestGraphCost)) (zip3 replicateRandIntList annealParamGraphList (replicate annealingRounds inPhyloGraphList)))
=======
          (annealRoundsList, counterList) = unzip (PU.seqParMap (parStrategy $ lazyParStrat inGS) (insertAllNetEdges'' inGS inData maxNetEdges numToKeep counter returnMutated doSteepest doRandomOrder (curBestGraphList, curBestGraphCost)) (zip3 replicateRandIntList annealParamGraphList (replicate annealingRounds inPhyloGraphList)))
>>>>>>> cc4024bd
      in
      if (not returnMutated) || isNothing inSimAnnealParams then
         (GO.selectGraphs Best numToKeep 0.0 (-1) (concat annealRoundsList) , sum counterList)
      else
         (GO.selectGraphs Unique numToKeep 0.0 (-1) (concat annealRoundsList) , sum counterList)

-- | insertAllNetEdgesRand is a wrapper around insertAllNetEdges'' to pass unique randomLists to insertAllNetEdges'
insertAllNetEdgesRand :: GlobalSettings
                      -> ProcessedData
                      -> Int
                      -> Int
                      -> Int
                      -> Bool
                      -> Bool
                      -> ([PhylogeneticGraph], VertexCost)
                      -> Maybe SAParams
                      -> [PhylogeneticGraph]
                      -> [Int]
                      -> ([PhylogeneticGraph], Int)
insertAllNetEdgesRand inGS inData maxNetEdges numToKeep counter returnMutated doSteepest (curBestGraphList, curBestGraphCost) inSimAnnealParams inPhyloGraphList randIntList =
   insertAllNetEdges' inGS inData maxNetEdges numToKeep counter returnMutated doSteepest True (curBestGraphList, curBestGraphCost) randIntList inSimAnnealParams inPhyloGraphList

-- | insertAllNetEdges'' is a wrapper around insertAllNetEdges' to allow for seqParMap
insertAllNetEdges'' :: GlobalSettings
                    -> ProcessedData
                    -> Int
                    -> Int
                    -> Int
                    -> Bool
                    -> Bool
                    -> Bool
                    -> ([PhylogeneticGraph], VertexCost)
                    -> ([Int], Maybe SAParams, [PhylogeneticGraph])
                    -> ([PhylogeneticGraph], Int)
insertAllNetEdges'' inGS inData maxNetEdges numToKeep counter returnMutated doSteepest doRandomOrder (curBestGraphList, curBestGraphCost) (randIntList, inSimAnnealParams, inPhyloGraphList) =
      insertAllNetEdges' inGS inData maxNetEdges numToKeep counter returnMutated doSteepest doRandomOrder (curBestGraphList, curBestGraphCost) randIntList inSimAnnealParams inPhyloGraphList


-- | insertAllNetEdges' adds network edges one each each round until no better or additional
-- graphs are found
-- call with ([], infinity) [single input graph]
insertAllNetEdges' :: GlobalSettings
                   -> ProcessedData
                   -> Int
                   -> Int
                   -> Int
                   -> Bool
                   -> Bool
                   -> Bool
                   -> ([PhylogeneticGraph], VertexCost)
                   -> [Int]
                   -> Maybe SAParams
                   -> [PhylogeneticGraph]
                   -> ([PhylogeneticGraph], Int)
insertAllNetEdges' inGS inData maxNetEdges numToKeep counter returnMutated doSteepest doRandomOrder (curBestGraphList, curBestGraphCost) randIntList inSimAnnealParams inPhyloGraphList =
   if null inPhyloGraphList then
      -- this logic so don't return mutated if finish insertion before hitting other stopping points
      -- and don't want mutated--straight deletion on current best graphs
      if isNothing inSimAnnealParams || returnMutated then (take numToKeep curBestGraphList, counter)
      else
         deleteAllNetEdges' inGS inData maxNetEdges numToKeep counter False doSteepest doRandomOrder ([], curBestGraphCost) (randomIntList $ head randIntList) Nothing (take numToKeep curBestGraphList)
   else
      let currentCost = min curBestGraphCost (snd6 $ head inPhyloGraphList)

           --check for max net edges
          (_, _, _, netNodes) = LG.splitVertexList (thd6 $ head inPhyloGraphList)

          (newGraphList, _, newSAParams) = insertEachNetEdge inGS inData (head randIntList) maxNetEdges numToKeep doSteepest doRandomOrder Nothing inSimAnnealParams (head inPhyloGraphList)


          bestNewGraphList = GO.selectGraphs Best numToKeep 0.0 (-1) newGraphList
          newGraphCost = if (not . null) bestNewGraphList then snd6 $ head bestNewGraphList
                         else infinity

      in
      trace ("\t\tNumber of network edges: " ++ (show $ length netNodes)) (
      -- trace ("IANE: " ++ (show $ length netNodes)) (
      if length netNodes >= maxNetEdges then
         trace ("Maximum number of network edges reached: " ++ (show $ length netNodes))
         (take numToKeep curBestGraphList, counter)


      else if null newGraphList then
         trace ("\t\tNumber of network edges: " ++ (show $ length netNodes))
         (take numToKeep curBestGraphList, counter)

      -- regular insert keeping best
      else if isNothing inSimAnnealParams then
         postProcessNetworkAdd inGS inData maxNetEdges numToKeep counter returnMutated doSteepest doRandomOrder (curBestGraphList, curBestGraphCost) (newGraphList, newGraphCost) (tail randIntList) inSimAnnealParams netNodes currentCost (tail inPhyloGraphList)

      -- simulated annealing--needs new SAParams
      else
         -- trace ("IANE: " ++ (show $ method $ fromJust inSimAnnealParams)) (
         let (saGraphs, saCounter) = postProcessNetworkAddSA inGS inData maxNetEdges numToKeep counter returnMutated doSteepest doRandomOrder (curBestGraphList, curBestGraphCost) (newGraphList, newGraphCost) (tail randIntList) newSAParams netNodes currentCost (tail inPhyloGraphList)
         in

         --if want mutated then return
         if returnMutated then (saGraphs, saCounter)

         -- delete non-minimal edges if any
         -- not sim anneal/drift regular optimal searching
         else
            let annealBestCost = minimum $ fmap snd6 saGraphs
                (bestList', counter') =  deleteAllNetEdges' inGS inData maxNetEdges numToKeep saCounter False doSteepest doRandomOrder (saGraphs, annealBestCost) (randomIntList $ head randIntList) Nothing saGraphs
                bestList = GO.selectGraphs Best numToKeep 0.0 (-1) bestList'
            in
            (bestList, counter')
         -- )
      )


-- | postProcessNetworkAddSA processes simaneal/drift
-- assumes SAParams are updated during return of graph list above
postProcessNetworkAddSA :: GlobalSettings
                      -> ProcessedData
                      -> Int
                      -> Int
                      -> Int
                      -> Bool
                      -> Bool
                      -> Bool
                      -> ([PhylogeneticGraph], VertexCost)
                      -> ([PhylogeneticGraph], VertexCost)
                      -> [Int]
                      -> Maybe SAParams
                      -> [LG.LNode VertexInfo]
                      -> VertexCost
                      -> [PhylogeneticGraph]
                      -> ([PhylogeneticGraph], Int)
postProcessNetworkAddSA inGS inData maxNetEdges numToKeep counter returnMutated doSteepest doRandomOrder (curBestGraphList, curBestGraphCost) (newGraphList, newGraphCost) randIntList inSimAnnealParams _ _ inPhyloGraphList =

   -- trace ("\t\tNumber of network edges: " ++ (show $ length netNodes)) (
   -- this to deal with empty list issues if nothing found
   let (nextNewGraphList, firstNewGraphList) = if (not . null) newGraphList then (tail newGraphList, [head newGraphList])
                                               else ([], [])
       graphsToInsert = if doSteepest then newGraphList
                        else take numToKeep $ newGraphList ++ inPhyloGraphList
   in

   -- always accept if found better
   if newGraphCost < curBestGraphCost then
      trace ("\t-> " ++ (show newGraphCost))
      insertAllNetEdges' inGS inData maxNetEdges numToKeep (counter + 1) returnMutated doSteepest doRandomOrder (newGraphList, newGraphCost) randIntList inSimAnnealParams graphsToInsert

   -- check if hit max change/ cooling steps
   else if ((currentStep $ fromJust inSimAnnealParams) >= (numberSteps $ fromJust inSimAnnealParams)) || ((driftChanges $ fromJust inSimAnnealParams) >= (driftMaxChanges $ fromJust inSimAnnealParams)) then
         --trace ("PPA return: " ++ (show (newMinCost, curBestCost)))
         (GO.selectGraphs Unique numToKeep 0.0 (-1) (newGraphList ++ curBestGraphList), counter)


    -- more to do
    else
       let annealBestCost = min curBestGraphCost newGraphCost
       in
       insertAllNetEdges' inGS inData maxNetEdges numToKeep (counter + 1) returnMutated doSteepest doRandomOrder (firstNewGraphList ++  curBestGraphList, annealBestCost) randIntList inSimAnnealParams (nextNewGraphList ++ inPhyloGraphList)

       -- )

-- | postProcessNetworkAdd prcesses non-simaneal/drift--so no updating of SAParams
postProcessNetworkAdd :: GlobalSettings
                      -> ProcessedData
                      -> Int
                      -> Int
                      -> Int
                      -> Bool
                      -> Bool
                      -> Bool
                      -> ([PhylogeneticGraph], VertexCost)
                      -> ([PhylogeneticGraph], VertexCost)
                      -> [Int]
                      -> Maybe SAParams
                      -> [LG.LNode VertexInfo]
                      -> VertexCost
                      -> [PhylogeneticGraph]
                      -> ([PhylogeneticGraph], Int)
postProcessNetworkAdd inGS inData maxNetEdges numToKeep counter returnMutated doSteepest doRandomOrder (curBestGraphList, _) (newGraphList, newGraphCost) randIntList inSimAnnealParams _ currentCost inPhyloGraphList =

   -- "steepest style descent" abandons existing list if better cost found
   -- trace ("\t\tNumber of network edges: " ++ (show $ length netNodes)) (
   if newGraphCost < currentCost then
      -- check if graph OK--done in insert function
      let --- isCyclicList = filter (== True) $ fmap LG.cyclic $ fmap thd6 newGraphList
          --- hasDupEdges = filter (== True) $ fmap LG.hasDuplicateEdge $ fmap thd6 newGraphList
          graphsToInsert = if doSteepest then newGraphList
                           else take numToKeep $ newGraphList ++ inPhyloGraphList
      in
      trace ("\t-> " ++ (show newGraphCost))
      insertAllNetEdges' inGS inData maxNetEdges numToKeep (counter + 1) returnMutated doSteepest doRandomOrder (newGraphList, newGraphCost) randIntList inSimAnnealParams graphsToInsert

   -- worse graphs found--go on
   else if  newGraphCost > currentCost then
      -- trace ("IANE: Worse")
      insertAllNetEdges' inGS inData maxNetEdges numToKeep (counter + 1) returnMutated doSteepest doRandomOrder (curBestGraphList, currentCost) randIntList inSimAnnealParams inPhyloGraphList

   -- equal cost
   -- not sure if should add new graphs to queue to do edge deletion again
   else
      -- new graph list contains the input graph if equal and filterd unique already in insertAllNetEdges
      let newCurSameBestList = GO.selectGraphs Unique numToKeep 0.0 (-1) (curBestGraphList ++ newGraphList)
      in
      -- trace ("IANE: same " ++ (show $ length (tail inPhyloGraphList)))
      insertAllNetEdges' inGS inData maxNetEdges numToKeep (counter + 1) returnMutated doSteepest doRandomOrder (newCurSameBestList, currentCost) randIntList inSimAnnealParams inPhyloGraphList
      -- )


-- | insertEachNetEdge takes a phylogenetic graph and inserts all permissible network edges one at time
-- and returns unique list of new Phylogenetic Graphs and cost
-- even if worse--could be used for simulated annealing later
-- if equal returns unique graph list
insertEachNetEdge :: GlobalSettings
                  -> ProcessedData
                  -> Int
                  -> Int
                  -> Int
                  -> Bool
                  -> Bool
                  -> Maybe VertexCost
                  -> Maybe SAParams
                  -> PhylogeneticGraph
                  -> ([PhylogeneticGraph], VertexCost, Maybe SAParams)
insertEachNetEdge inGS inData rSeed maxNetEdges numToKeep doSteepest doRandomOrder preDeleteCost inSimAnnealParams inPhyloGraph =
   if LG.isEmpty $ fst6 inPhyloGraph then error "Empty input insertEachNetEdge graph in deleteAllNetEdges"
   else
      let currentCost = if isNothing preDeleteCost then snd6 inPhyloGraph
                        else fromJust preDeleteCost

          (_, _, _, netNodes) = LG.splitVertexList (thd6 inPhyloGraph)

          candidateNetworkEdgeList' = getPermissibleEdgePairs inGS (thd6 inPhyloGraph)

          -- radomize pair list
          rSeedList = randomIntList rSeed
          candidateNetworkEdgeList = if doRandomOrder then permuteList (head rSeedList) candidateNetworkEdgeList'
                                     else candidateNetworkEdgeList'

          -- newGraphList = concat (fmap (insertNetEdgeBothDirections inGS inData inPhyloGraph) candidateNetworkEdgeList `using`  PU.myParListChunkRDS)
          (newGraphList, newSAParams) = if not doSteepest then
                                             let genNewSimAnnealParams = if isNothing inSimAnnealParams then Nothing
                                                                         else U.incrementSimAnnealParams inSimAnnealParams
                                             in
<<<<<<< HEAD
                                             (filter (/= emptyPhylogeneticGraph) (PU.seqParMap PU.myStrategy  (insertNetEdge inGS inData inPhyloGraph preDeleteCost) candidateNetworkEdgeList), genNewSimAnnealParams)
=======
                                             (filter (/= emptyPhylogeneticGraph) (PU.seqParMap (parStrategy $ lazyParStrat inGS) (insertNetEdge inGS inData inPhyloGraph preDeleteCost) candidateNetworkEdgeList), genNewSimAnnealParams)
>>>>>>> cc4024bd
                                        else insertNetEdgeRecursive inGS inData (tail rSeedList) maxNetEdges doSteepest doRandomOrder inPhyloGraph preDeleteCost inSimAnnealParams candidateNetworkEdgeList

          minCost = if null candidateNetworkEdgeList || null newGraphList then infinity
                    else minimum $ fmap snd6 newGraphList
      in
      trace ("\tExamining at most " ++ (show $ length candidateNetworkEdgeList) ++ " candidate edge pairs") (

      -- no network edges to insert
      -- trace ("IENE: " ++ (show minCost)) (
      if length netNodes >= maxNetEdges then
            trace ("Maximum number of network edges reached: " ++ (show $ length netNodes))
            ([inPhyloGraph], snd6 inPhyloGraph, inSimAnnealParams)

      -- no edges to add
      else if null candidateNetworkEdgeList then
         -- trace ("IENE num cand edges:" ++ (show $ length candidateNetworkEdgeList))
         ([inPhyloGraph], currentCost, newSAParams)

      -- single if steepest so no need to unique
      else if doSteepest then
         --  trace ("IENE: All " ++ (show minCost))
         (GO.selectGraphs Best numToKeep 0.0 (-1) $ newGraphList, minCost, newSAParams)

      -- "all" option needs to recurse since does all available edges at each step
      -- logic is here since not in the deleteNetEdge function
      else if isNothing inSimAnnealParams then
         if minCost < currentCost then
            let  annealParamList = U.generateUniqueRandList (length newGraphList) newSAParams
                 allRandIntList = take (length newGraphList) (randomIntList (rSeedList !! 1))
<<<<<<< HEAD
                 (allGraphListList, costList, allSAParamList) = unzip3 $ PU.seqParMap PU.myStrategy  (insertEachNetEdge' inGS inData maxNetEdges numToKeep doSteepest doRandomOrder preDeleteCost) (zip3 allRandIntList annealParamList newGraphList)
=======
                 (allGraphListList, costList, allSAParamList) = unzip3 $ PU.seqParMap (parStrategy $ lazyParStrat inGS)  (insertEachNetEdge' inGS inData maxNetEdges numToKeep doSteepest doRandomOrder preDeleteCost) (zip3 allRandIntList annealParamList newGraphList)
>>>>>>> cc4024bd
                 (allMinCost, allMinCostGraphs)  = if (not . null . concat) allGraphListList then
                                                  (minimum costList, GO.selectGraphs Unique numToKeep 0.0 (-1) $ concat allGraphListList)
                                                   else (infinity, [])
            in
            (allMinCostGraphs, allMinCost, U.incrementSimAnnealParams $ head allSAParamList)

         else
            (GO.selectGraphs Unique numToKeep 0.0 (-1) $ newGraphList, minCost, newSAParams)

      -- SA anneal/Drift
      else
         -- always take better
         if minCost < currentCost then
               (newGraphList, minCost, newSAParams)

         -- check if hit step limit--more for SA than drift
         else if ((currentStep $ fromJust inSimAnnealParams) >= (numberSteps $ fromJust inSimAnnealParams)) || ((driftChanges $ fromJust inSimAnnealParams) >= (driftMaxChanges $ fromJust inSimAnnealParams)) then
               ([inPhyloGraph], snd6 inPhyloGraph, inSimAnnealParams)

         -- otherwise do the anneal/Drift accept, or keep going on input graph
         else
            let (acceptGraph, nextSAParams) = U.simAnnealAccept inSimAnnealParams currentCost minCost
            in
            if acceptGraph then
               (newGraphList, minCost, newSAParams)
            else
               insertEachNetEdge inGS inData (head $ randomIntList rSeed) maxNetEdges numToKeep doSteepest doRandomOrder preDeleteCost nextSAParams inPhyloGraph
      ) -- )

-- | insertEachNetEdge' is a wrapper around insertEachNetEdge to allow for parmapping with multiple parameters
insertEachNetEdge'   :: GlobalSettings
                     -> ProcessedData
                     -> Int
                     -> Int
                     -> Bool
                     -> Bool
                     -> Maybe VertexCost
                     -> (Int, Maybe SAParams, PhylogeneticGraph)
                     -> ([PhylogeneticGraph], VertexCost, Maybe SAParams)
insertEachNetEdge' inGS inData maxNetEdges numToKeep doSteepest doRandomOrder preDeleteCost (rSeed, inSimAnnealParams, inPhyloGraph) =
   insertEachNetEdge inGS inData rSeed maxNetEdges numToKeep doSteepest doRandomOrder preDeleteCost inSimAnnealParams inPhyloGraph

-- | insertNetEdgeRecursive recursively inserts edges and returns new graph only if better
-- if parallel evaluated numThreads each time (steepest scenario)
insertNetEdgeRecursive :: GlobalSettings
                       -> ProcessedData
                       -> [Int]
                       -> Int
                       -> Bool
                       -> Bool
                       ->  PhylogeneticGraph
                       -> Maybe VertexCost
                       -> Maybe SAParams
                       -> [(LG.LEdge EdgeInfo, LG.LEdge EdgeInfo)]
                       -> ([PhylogeneticGraph], Maybe SAParams)
insertNetEdgeRecursive inGS inData rSeedList maxNetEdges doSteepest doRandomOrder inPhyloGraph preDeleteCost inSimAnnealParams inEdgePairList =
   -- trace ("Edges pairs to go : " ++ (show $ length edgePairList)) (
   if null inEdgePairList then ([inPhyloGraph], inSimAnnealParams)
   else
      -- don't want to over saturate the parallel thread system
      let {-saRounds = if isNothing inSimAnnealParams then 1
                     else rounds $ fromJust inSimAnnealParams
          (numGraphsToExamine, _) = divMod PU.getNumThreads saRounds -- this may not "drift" if finds alot better, but that's how its supposed to work
          -}

          numGraphsToExamine = min (graphsSteepest inGS) PU.getNumThreads
          -- firstEdgePair = head edgePairList
          edgePairList = take numGraphsToExamine inEdgePairList

          --check for max net edges
          (_, _, _, netNodes) = LG.splitVertexList (thd6 inPhyloGraph)

          -- need to check display/character trees not conical graph
          -- newGraph = insertNetEdge inGS inData leafGraph inPhyloGraph preDeleteCost firstEdgePair
          -- these graph costs are "exact" or at least non-heuristic--needs to be updated when get a good heuristic
<<<<<<< HEAD
          newGraphList'' = PU.seqParMap PU.myStrategy  (insertNetEdge inGS inData inPhyloGraph preDeleteCost) edgePairList
=======
          newGraphList'' = PU.seqParMap (parStrategy $ lazyParStrat inGS) (insertNetEdge inGS inData inPhyloGraph preDeleteCost) edgePairList
>>>>>>> cc4024bd
          newGraphList' = filter (/= emptyPhylogeneticGraph) newGraphList''
          newGraphList = GO.selectGraphs Best (maxBound::Int) 0.0 (-1) newGraphList'
          newGraphCost = snd6 $ head newGraphList



      in
      -- traceNoLF ("*")  (      -- trace ("INER: " ++ (show $ snd6 newGraph) ++ " " ++ (show preDeleteCost)) (
      if length netNodes >= maxNetEdges then
         trace ("Maximum number of network edges reached: " ++ (show $ length netNodes))
         ([inPhyloGraph], inSimAnnealParams)

      -- malformed graph--returns nothing for either regular or simAnneal/drift
      else if null newGraphList' then
         -- trace ("INER: Empty more to go : " ++ (show $ length $ tail edgePairList))
         insertNetEdgeRecursive inGS inData rSeedList maxNetEdges doSteepest doRandomOrder inPhyloGraph preDeleteCost inSimAnnealParams (drop numGraphsToExamine inEdgePairList)

      -- "regular" insert, within steepest
      else if isNothing inSimAnnealParams then
         -- better cost
         if newGraphCost < snd6 inPhyloGraph then
            -- cyclic check in insert edge function
            -- trace ("INER: Better -> " ++ (show $ snd6 newGraph))
            (newGraphList, inSimAnnealParams)

         -- not better
         else -- trace ("INER: Really Not Better")
            insertNetEdgeRecursive inGS inData rSeedList maxNetEdges doSteepest doRandomOrder inPhyloGraph preDeleteCost inSimAnnealParams (drop numGraphsToExamine inEdgePairList)

      -- sim annealing/drift
      else
         -- trace ("IENR:" ++ (show (newGraphCost, snd6 inPhyloGraph)) ++ " params: " ++ (show (currentStep $ fromJust inSimAnnealParams, numberSteps $ fromJust inSimAnnealParams, driftChanges $ fromJust inSimAnnealParams, driftMaxChanges $ fromJust inSimAnnealParams))) (
         -- if better always accept
         if newGraphCost < snd6 inPhyloGraph then
            -- cyclic check in insert edge function
            -- trace ("INER: Better -> " ++ (show $ snd6 newGraph))
            -- these graph costs are "exact" or at least non-heuristic--needs to be updated when get a good heuristic
            let (_, nextSAParams) = U.simAnnealAccept inSimAnnealParams (snd6 inPhyloGraph) newGraphCost
            in
            (newGraphList, nextSAParams)

         -- check if hit step limit--more for SA than drift
         else if ((currentStep $ fromJust inSimAnnealParams) >= (numberSteps $ fromJust inSimAnnealParams)) || ((driftChanges $ fromJust inSimAnnealParams) >= (driftMaxChanges $ fromJust inSimAnnealParams)) then
                  ([inPhyloGraph], inSimAnnealParams)

         -- otherwise do the anneal/Drift accept
         else
            let (acceptGraph, nextSAParams) = U.simAnnealAccept inSimAnnealParams (snd6 inPhyloGraph) newGraphCost
            in
            if acceptGraph then (newGraphList, nextSAParams)
            else insertNetEdgeRecursive inGS inData rSeedList maxNetEdges doSteepest doRandomOrder inPhyloGraph preDeleteCost nextSAParams (drop numGraphsToExamine inEdgePairList)

      -- )
      -- )

-- | insertNetEdge inserts an edge between two other edges, creating 2 new nodes and rediagnoses graph
-- contacts deletes 2 orginal edges and adds 2 nodes and 5 new edges
-- does not check any edge reasonable-ness properties
-- new edge directed from first to second edge
-- naive for now
-- predeletecost of edge move
-- no choice of graph--just makes and returns
insertNetEdge :: GlobalSettings
              -> ProcessedData
              -> PhylogeneticGraph
              -> Maybe VertexCost
              -> (LG.LEdge b, LG.LEdge b)
              -> PhylogeneticGraph
<<<<<<< HEAD
insertNetEdge inGS inData inPhyloGraph _ ((u,v, _), (u',v', _)) =
=======
insertNetEdge inGS inData inPhyloGraph _ edgePair@((u,v, _), (u',v', _)) =
>>>>>>> cc4024bd
   -- trace ("InsertEdge between: " ++ (show ((u,v), (u',v'))) )( -- ++ " into:\n " ++ (LG.prettify $ GO.convertDecoratedToSimpleGraph $ thd6 inPhyloGraph)) (
   if LG.isEmpty $ thd6 inPhyloGraph then error "Empty input phylogenetic graph in insNetEdge"

   else
       let inSimple = fst6 inPhyloGraph

           -- get children of u' to make sure no net children--moved to permissiable edges
           --u'ChildrenNetNodes = filter (== True) $ fmap (LG.isNetworkNode inSimple) $ LG.descendants inSimple u'

           numNodes = length $ LG.nodes inSimple
           newNodeOne = (numNodes, TL.pack ("HTU" ++ (show numNodes)))
           newNodeTwo = (numNodes + 1, TL.pack ("HTU" ++ (show $ numNodes + 1)))
           newEdgeList = [(u, fst newNodeOne, 0.0),(fst newNodeOne, v, 0.0),(u', fst newNodeTwo, 0.0),(fst newNodeTwo, v', 0.0),(fst newNodeOne, fst newNodeTwo, 0.0)]
           edgesToDelete = [(u,v), (u',v')]
           newSimple = LG.insEdges newEdgeList $ LG.delEdges edgesToDelete $ LG.insNodes [newNodeOne, newNodeTwo] inSimple


           -- do not prune other edges if now unused
           pruneEdges = False

           -- don't warn that edges are being pruned
           warnPruneEdges = False

           -- graph optimization from root
           startVertex = Nothing

<<<<<<< HEAD
           -- conversion as if input--see if affects length
               -- removed check after checks moved to permissible edges
               -- can add back if there are malformed graphs being generated
           -- newSimple' = GO.convertGeneralGraphToPhylogeneticGraph newSimple
               -- permissibale not catching timeconsistency issues with edges
           -- newSimple' = GO.makeGraphTimeConsistent "fail" newSimple
           

           newSimple' = GO.convertGeneralGraphToPhylogeneticGraph False newSimple

           -- newSimple' = LG.removeChainedNetworkNodes False newSimple


           -- full two-pass optimization
           leafGraph = LG.extractLeafGraph $ thd6 inPhyloGraph

           newPhyloGraph = T.multiTraverseFullyLabelSoftWired inGS inData pruneEdges warnPruneEdges leafGraph startVertex newSimple'
=======
           -- full two-pass optimization
           leafGraph = LG.extractLeafGraph $ thd6 inPhyloGraph

           newPhyloGraph = T.multiTraverseFullyLabelSoftWired inGS inData pruneEdges warnPruneEdges leafGraph startVertex newSimple
>>>>>>> cc4024bd

           -- calculates heursitic graph delta
           -- (heuristicDelta, _, _, _, _)  = heuristicAddDelta inGS inPhyloGraph edgePair (fst newNodeOne) (fst newNodeTwo)
           heuristicDelta' = heuristicAddDelta' inGS inPhyloGraph edgePair


           edgeAddDelta = deltaPenaltyAdjustment inGS inPhyloGraph "add"

           heuristicFactor = (heuristicDelta' + edgeAddDelta) / edgeAddDelta

<<<<<<< HEAD
       -- remove these checks when working
       if LG.isEmpty newSimple' then
         trace ("\tWarning: Chained network")
         emptyPhylogeneticGraph

       else if (not . LG.isGraphTimeConsistent) newSimple' then
         trace ("\tWarning: Time consistency error")
         emptyPhylogeneticGraph
=======
           -- use or not Net add heuristics
           metHeuristicThreshold = if useNetAddHeuristic inGS then heuristicFactor < (2/3)
                                   else True

       in
>>>>>>> cc4024bd

       -- remove these checks when working
       if not $ LG.isPhylogeneticGraph newSimple then
         emptyPhylogeneticGraph
       

       else
         -- need heuristics in here
         -- if (heuristicDelta + edgeAddDelta) < 0 then newPhyloGraph
         -- let oldPhyloGraph = T.multiTraverseFullyLabelSoftWired inGS inData pruneEdges warnPruneEdges leafGraph startVertex inSimple
         -- in
         -- trace ("INE: OK " ++ (show (numNodes, newNodeOne, newNodeTwo, newEdgeList, edgesToDelete, snd6 oldPhyloGraph)) ++ "\nOrig\n" ++ (-- if (heuristicDelta + edgeAddDelta) < 0 then newPhyloGraph
         -- trace ("INE: " ++ (show (heuristicDelta, heuristicDelta', edgeAddDelta, snd6 inPhyloGraph)) ++ " -> " ++ (show (heuristicDelta + edgeAddDelta + (snd6 inPhyloGraph), heuristicDelta' + edgeAddDelta + (snd6 inPhyloGraph), snd6 newPhyloGraph))) $
         if metHeuristicThreshold then 
            if (snd6 newPhyloGraph <= snd6 inPhyloGraph) then newPhyloGraph
            else emptyPhylogeneticGraph
         else emptyPhylogeneticGraph
         -- )


-- | (curBestGraphList, annealBestCost) is a wrapper for moveAllNetEdges' allowing for multiple simulated annealing rounds
deleteAllNetEdges :: GlobalSettings
                  -> ProcessedData
                  -> Int
                  -> Int
                  -> Int
                  -> Int
                  -> Bool
                  -> Bool
                  -> Bool
                  -> ([PhylogeneticGraph], VertexCost)
                  -> (Maybe SAParams, [PhylogeneticGraph])
                  -> ([PhylogeneticGraph], Int)
deleteAllNetEdges inGS inData rSeed maxNetEdges numToKeep counter returnMutated doSteepest doRandomOrder (curBestGraphList, curBestGraphCost) (inSimAnnealParams, inPhyloGraphList) =
   if isNothing inSimAnnealParams then
      deleteAllNetEdges' inGS inData maxNetEdges numToKeep counter returnMutated doSteepest doRandomOrder (curBestGraphList, curBestGraphCost) (randomIntList rSeed) inSimAnnealParams inPhyloGraphList
   else
      let -- create list of params with unique list of random values for rounds of annealing
          annealingRounds = rounds $ fromJust inSimAnnealParams
          annealParamGraphList = U.generateUniqueRandList annealingRounds inSimAnnealParams
          replicateRandIntList = fmap randomIntList (take annealingRounds (randomIntList rSeed))

          -- (annealRoundsList, counterList) = unzip (zipWith3 (deleteAllNetEdges' inGS inData leafGraph maxNetEdges numToKeep counter returnMutated doSteepest doRandomOrder (curBestGraphList, curBestGraphCost)) replicateRandIntList annealParamGraphList (replicate annealingRounds inPhyloGraphList) `using` PU.myParListChunkRDS)
<<<<<<< HEAD
          (annealRoundsList, counterList) = unzip (PU.seqParMap PU.myStrategyHighLevel (deleteAllNetEdges'' inGS inData maxNetEdges numToKeep counter returnMutated doSteepest doRandomOrder (curBestGraphList, curBestGraphCost)) (zip3 replicateRandIntList annealParamGraphList (replicate annealingRounds inPhyloGraphList)))
=======
          (annealRoundsList, counterList) = unzip (PU.seqParMap (parStrategy $ lazyParStrat inGS) (deleteAllNetEdges'' inGS inData maxNetEdges numToKeep counter returnMutated doSteepest doRandomOrder (curBestGraphList, curBestGraphCost)) (zip3 replicateRandIntList annealParamGraphList (replicate annealingRounds inPhyloGraphList)))
>>>>>>> cc4024bd
      in
      (GO.selectGraphs Best numToKeep 0.0 (-1) (concat annealRoundsList) , sum counterList)


-- | deleteAllNetEdges'' is a wrapper around deleteAllNetEdges' to allow use of seqParMap
deleteAllNetEdges'' :: GlobalSettings
                    -> ProcessedData
                    -> Int
                    -> Int
                    -> Int
                    -> Bool
                    -> Bool
                    -> Bool
                    -> ([PhylogeneticGraph], VertexCost)
                    -> ([Int], Maybe SAParams, [PhylogeneticGraph])
                    -> ([PhylogeneticGraph], Int)
deleteAllNetEdges'' inGS inData maxNetEdges numToKeep counter returnMutated doSteepest doRandomOrder (curBestGraphList, curBestGraphCost) (randIntList, inSimAnnealParams, inPhyloGraphList) =
      deleteAllNetEdges' inGS inData maxNetEdges numToKeep counter returnMutated doSteepest doRandomOrder (curBestGraphList, curBestGraphCost) randIntList inSimAnnealParams inPhyloGraphList


-- | deleteAllNetEdges deletes network edges one each each round until no better or additional
-- graphs are found
-- call with ([], infinity) [single input graph]
deleteAllNetEdges' :: GlobalSettings
                   -> ProcessedData
                   -> Int
                   -> Int
                   -> Int
                   -> Bool
                   -> Bool
                   -> Bool
                   -> ([PhylogeneticGraph], VertexCost)
                   -> [Int]
                   -> Maybe SAParams
                   -> [PhylogeneticGraph]
                   -> ([PhylogeneticGraph], Int)
deleteAllNetEdges' inGS inData maxNetEdges numToKeep counter returnMutated doSteepest doRandomOrder (curBestGraphList, curBestGraphCost) randIntList inSimAnnealParams inPhyloGraphList =
   -- trace ("In deleteAllNetEdges " ++ (show $ length inPhyloGraphList)) (
   if null inPhyloGraphList then (take numToKeep curBestGraphList, counter)
   else
      let currentCost = min curBestGraphCost (snd6 $ head inPhyloGraphList)

          (newGraphList', _, newSAParams) = deleteEachNetEdge inGS inData (head randIntList) numToKeep doSteepest doRandomOrder False inSimAnnealParams (head inPhyloGraphList)

          newGraphList = GO.selectGraphs Best numToKeep 0.0 (-1) newGraphList'
          newGraphCost = if (not . null) newGraphList then snd6 $ head newGraphList
                         else infinity

      in
      -- trace ("DANE: " ++ (show (newGraphCost, length newGraphList))) (
      -- if graph is a tree no edges to delete
      if LG.isTree (fst6 $ head inPhyloGraphList) then
         -- let (a,b,c,d) = LG.splitVertexList (fst6 $ head inPhyloGraphList)
         -- in
         trace ("\tGraph in delete network edges is tree--skipping") --  :" ++ (show $ (snd6 $ head inPhyloGraphList, length a, length b, length c, length d)))
         deleteAllNetEdges' inGS inData maxNetEdges numToKeep (counter + 1) returnMutated doSteepest doRandomOrder ((head inPhyloGraphList) : curBestGraphList, currentCost) (tail randIntList) inSimAnnealParams (tail inPhyloGraphList)

      -- is this an issue for SA?
      else if null newGraphList then (take numToKeep curBestGraphList, counter + 1)

      -- regular delete wihtout simulated annealing
      else if isNothing inSimAnnealParams then
            postProcessNetworkDelete inGS inData maxNetEdges numToKeep counter returnMutated doSteepest doRandomOrder (curBestGraphList, curBestGraphCost) (tail randIntList) inSimAnnealParams inPhyloGraphList newGraphList newGraphCost currentCost

      -- simulated annealing
      else
         let (saGraphs, saCounter) = postProcessNetworkDeleteSA inGS inData maxNetEdges numToKeep counter returnMutated doSteepest doRandomOrder (curBestGraphList, curBestGraphCost) (tail randIntList) newSAParams inPhyloGraphList newGraphList newGraphCost currentCost
         in

         --if want mutated then return
         if returnMutated then (saGraphs, saCounter)

         -- insert non-minimal edges if any
         -- not sim anneal/drift regular optimal searching
         else
            let annealBestCost = minimum $ fmap snd6 saGraphs
                (bestList', counter') =  insertAllNetEdges' inGS inData maxNetEdges numToKeep saCounter False doSteepest doRandomOrder (saGraphs, annealBestCost) (randomIntList $ head randIntList) Nothing saGraphs
                bestList = GO.selectGraphs Best numToKeep 0.0 (-1) bestList'
            in
            (bestList, counter')


-- | postProcessNetworkDeleteSA postprocesses results from delete actions for non-annealing/Drift network delete operations
-- assumes SAParams are updated during return of graph list above
postProcessNetworkDeleteSA :: GlobalSettings
                         -> ProcessedData
                         -> Int
                         -> Int
                         -> Int
                         -> Bool
                         -> Bool
                         -> Bool
                         -> ([PhylogeneticGraph], VertexCost)
                         -> [Int]
                         -> Maybe SAParams
                         -> [PhylogeneticGraph]
                         -> [PhylogeneticGraph]
                         -> VertexCost
                         -> VertexCost
                         -> ([PhylogeneticGraph], Int)
postProcessNetworkDeleteSA inGS inData maxNetEdges numToKeep counter returnMutated doSteepest doRandomOrder (curBestGraphList, curBestGraphCost) randIntList inSimAnnealParams inPhyloGraphList newGraphList newGraphCost currentCost =

   -- this to deal with empty list issues if nothing found
   let (nextNewGraphList, firstNewGraphList) = if (not . null) newGraphList then (tail newGraphList, [head newGraphList])
                                               else ([], [])
       graphsToDelete = if doSteepest then newGraphList
                        else take numToKeep $ newGraphList ++ inPhyloGraphList
   in

   -- always accept if found better
   if newGraphCost < currentCost then
      trace ("\t-> " ++ (show newGraphCost))
      deleteAllNetEdges' inGS inData maxNetEdges numToKeep (counter + 1) returnMutated doSteepest doRandomOrder (newGraphList, newGraphCost) randIntList inSimAnnealParams graphsToDelete

   -- check if hit max change/ cooling steps
   else if ((currentStep $ fromJust inSimAnnealParams) >= (numberSteps $ fromJust inSimAnnealParams)) || ((driftChanges $ fromJust inSimAnnealParams) >= (driftMaxChanges $ fromJust inSimAnnealParams)) then
         --trace ("PPA return: " ++ (show (newMinCost, curBestCost)))
         (GO.selectGraphs Unique numToKeep 0.0 (-1) (newGraphList ++ curBestGraphList), counter)

   -- more to do
    else
       let annealBestCost = min curBestGraphCost newGraphCost
       in
       deleteAllNetEdges' inGS inData maxNetEdges numToKeep (counter + 1) returnMutated doSteepest doRandomOrder (firstNewGraphList ++  curBestGraphList, annealBestCost) randIntList inSimAnnealParams (nextNewGraphList ++ inPhyloGraphList)


-- | postProcessNetworkDelete postprocesses results from delete actions for "regular" ie non-annealing/Drift network delete operations
postProcessNetworkDelete :: GlobalSettings
                         -> ProcessedData
                         -> Int
                         -> Int
                         -> Int
                         -> Bool
                         -> Bool
                         -> Bool
                         -> ([PhylogeneticGraph], VertexCost)
                         -> [Int]
                         -> Maybe SAParams
                         -> [PhylogeneticGraph]
                         -> [PhylogeneticGraph]
                         -> VertexCost
                         -> VertexCost
                         -> ([PhylogeneticGraph], Int)
postProcessNetworkDelete inGS inData maxNetEdges numToKeep counter returnMutated doSteepest doRandomOrder (curBestGraphList, _) randIntList inSimAnnealParams inPhyloGraphList newGraphList newGraphCost currentCost =

   -- worse graphs found--go on
   if  newGraphCost > currentCost then deleteAllNetEdges' inGS inData maxNetEdges numToKeep (counter + 1) returnMutated doSteepest doRandomOrder ((head inPhyloGraphList) : curBestGraphList, currentCost) randIntList inSimAnnealParams (tail inPhyloGraphList)

   -- "steepest style descent" abandons existing list if better cost found
   else if newGraphCost < currentCost then
      trace ("\t-> " ++ (show newGraphCost)) (
      if doSteepest then
         deleteAllNetEdges' inGS inData maxNetEdges numToKeep (counter + 1) returnMutated doSteepest doRandomOrder (newGraphList, newGraphCost) randIntList inSimAnnealParams newGraphList
      else
         deleteAllNetEdges' inGS inData maxNetEdges numToKeep (counter + 1) returnMutated doSteepest doRandomOrder (newGraphList, newGraphCost) randIntList inSimAnnealParams (newGraphList ++ (tail inPhyloGraphList))
      )

   -- equal cost
   -- not sure if should add new graphs to queue to do edge deletion again
   else
      -- new graph list contains the input graph if equal and filterd unique already in deleteEachNetEdge
      let newCurSameBestList =  GO.selectGraphs Unique numToKeep 0.0 (-1) (curBestGraphList ++ newGraphList)
      in
      deleteAllNetEdges' inGS inData maxNetEdges numToKeep (counter + 1) returnMutated doSteepest doRandomOrder (newCurSameBestList, currentCost) randIntList inSimAnnealParams (tail inPhyloGraphList)

-- | deleteOneNetAddAll version deletes net edges in turn and readds-based on original cost
-- but this cost in graph (really not correct) but allows logic of insert edge to function better
-- unlike deleteOneNetAddAll' only deals with single edge deletion at a time
deleteOneNetAddAll :: GlobalSettings
                   -> ProcessedData
                   -> Int
                   -> Int
                   -> Bool
                   -> Bool
                   -> PhylogeneticGraph
                   -> [LG.Edge]
                   -> Int
                   -> Maybe SAParams
                   -> [PhylogeneticGraph]
deleteOneNetAddAll inGS inData maxNetEdges numToKeep doSteepest doRandomOrder inPhyloGraph edgeToDeleteList rSeed inSimAnnealParams =
   if null edgeToDeleteList then
      -- trace ("\tGraph has no edges to move---skipping")
      [inPhyloGraph]
   else if LG.isEmpty $ thd6 inPhyloGraph then error "Empty graph in deleteOneNetAddAll"
   else
      -- trace ("DONAA-New: " ++ (show $ snd6 inPhyloGraph) ++ " Steepest:" ++ (show doSteepest)) (
      trace ("Moving " ++ (show $ length edgeToDeleteList) ++ " network edges, current best cost: " ++ (show $ snd6 inPhyloGraph)) (
      -- start with initial graph cost
      let inGraphCost = snd6 inPhyloGraph

          -- get deleted simple graphs and bool for changed
          delGraphBoolPair = deleteNetworkEdge (fst6 inPhyloGraph) (head edgeToDeleteList)

      in

      -- no change in network structure
      if snd delGraphBoolPair == False then
         deleteOneNetAddAll inGS inData maxNetEdges numToKeep doSteepest doRandomOrder inPhyloGraph (tail edgeToDeleteList) rSeed inSimAnnealParams

      else
          let simpleGraphToInsert = fst delGraphBoolPair

              (_, _, _, curNetNodes) = LG.splitVertexList simpleGraphToInsert
              curNumNetNodes = length curNetNodes

              -- optimize deleted graph and update cost with input cost
              leafGraph = LG.extractLeafGraph $ thd6 inPhyloGraph
   
              graphToInsert = T.multiTraverseFullyLabelSoftWired inGS inData False False leafGraph Nothing simpleGraphToInsert -- `using` PU.myParListChunkRDS

              -- keep same cost and just keep better--check if better than original later
              graphToInsert' = T.updatePhylogeneticGraphCost graphToInsert inGraphCost


              insertedGraphTripleList = insertEachNetEdge inGS inData rSeed (curNumNetNodes + 1) numToKeep doSteepest doRandomOrder Nothing inSimAnnealParams graphToInsert'

              newMinimumCost = snd3 insertedGraphTripleList

              newBestGraphs = filter ((== newMinimumCost) . snd6) $ fst3 insertedGraphTripleList

          in
          -- trace ("DONAA-New: " ++ (show (inGraphCost, fmap snd6 graphsToInsert, fmap snd6 graphsToInsert', newMinimumCost))) (
          if newMinimumCost < inGraphCost then
             -- trace ("DONA-> ")
             newBestGraphs

          else deleteOneNetAddAll inGS inData maxNetEdges numToKeep doSteepest doRandomOrder inPhyloGraph (tail edgeToDeleteList) rSeed inSimAnnealParams

          ) -- )


-- | getPermissibleEdgePairs takes a DecoratedGraph and returns the list of all pairs
-- of edges that can be joined by a network edge and meet all necessary conditions

-- add in other conditions
--   reproducable--ie not tree noide with two net node children--other stuff
getPermissibleEdgePairs ::  GlobalSettings -> DecoratedGraph -> [(LG.LEdge EdgeInfo, LG.LEdge EdgeInfo)]
getPermissibleEdgePairs inGS inGraph =
   if LG.isEmpty inGraph then error "Empty input graph in isEdgePairPermissible"
   else
       let edgeList = LG.labEdges inGraph

           -- edges to potentially conenct
           edgePairs = cartProd edgeList edgeList

           -- get coeval node pairs in existing grap
           coevalNodeConstraintList = LG.coevalNodePairs inGraph
           coevalNodeConstraintList' = PU.seqParMap (parStrategy $ lazyParStrat inGS) (LG.addBeforeAfterToPair inGraph) coevalNodeConstraintList -- `using`  PU.myParListChunkRDS

           edgeTestList = PU.seqParMap (parStrategy $ lazyParStrat inGS) (isEdgePairPermissible inGraph coevalNodeConstraintList') edgePairs -- `using`  PU.myParListChunkRDS
           pairList = fmap fst $ filter ((== True) . snd) $ zip edgePairs edgeTestList
       in
       -- trace ("Edge Pair list :" ++ (show $ fmap f pairList) ++ "\n"
       --  ++ "GPEP\n" ++ (LG.prettify $ GO.convertDecoratedToSimpleGraph inGraph))
       pairList
       -- where f (a, b) = (LG.toEdge a, LG.toEdge b)

-- | isEdgePairPermissible takes a graph and two edges, coeval contraints, and tests whether a
-- pair of edges can be linked by a new edge and satify three consitions:
--    1) neither edge is a network edge
--    2) one edge cannot be "before" while the other is "after" in any of the constraint pairs
--    3) neither edge is an ancestor or descendent edge of the other (tested via bv of nodes)
-- the result should apply to a new edge in either direction
-- new edge to be creted is edge1 -> ege2
-- Could change to LG.isPhylogeneticGraph
isEdgePairPermissible :: DecoratedGraph -> [(LG.LNode a, LG.LNode a, [LG.LNode a], [LG.LNode a], [LG.LNode a], [LG.LNode a])] -> (LG.LEdge EdgeInfo, LG.LEdge EdgeInfo) -> Bool
isEdgePairPermissible inGraph constraintList (edge1@(u,v,_), edge2@(u',v',_)) =
   if LG.isEmpty inGraph then error "Empty input graph in isEdgePairPermissible"
   else
       if u == u' then False
       else if v == v' then False
       -- equality implied in above two
       -- else if LG.toEdge edge1 == LG.toEdge edge2 then False
       else if (LG.isNetworkNode inGraph u) || (LG.isNetworkNode inGraph u') then False
       else if (LG.isNetworkLabEdge inGraph edge1) || (LG.isNetworkLabEdge inGraph edge2) then False
       else if not (LG.meetsAllCoevalConstraintsNodes (fmap removeNodeLabels constraintList) edge1 edge2) then False
       else if (isAncDescEdge inGraph edge1 edge2) then False
       -- get children of u' to make sure no net children
       else if (not . null) $ filter (== True) $ fmap (LG.isNetworkNode inGraph) $ LG.descendants inGraph u' then False
       else True
   where removeNodeLabels (a,b,c,d,e,f) = (LG.toNode a, LG.toNode b, fmap LG.toNode c, fmap LG.toNode d, fmap LG.toNode e, fmap LG.toNode f)

-- | isAncDescEdge takes a graph and two edges and examines whethe either edge is the ancestor or descendent of the other
-- this is done via examination of teh bitvector fields of the node
isAncDescEdge :: DecoratedGraph ->  LG.LEdge EdgeInfo -> LG.LEdge EdgeInfo -> Bool
isAncDescEdge inGraph (a,_,_) (b, _, _) =
   if LG.isEmpty inGraph then error "Empty input graph in isAncDescEdge"
   else
      let aBV = bvLabel $ fromJust $ LG.lab inGraph a
          bBV = bvLabel $ fromJust $ LG.lab inGraph b
      in
      -- trace ("IADE: " ++ (show (a, aBV, b, bBV, aBV .&. bBV))) (
      if aBV .&. bBV == aBV then True
      else if aBV .&. bBV == bBV then True
      else False
      --- )


{- These heuristics do not seem tom work well at all-}

-- | heuristic add delta' based on new display tree and delta from existing costs by block--assumming < 0
-- original edges subtree1 ((u,l),(u,v)) and subtree2 ((u',v'),(u',l')) create a directed edge from
-- subtree 1 to subtree 2 via
-- 1) Add node x and y, delete edges (u,v) and (u'v') and create edges (u,x), (x,v), (u',y), and (y,v')
-- 2) real cost is the sum of block costs that are lower for new graph versus older
-- 3) heuristic is when new subtree is lower than existing block by block
--    so calculate d(u,v) + d(u',v') [existing display tree cost estimate] compared to
--    d((union u,v), v') - d(u'.v') [New display tree cost estimate] over blocks
--    so blockDelta = if d((union u,v), v') - d(u'.v') < d(u,v) + d(u',v') then d((union u,v), v') - d(u'.v')
--                     else 0 [existing better]
--    graphDelta = egdeAddDelta (separately calculated) + sum [blockDelta]
--    Compare to real delta to check behavior
-- original subtrees u -> (a,v) and u' -> (v',b)
heuristicAddDelta' :: GlobalSettings -> PhylogeneticGraph -> (LG.LEdge b, LG.LEdge b) -> VertexCost
heuristicAddDelta' _ inPhyloGraph ((u,v, _), (u',v', _)) =
  if LG.isEmpty (fst6 inPhyloGraph) then error "Empty graph in heuristicAddDelta"
  else
      let a = head $ filter (/= v) $ LG.descendants (fst6 inPhyloGraph) u
          b = head $ filter (/= v') $ LG.descendants (fst6 inPhyloGraph) u'
          blockDeltaV = V.zipWith (getBlockDelta (u,v,u',v',a,b)) (fft6 inPhyloGraph) (six6 inPhyloGraph)
      in
      V.sum blockDeltaV

-- | getBlockDelta determines the network add delta for each block (vector of characters)
-- if existing is lower then zero, else (existing - new)
getBlockDelta :: (LG.Node, LG.Node, LG.Node, LG.Node, LG.Node, LG.Node) -> V.Vector DecoratedGraph -> V.Vector CharInfo -> VertexCost
getBlockDelta (u,v,u',v',a,b) inCharV charInfoV =
   if V.null inCharV then error "Empty charcter tree vector in getBlockDelta"
   else
      let (charNewV, charExistingV) = V.unzip $ V.zipWith (getCharacterDelta (u,v,u',v',a,b)) inCharV charInfoV
          newCost = V.sum charNewV
          existingCost = V.sum charExistingV
      in
      -- trace ("GBD: " ++ (show (newCost, existingCost))) (
      if (newCost < existingCost) then newCost - existingCost
      else 0.0
      -- )

-- | getCharacterDelta determines the network add delta for each block (vector of characters)
-- if existing is lower then zero, else (existing - new)
--  calculate d(u,v) + d(u',v') [existing display tree cost estimate] compared to
--  d((union u,v), v') - d(u'.v')
-- need to use final assignemnts--so set prelim to final first
getCharacterDelta :: (LG.Node, LG.Node, LG.Node, LG.Node, LG.Node, LG.Node) -> DecoratedGraph -> CharInfo -> (VertexCost, VertexCost)
getCharacterDelta (_,v,_,v',a,b) inCharTree charInfo =
-- getCharacterDelta (u,v,u',v',a,b) inCharTree charInfo =
   let doIA = False
       -- filterGaps = True
       -- uData = V.head $ V.head $ vertData $ fromJust $ LG.lab inCharTree u
       vData = V.head $ V.head $ vertData $ fromJust $ LG.lab inCharTree v
       vFinalData = V.head $ V.head $ PRE.setPreliminaryToFinalStates  $ vertData $ fromJust $ LG.lab inCharTree v
       -- u'Data = V.head $ V.head $ vertData $ fromJust $ LG.lab inCharTree u'
       v'Data = V.head $ V.head $ vertData $ fromJust $ LG.lab inCharTree v'
       v'FinalData = V.head $ V.head $ PRE.setPreliminaryToFinalStates  $ vertData $ fromJust $ LG.lab inCharTree v'
       aData = V.head $ V.head $ vertData $ fromJust $ LG.lab inCharTree a
       aFinalData = V.head $ V.head $ PRE.setPreliminaryToFinalStates  $ vertData $ fromJust $ LG.lab inCharTree a
       bData = V.head $ V.head $ vertData $ fromJust $ LG.lab inCharTree b

       -- unionUV = M.union2Single doIA filterGaps uData vData charInfo
       -- (_,dUV) =  M.median2Single doIA uData vData charInfo
       -- dUV = vertexCost $ fromJust $ LG.lab inCharTree u
       -- dU'V' = vertexCost $ fromJust $ LG.lab inCharTree u'
       -- (_, dUnionUVV') = M.median2Single doIA unionUV v'Data charInfo

       (newX, dVV') = M.median2Single doIA vFinalData v'FinalData charInfo
       (_, dAX) = M.median2Single doIA aFinalData newX charInfo
       (_, dAV) = M.median2Single doIA aData vData charInfo
       (_, dV'B) = M.median2Single doIA v'Data bData charInfo
   in
   -- trace ("GCD: " ++ (show (dVV' + dAX, dAV + dV'B))) (
   (dVV' + dAX, dAV + dV'B)
   -- if dUnionUVV' - dU'V' < dU'V' then dUnionUVV' - dU'V'
   -- else 0.0
   -- )


-- | heuristicAddDelta takes the existing graph, edge pair, and new nodes to create and makes
-- the new nodes and reoptimizes starting nodes of two edges.  Returns cost delta based on
-- previous and new node resolution caches
-- returns cost delta and the reoptimized nodes for use in incremental optimization
-- original edges (to be deleted) (u,v) and (u',v'), n1 inserted in (u,v) and n2 inserted into (u',v')
-- creates (n1, n2), (u,n1), (n1,v), (u',n2), (n2, v')
heuristicAddDelta :: GlobalSettings 
                  -> PhylogeneticGraph 
                  -> (LG.LEdge b, LG.LEdge b) 
                  -> LG.Node 
                  -> LG.Node 
                  -> (VertexCost, LG.LNode VertexInfo, LG.LNode VertexInfo, LG.LNode VertexInfo, LG.LNode VertexInfo)
heuristicAddDelta inGS inPhyloGraph ((u,v, _), (u',v', _)) n1 n2 =
  if LG.isEmpty (fst6 inPhyloGraph) then error "Empty graph in heuristicAddDelta"
  else if graphType inGS == HardWired then
      let uvVertData = M.makeEdgeData  False True (thd6 inPhyloGraph) (six6 inPhyloGraph) (u, v, dummyEdge)
          uvPrimeData =  M.makeEdgeData  False True (thd6 inPhyloGraph) (six6 inPhyloGraph) (u', v', dummyEdge)
          hardDelta = V.sum $ fmap V.sum $ fmap (fmap snd) $ POSW.createVertexDataOverBlocks uvVertData uvPrimeData (six6 inPhyloGraph) []
      in
      (hardDelta, dummyNode, dummyNode, dummyNode, dummyNode)

  -- softwired
  else
      let uLab =      fromJust $ LG.lab (thd6 inPhyloGraph) u
          uPrimeLab = fromJust $ LG.lab (thd6 inPhyloGraph) u'
          vLab =      fromJust $ LG.lab (thd6 inPhyloGraph) v
          vPrimeLab = fromJust $ LG.lab (thd6 inPhyloGraph) v'
          uPrimeOtherChild = head $ filter ((/= v') . fst) $ LG.labDescendants (thd6 inPhyloGraph) (u', uPrimeLab)
          uOtherChild      = head $ filter ((/= v) . fst) $ LG.labDescendants (thd6 inPhyloGraph) (u, uLab)

          -- direction first edge to second so n2 is outdegree 1 to v'
          n2Lab          = NEW.getOutDegree1VertexSoftWired n2 vPrimeLab (thd6 inPhyloGraph) [n2]
          uPrimeLabAfter = NEW.getOutDegree2VertexSoftWired inGS (six6 inPhyloGraph) u' (n2, n2Lab) uPrimeOtherChild (thd6 inPhyloGraph)
          n1Lab          = NEW.getOutDegree2VertexSoftWired inGS (six6 inPhyloGraph) n1 (v, vLab) (n2, n2Lab) (thd6 inPhyloGraph)
          uLabAfter      = NEW.getOutDegree2VertexSoftWired inGS (six6 inPhyloGraph) u uOtherChild (n1, n1Lab) (thd6 inPhyloGraph)

          -- cost of resolutions
          (_, uCostBefore) = NEW.extractDisplayTrees (Just (-1)) False (vertexResolutionData uLab)
          (_, uPrimeCostBefore) = NEW.extractDisplayTrees (Just (-1)) False (vertexResolutionData uPrimeLab)
          (_, uCostAfter) = NEW.extractDisplayTrees (Just (-1)) False (vertexResolutionData uLabAfter)
          (_, uPrimeCostAfter) = NEW.extractDisplayTrees (Just (-1)) False (vertexResolutionData uPrimeLabAfter)

          addNetDelta = (uCostAfter - uCostBefore) +  (uPrimeCostAfter - uPrimeCostBefore)


      in
      -- trace ("HAD: " ++ (show (uCostAfter, uCostBefore, uPrimeCostAfter, uPrimeCostBefore)) ++ " -> " ++ (show addNetDelta)) $
      if null (filter ((/= v') . fst) $ LG.labDescendants (thd6 inPhyloGraph) (u', uPrimeLab)) || null (filter ((/= v) . fst) $ LG.labDescendants (thd6 inPhyloGraph) (u, uLab)) then (infinity, dummyNode, dummyNode, dummyNode, dummyNode)
      -- this should not happen--should try to create new edges from children of net edges
      else if (length $ LG.descendants (thd6 inPhyloGraph) u) < 2 ||  (length $ LG.descendants (thd6 inPhyloGraph) u') < 2 then error ("Outdegree 1 nodes in heuristicAddDelta")
      else
         (addNetDelta, (u, uLabAfter), (u', uPrimeLabAfter), (n1, n1Lab), (n2, n2Lab))
      


-- | deltaPenaltyAdjustment takes number of leaves and Phylogenetic graph and returns a heuristic graph penalty for adding a single network edge
-- if Wheeler2015Network, this is based on all changes affecting a single block (most permissive) and Wheeler 2015 calculation of penalty
-- if PMDLGraph -- KMDL not yet implemented
-- if NoNetworkPenalty then 0
-- modification "add" or subtrct to calculate delta
-- always delta is positive--whether neg or pos is deltermined when used
deltaPenaltyAdjustment :: GlobalSettings 
                       -> PhylogeneticGraph 
                       -> String 
                       -> VertexCost
deltaPenaltyAdjustment inGS inGraph modification =
   -- trace ("DPA: entering: " ++ (show $ graphFactor inGS)) (
   let numLeaves = numDataLeaves inGS
       edgeCostModel = graphFactor inGS
       (_, _, _, networkNodeList) = LG.splitVertexList (fst6 inGraph)
   in
   if edgeCostModel == NoNetworkPenalty then
      -- trace ("DPA: No penalty")
      0.0

   -- else if length networkNodeList == 0 then
   -- trace ("DPA: No cost")
   --   0.0

   else if edgeCostModel == Wheeler2015Network then
      -- trace  ("DPW: In Wheeler2015Network") (
      let graphCost = snd6 inGraph -- this includes any existing penalties--would be better not to include
          -- numBlocks = V.length $ fth6 inGraph
      in
      -- if (graphType inGS) == HardWired then 0.0
      -- trace ("DPA Value: " ++ (show $ graphCost / (fromIntegral $ numBlocks * 2 * ((2 * numLeaves) - 2))))
      -- else
      -- graphCost / (fromIntegral $ numBlocks * 2 * ((2 * numLeaves) - 2))
      -- this one--1/2 total edge number for factor
      graphCost / (fromIntegral $ 2 * ((2 * numLeaves) - 2) + (2 * (length networkNodeList)))
      -- )

   else if edgeCostModel == PMDLGraph then
      -- trace  ("DPW: In PMDLGraph") (
      if graphType inGS == Tree then
         fst $ IL.head (graphComplexityList inGS)

      else if graphType inGS == SoftWired then
         let currentComplexity = fst $ (graphComplexityList inGS) IL.!!! (length networkNodeList)
             nextComplexity    = if modification == "add" then fst $ (graphComplexityList inGS) IL.!!! ((length networkNodeList) + 1)
                                 else if modification == "delete" then fst $ (graphComplexityList inGS) IL.!!!  ((length networkNodeList) - 1)
                                 else error ("SoftWired deltaPenaltyAdjustment modification not recognized: " ++ modification)
         in
         abs (currentComplexity - nextComplexity)

      else if graphType inGS == HardWired then
         let currentComplexity = snd $ (graphComplexityList inGS) IL.!!! (length networkNodeList)
             nextComplexity    = if modification == "add" then snd $ (graphComplexityList inGS) IL.!!! ((length networkNodeList) + 1)
                                 else if modification == "delete" then snd $ (graphComplexityList inGS) IL.!!!  ((length networkNodeList) - 1)
                                 else error ("HardWired deltaPenaltyAdjustment modification not recognized: " ++ modification)
         in
         abs (currentComplexity - nextComplexity)


      else error ("Graph type not yet implemented: " ++ (show $ graphType inGS))
      -- )

   else error ("Network edge cost model not yet implemented: " ++ (show edgeCostModel))
   -- )



-- | deleteEachNetEdge takes a phylogenetic graph and deletes all network edges one at time
-- and returns best list of new Phylogenetic Graphs and cost
-- even if worse--could be used for simulated annealing later
-- if equal returns unique graph list
deleteEachNetEdge :: GlobalSettings
                  -> ProcessedData
                  -> Int
                  -> Int
                  -> Bool
                  -> Bool
                  -> Bool
                  -> Maybe SAParams
                  -> PhylogeneticGraph
                  -> ([PhylogeneticGraph], VertexCost, Maybe SAParams)
deleteEachNetEdge inGS inData rSeed numToKeep doSteepest doRandomOrder force inSimAnnealParams inPhyloGraph =
   -- trace ("DENE start") (
   if LG.isEmpty $ thd6 inPhyloGraph then ([], infinity, inSimAnnealParams) -- error "Empty input phylogenetic graph in deleteAllNetEdges"
   else
      let currentCost = snd6 inPhyloGraph

          -- potentially randomize order of list
          networkEdgeList' = LG.netEdges $ thd6 inPhyloGraph
          networkEdgeList = if not doRandomOrder then networkEdgeList'
                            else permuteList rSeed networkEdgeList'


          (newGraphList, newSAParams) = if not doSteepest then
<<<<<<< HEAD
                                          (PU.seqParMap PU.myStrategy (deleteNetEdge inGS inData inPhyloGraph force) networkEdgeList, U.incrementSimAnnealParams inSimAnnealParams)
=======
                                          (PU.seqParMap (parStrategy $ lazyParStrat inGS) (deleteNetEdge inGS inData inPhyloGraph force) networkEdgeList, U.incrementSimAnnealParams inSimAnnealParams)
>>>>>>> cc4024bd
                                        else
                                          deleteNetEdgeRecursive inGS inData inPhyloGraph force inSimAnnealParams networkEdgeList

          bestCostGraphList = filter ((/= infinity) . snd6) $ GO.selectGraphs Best numToKeep 0.0 (-1) newGraphList
          minCost = if null bestCostGraphList then infinity
                    else minimum $ fmap snd6 bestCostGraphList
      in
      -- no network edges to delete
      if null networkEdgeList then trace ("\tNo network edges to delete") ([inPhyloGraph], currentCost, inSimAnnealParams)

      else
         -- single if steepest so no neeed to unique--and have run through all options (including SA stuff) via recursive call
         if doSteepest then
            (newGraphList, minCost, newSAParams)

      -- "all" option needs to recurse since does all available edges at each step
      -- logic is here since not in the deleteNetEdge function
      else if isNothing inSimAnnealParams then
         if minCost < currentCost then
            -- trace ("DENE--Delete net edge return:" ++ (show (minCost,length uniqueCostGraphList))) (
            let newRandIntList = take (length bestCostGraphList) (randomIntList rSeed)
                annealParamList = U.generateUniqueRandList (length bestCostGraphList) newSAParams
<<<<<<< HEAD
                nextGraphTripleList = PU.seqParMap PU.myStrategy  (deleteEachNetEdge' inGS inData numToKeep doSteepest doRandomOrder force) (zip3 annealParamList newRandIntList bestCostGraphList)
=======
                nextGraphTripleList = PU.seqParMap (parStrategy $ lazyParStrat inGS) (deleteEachNetEdge' inGS inData numToKeep doSteepest doRandomOrder force) (zip3 annealParamList newRandIntList bestCostGraphList)
>>>>>>> cc4024bd

                newMinCost = minimum $ fmap snd3 nextGraphTripleList
                newGraphListBetter = filter ((== newMinCost) . snd6) $ concatMap fst3 nextGraphTripleList
            in
            (GO.selectGraphs Unique numToKeep 0.0 (-1) $ newGraphListBetter, newMinCost, newSAParams)

         else
            (bestCostGraphList, currentCost, newSAParams)

      -- SA anneal/Drift
      else
            -- always take better
            if minCost < currentCost then
               (bestCostGraphList, minCost, newSAParams)

            -- check if hit step limit--more for SA than drift
            else if ((currentStep $ fromJust inSimAnnealParams) >= (numberSteps $ fromJust inSimAnnealParams)) || ((driftChanges $ fromJust inSimAnnealParams) >= (driftMaxChanges $ fromJust inSimAnnealParams)) then
                  ([inPhyloGraph], snd6 inPhyloGraph, inSimAnnealParams)

            -- otherwise do the anneal/Drift accept, or keep going on input graph
            else
               let (acceptGraph, nextSAParams) = U.simAnnealAccept inSimAnnealParams currentCost minCost
               in
               if acceptGraph then
                  (bestCostGraphList, minCost, newSAParams)
               else
                  deleteEachNetEdge inGS inData (head $ randomIntList rSeed) numToKeep doSteepest doRandomOrder force nextSAParams inPhyloGraph

-- | deleteEachNetEdge' is a wrapper around deleteEachNetEdge to allow for zipping new random seeds for each
-- replicate
deleteEachNetEdge' :: GlobalSettings
                  -> ProcessedData
                  -> Int
                  -> Bool
                  -> Bool
                  -> Bool
                  -> (Maybe SAParams, Int, PhylogeneticGraph)
                  -> ([PhylogeneticGraph], VertexCost, Maybe SAParams)
deleteEachNetEdge' inGS inData numToKeep doSteepest doRandomOrder force (inSimAnnealParams, rSeed, inPhyloGraph) =
   deleteEachNetEdge inGS inData rSeed numToKeep doSteepest doRandomOrder force inSimAnnealParams inPhyloGraph


-- | deleteNetEdgeRecursive like deleteEdge, deletes an edge (checking if network) and rediagnoses graph
-- contacts in=out=1 edges and removes node, reindexing nodes and edges
-- except returns on first better (as opposed to do all deletes first)
-- or sim annleal/drift
deleteNetEdgeRecursive :: GlobalSettings
                       -> ProcessedData
                       -> PhylogeneticGraph
                       -> Bool
                       -> Maybe SAParams
                       -> [LG.Edge]
                       -> ([PhylogeneticGraph], Maybe SAParams)
deleteNetEdgeRecursive inGS inData inPhyloGraph force inSimAnnealParams inEdgeToDeleteList =
   if null inEdgeToDeleteList then ([], inSimAnnealParams)
   else
       let {- Unclear if should adjust to number of rounds if already limiting to graphsSteepest value
            saRounds = if isNothing inSimAnnealParams then 1
                      else rounds $ fromJust inSimAnnealParams

            (numGraphsToExamine, _) = divMod PU.getNumThreads saRounds -- this may not "drift" if finds alot better, but that's how its supposed to work
           -}
           numGraphsToExamine = min (graphsSteepest inGS) PU.getNumThreads
           -- edgeToDelete = head inEdgeToDeleteList
           edgeToDeleteList = take numGraphsToExamine inEdgeToDeleteList

           -- calls general funtion to remove network graph edge
           -- (delSimple, wasModified) = deleteNetworkEdge (fst6 inPhyloGraph) edgeToDelete
           simpleGraphList = fmap fst $ filter ((== True) . snd) $ PU.seqParMap (parStrategy $ lazyParStrat inGS) (deleteNetworkEdge (fst6 inPhyloGraph)) edgeToDeleteList

           -- delSimple = GO.contractIn1Out1EdgesRename $ LG.delEdge edgeToDelete $ fst6 inPhyloGraph

           -- prune other edges if now unused
           pruneEdges = False

           -- don't warn that edges are being pruned
           warnPruneEdges = False

           -- graph optimization from root
           startVertex = Nothing

           -- (heuristicDelta, _, _) = heuristicDeleteDelta inGS inPhyloGraph edgeToDelete
           -- heuristicDelta = 0.0

           -- can treat as negative for delete
           -- edgeAddDelta = deltaPenaltyAdjustment inGS inPhyloGraph "delete"

           -- full two-pass optimization
           leafGraph = LG.extractLeafGraph $ thd6 inPhyloGraph
                                 
           newPhyloGraphList' = if (graphType inGS == SoftWired) then
<<<<<<< HEAD
                                  PU.seqParMap PU.myStrategy  (T.multiTraverseFullyLabelSoftWired inGS inData pruneEdges warnPruneEdges leafGraph startVertex) simpleGraphList
                                 else if (graphType inGS == HardWired) then
                                    PU.seqParMap PU.myStrategy  (T.multiTraverseFullyLabelHardWired inGS inData leafGraph startVertex) simpleGraphList
=======
                                  PU.seqParMap (parStrategy $ lazyParStrat inGS) (T.multiTraverseFullyLabelSoftWired inGS inData pruneEdges warnPruneEdges leafGraph startVertex) simpleGraphList
                                 else if (graphType inGS == HardWired) then
                                    PU.seqParMap (parStrategy $ lazyParStrat inGS) (T.multiTraverseFullyLabelHardWired inGS inData leafGraph startVertex) simpleGraphList
>>>>>>> cc4024bd
                                 else error "Unsupported graph type in deleteNetEdge.  Must be soft or hard wired"

           newPhyloGraphList = GO.selectGraphs Best (maxBound::Int) 0.0 (-1) newPhyloGraphList'

       in
       -- if not modified return original graph
       -- This check seems to be issue with delete not functioning properly
       if null simpleGraphList then ([inPhyloGraph], inSimAnnealParams)

       -- forcing delete for move
       else if force then
         -- trace ("DNERec forced")
         (newPhyloGraphList, inSimAnnealParams)

       -- regular search not sim anneal/drift
       else if (isNothing inSimAnnealParams) then

          --return if better
          if (snd6 $ head newPhyloGraphList) < (snd6 inPhyloGraph) then
            -- trace  ("DNERec Better -> " ++ (show $ snd6 newPhyloGraph))
            (newPhyloGraphList, inSimAnnealParams)

          else
            -- need to update edge list for new graph
            -- potentially randomize order of list
            deleteNetEdgeRecursive inGS inData inPhyloGraph force inSimAnnealParams (drop numGraphsToExamine inEdgeToDeleteList)

      -- sim anneal/drift
      else

         -- if better always accept
         if (snd6 $ head newPhyloGraphList) < (snd6 inPhyloGraph) then
            -- these graph costs are "exact" or at least non-heuristic--needs to be updated when get a good heuristic
            let (_, nextSAParams) = U.simAnnealAccept inSimAnnealParams (snd6 inPhyloGraph) (snd6 $ head newPhyloGraphList)
            in
            (newPhyloGraphList, nextSAParams)


         -- check if hit step limit--more for SA than drift
         else if ((currentStep $ fromJust inSimAnnealParams) >= (numberSteps $ fromJust inSimAnnealParams)) || ((driftChanges $ fromJust inSimAnnealParams) >= (driftMaxChanges $ fromJust inSimAnnealParams)) then
                  ([inPhyloGraph], inSimAnnealParams)


          -- otherwise do the anneal/Drift accept
         else
            let (acceptGraph, nextSAParams) = U.simAnnealAccept inSimAnnealParams (snd6 inPhyloGraph) (snd6 $ head newPhyloGraphList)
            in
            if acceptGraph then
                (newPhyloGraphList, nextSAParams)

            else
               deleteNetEdgeRecursive inGS inData inPhyloGraph force nextSAParams (drop numGraphsToExamine inEdgeToDeleteList)

-- | deleteEdge deletes an edge (checking if network) and rediagnoses graph
-- contacts in=out=1 edgfes and removes node, reindexing nodes and edges
-- naive for now
-- force requires reoptimization no matter what--used for net move
-- skipping heuristics for now--awful
-- calls deleteNetworkEdge that has various graph checks
deleteNetEdge :: GlobalSettings 
              -> ProcessedData 
              -> PhylogeneticGraph 
              -> Bool 
              -> LG.Edge 
              -> PhylogeneticGraph
deleteNetEdge inGS inData inPhyloGraph force edgeToDelete =
   if LG.isEmpty $ thd6 inPhyloGraph then error "Empty input phylogenetic graph in deleteNetEdge"
   else if not (LG.isNetworkEdge (fst6 inPhyloGraph) edgeToDelete) then error ("Edge to delete: " ++ (show edgeToDelete) ++ " not in graph:\n" ++ (LG.prettify $ fst6 inPhyloGraph))
   else
       -- trace ("DNE: " ++ (show edgeToDelete)) (
       let (delSimple, wasModified)  = deleteNetworkEdge (fst6 inPhyloGraph) edgeToDelete

           -- delSimple = GO.contractIn1Out1EdgesRename $ LG.delEdge edgeToDelete $ fst6 inPhyloGraph

           -- prune other edges if now unused
           pruneEdges = False

           -- don't warn that edges are being pruned
           warnPruneEdges = False

           -- graph optimization from root
           startVertex = Nothing

           -- (heuristicDelta, _, _) = heuristicDeleteDelta inGS inPhyloGraph edgeToDelete


           -- edgeAddDelta = deltaPenaltyAdjustment inGS inPhyloGraph "delete"


           -- full two-pass optimization--cycles checked in edge deletion function
           leafGraph = LG.extractLeafGraph $ thd6 inPhyloGraph
                                 
           newPhyloGraph = if (graphType inGS == SoftWired) then
                              T.multiTraverseFullyLabelSoftWired inGS inData pruneEdges warnPruneEdges leafGraph startVertex delSimple
                           else if (graphType inGS == HardWired) then
                              T.multiTraverseFullyLabelHardWired inGS inData leafGraph startVertex delSimple
                           else error "Unsupported graph type in deleteNetEdge.  Must be soft or hard wired"
       in
       --check if deletino modified graph
       if not wasModified then inPhyloGraph

       -- else if force || (graphType inGS) == HardWired then
       else if force then
         -- trace ("DNE forced")
         newPhyloGraph
       else -- if (heuristicDelta / (dynamicEpsilon inGS)) - edgeAddDelta < 0 then newPhyloGraph
         if (snd6 newPhyloGraph) < (snd6 inPhyloGraph) then
            -- trace ("DNE Better: " ++ (show $ snd6 newPhyloGraph))
            newPhyloGraph
         else
            -- trace ("DNE Not Better: " ++ (show $ snd6 newPhyloGraph))
            inPhyloGraph
      -- )

-- | deleteNetworkEdge deletes a network edges from a simple graph
-- retuns newGraph if can be modified or input graph with Boolean to tell if modified
-- and contracts, reindexes/names internaledges/veritices around deletion
-- can't raise to general graph level due to vertex info
-- in edges (b,a) (c,a) (a,d), deleting (a,b) deletes node a, inserts edge (b,d)
-- contacts node c since  now in1out1 vertex
-- checks for chained network edges--can be created by progressive deletion
-- checks for cycles now
-- shouldn't need for check for creating a node with children that are both network nodes
-- since that would require that condition coming in and shodl be there--ie checked earlier in addition and input
deleteNetworkEdge :: SimpleGraph -> LG.Edge -> (SimpleGraph, Bool)
deleteNetworkEdge inGraph inEdge@(p1, nodeToDelete) =
   if LG.isEmpty inGraph then error ("Cannot delete edge from empty graph")
   else
      let childrenNodeToDelete = LG.descendants inGraph nodeToDelete
          parentsNodeToDelete = LG.parents inGraph nodeToDelete
          --parentNodeToKeep = head $ filter (/= p1) parentsNodeToDelete
          --newEdge = (parentNodeToKeep, head childrenNodeToDelete, 0.0)
          -- newGraph = LG.insEdge newEdge $ LG.delNode nodeToDelete inGraph
          newGraph = LG.delEdge inEdge inGraph
          -- newGraph' = GO.contractIn1Out1EdgesRename newGraph

          -- conversion as if input--see if affects length
<<<<<<< HEAD
          newGraph'' = GO.convertGeneralGraphToPhylogeneticGraph False newGraph
          -- newGraph'' = GO.contractIn1Out1EdgesRename newGraph
=======
          -- newGraph'' = GO.convertGeneralGraphToPhylogeneticGraph False newGraph
          newGraph'' = GO.contractIn1Out1EdgesRename newGraph
>>>>>>> cc4024bd

      in
      -- error conditions and creation of chained network edges (forbidden in phylogenetic graph--causes resolutoin cache issues)
      if length childrenNodeToDelete /= 1 then error ("Cannot delete non-network edge in deleteNetworkEdge: (1)" ++ (show inEdge) ++ "\n" ++ (LG.prettyIndices inGraph))
      else if length parentsNodeToDelete /= 2 then error ("Cannot delete non-network edge in deleteNetworkEdge (2): " ++ (show inEdge) ++ "\n" ++ (LG.prettyIndices inGraph))

      -- warning if chained on input, skip if chained net edges in output
      else if (LG.isNetworkNode inGraph p1) then
         -- error ("Error: Chained network nodes in deleteNetworkEdge : " ++ (show inEdge) ++ "\n" ++ (LG.prettyIndices inGraph) ++ " skipping")
         trace ("\tWarning: Chained network nodes in deleteNetworkEdge skipping deletion")
         (LG.empty, False)

      else if LG.hasChainedNetworkNodes newGraph'' then
         trace ("\tWarning: Chained network nodes in deleteNetworkEdge skipping deletion (2)")
         (LG.empty, False)

      else if LG.isEmpty newGraph'' then (LG.empty, False)

      else
         {-trace ("DNE: Edge to delete " ++ (show inEdge) ++ " cnd " ++ (show childrenNodeToDelete) ++ " pnd " ++ (show parentsNodeToDelete) ++ " pntk " ++ (show parentNodeToKeep)
            ++ " ne " ++ (show newEdge) ++ "\nInGraph: " ++ (LG.prettyIndices inGraph) ++ "\nNewGraph: " ++ (LG.prettyIndices newGraph) ++ "\nNewNewGraph: "
            ++ (LG.prettyIndices newGraph')) -}
         (newGraph'', True)


-- | heuristicDeleteDelta takes the existing graph, edge to delete,
-- reoptimizes starting nodes of two created edges.  Returns cost delta based on
-- previous and new node resolution caches
-- delete n1 -> n2, create u -> v, u' -> v'
-- assumes original is edge n1 -> n2, u' -> (n2, X), n1 -> (n2,v), u (n1,Y)
heuristicDeleteDelta :: GlobalSettings 
                     -> PhylogeneticGraph 
                     -> LG.Edge 
                     -> (VertexCost, LG.LNode VertexInfo, LG.LNode VertexInfo)
heuristicDeleteDelta inGS inPhyloGraph (n1, n2) =
  if LG.isEmpty (fst6 inPhyloGraph) then error "Empty graph in heuristicDeleteDelta"
  else if graphType inGS == HardWired then
      -- ensures delete--will always be lower or equakl cost if delete edge from HardWired
      (-1, dummyNode, dummyNode)
  else
      let inGraph = thd6 inPhyloGraph
          u  = head $ LG.parents inGraph n1
          u' = head $ filter (/= n1) $ LG.parents inGraph n2
          v' = head $ LG.descendants inGraph n2
          v  = head $ filter (/= n2) $ LG.descendants inGraph n1

          uLab      = fromJust $ LG.lab inGraph u
          uPrimeLab = fromJust $ LG.lab inGraph u'
          vLab =      fromJust $ LG.lab inGraph v
          vPrimeLab = fromJust $ LG.lab inGraph v'

          uOtherChild      = head $ filter ((/= n1) . fst) $ LG.labDescendants inGraph (u, uLab)
          uPrimeOtherChild = head $ filter ((/= n2) . fst) $ LG.labDescendants inGraph (u', uPrimeLab)

          -- skip over netnodes
          uLabAfter      = NEW.getOutDegree2VertexSoftWired inGS (six6 inPhyloGraph) u (v, vLab) uOtherChild inGraph
          uPrimeLabAfter = NEW.getOutDegree2VertexSoftWired inGS (six6 inPhyloGraph) u' (v', vPrimeLab) uPrimeOtherChild inGraph

          -- cost of resolutions
          (_, uCostBefore) = NEW.extractDisplayTrees (Just (-1)) False (vertexResolutionData uLab)
          (_, uPrimeCostBefore) = NEW.extractDisplayTrees (Just (-1)) False (vertexResolutionData uPrimeLab)
          (_, uCostAfter) = NEW.extractDisplayTrees (Just (-1)) False (vertexResolutionData uLabAfter)
          (_, uPrimeCostAfter) = NEW.extractDisplayTrees (Just (-1)) False (vertexResolutionData uPrimeLabAfter)

          addNetDelta = uCostAfter - uCostBefore +  uPrimeCostAfter - uPrimeCostBefore


      in
      -- this should not happen--should try to crete new edges from children of net edges
      if null (LG.parents inGraph n1) || null (filter (/= n1) $ LG.parents inGraph n2) || null (LG.descendants inGraph n2) || null (filter (/= n2) $ LG.descendants inGraph n1) || null (filter ((/= n2) . fst) $ LG.labDescendants inGraph (u', uPrimeLab)) || null (filter ((/= n1) . fst) $ LG.labDescendants inGraph (u, uLab)) then (infinity, dummyNode, dummyNode)
      -- this should not happen--should try to crete new edges from children of net edges
      else if (length (LG.parents inGraph n1) /= 1) || (length (LG.parents inGraph n2) /= 2) || (length (LG.descendants inGraph n2) /= 1) || (length (LG.descendants inGraph n1) /= 2) then error ("Graph malformation in numbers of parents and children in heuristicDeleteDelta")
      else
         (addNetDelta, (u, uLabAfter), (u', uPrimeLabAfter))

{-
-- | insertNetEdgeBothDirections calls insertNetEdge for both u -> v and v -> u new edge orientations
insertNetEdgeBothDirections :: GlobalSettings -> ProcessedData -> PhylogeneticGraph ->  Maybe VertexCost -> (LG.LEdge b, LG.LEdge b) -> [PhylogeneticGraph]
insertNetEdgeBothDirections inGS inData inPhyloGraph preDeleteCost (u,v) = fmap (insertNetEdge inGS inData inPhyloGraph preDeleteCost) [(u,v), (v,u)]
-}<|MERGE_RESOLUTION|>--- conflicted
+++ resolved
@@ -90,11 +90,7 @@
          annealingRounds = rounds $ fromJust inSimAnnealParams
          saPAramList = (U.generateUniqueRandList annealingRounds inSimAnnealParams) -- (replicate annealingRounds inPhyloGraphList)
 
-<<<<<<< HEAD
-         (annealRoundsList, counterList) = unzip (PU.seqParMap PU.myStrategyHighLevel  (addDeleteNetEdges'' inGS inData rSeed maxNetEdges numToKeep maxRounds counter returnMutated doSteepest doRandomOrder (curBestGraphList, curBestGraphCost)) (zip saPAramList (replicate annealingRounds inPhyloGraphList)))
-=======
          (annealRoundsList, counterList) = unzip (PU.seqParMap (parStrategy $ lazyParStrat inGS) (addDeleteNetEdges'' inGS inData rSeed maxNetEdges numToKeep maxRounds counter returnMutated doSteepest doRandomOrder (curBestGraphList, curBestGraphCost)) (zip saPAramList (replicate annealingRounds inPhyloGraphList)))
->>>>>>> cc4024bd
 
       in
       (GO.selectGraphs Best numToKeep 0.0 (-1) (concat annealRoundsList) , sum counterList)
@@ -348,11 +344,7 @@
          -- need to concat and send different randomization lists for each "round"
          let randSeedList = take maxRounds (randomIntList rSeed)
              randIntListList = fmap randomIntList randSeedList
-<<<<<<< HEAD
-             (insertGraphList, counterList) = unzip $ PU.seqParMap PU.myStrategyHighLevel  (insertAllNetEdgesRand inGS inData maxNetEdges numToKeep counter returnMutated doSteepest (curBestGraphList, curBestGraphCost) Nothing inPhyloGraphList) randIntListList
-=======
              (insertGraphList, counterList) = unzip $ PU.seqParMap (parStrategy $ lazyParStrat inGS) (insertAllNetEdgesRand inGS inData maxNetEdges numToKeep counter returnMutated doSteepest (curBestGraphList, curBestGraphCost) Nothing inPhyloGraphList) randIntListList
->>>>>>> cc4024bd
          in
          -- insert functions take care of returning "better" or empty
          -- should be empty if nothing better
@@ -363,11 +355,7 @@
           annealParamGraphList = U.generateUniqueRandList annealingRounds inSimAnnealParams
           replicateRandIntList = fmap randomIntList (take annealingRounds (randomIntList rSeed))
 
-<<<<<<< HEAD
-          (annealRoundsList, counterList) = unzip (PU.seqParMap PU.myStrategyHighLevel  (insertAllNetEdges'' inGS inData maxNetEdges numToKeep counter returnMutated doSteepest doRandomOrder (curBestGraphList, curBestGraphCost)) (zip3 replicateRandIntList annealParamGraphList (replicate annealingRounds inPhyloGraphList)))
-=======
           (annealRoundsList, counterList) = unzip (PU.seqParMap (parStrategy $ lazyParStrat inGS) (insertAllNetEdges'' inGS inData maxNetEdges numToKeep counter returnMutated doSteepest doRandomOrder (curBestGraphList, curBestGraphCost)) (zip3 replicateRandIntList annealParamGraphList (replicate annealingRounds inPhyloGraphList)))
->>>>>>> cc4024bd
       in
       if (not returnMutated) || isNothing inSimAnnealParams then
          (GO.selectGraphs Best numToKeep 0.0 (-1) (concat annealRoundsList) , sum counterList)
@@ -608,11 +596,7 @@
                                              let genNewSimAnnealParams = if isNothing inSimAnnealParams then Nothing
                                                                          else U.incrementSimAnnealParams inSimAnnealParams
                                              in
-<<<<<<< HEAD
-                                             (filter (/= emptyPhylogeneticGraph) (PU.seqParMap PU.myStrategy  (insertNetEdge inGS inData inPhyloGraph preDeleteCost) candidateNetworkEdgeList), genNewSimAnnealParams)
-=======
                                              (filter (/= emptyPhylogeneticGraph) (PU.seqParMap (parStrategy $ lazyParStrat inGS) (insertNetEdge inGS inData inPhyloGraph preDeleteCost) candidateNetworkEdgeList), genNewSimAnnealParams)
->>>>>>> cc4024bd
                                         else insertNetEdgeRecursive inGS inData (tail rSeedList) maxNetEdges doSteepest doRandomOrder inPhyloGraph preDeleteCost inSimAnnealParams candidateNetworkEdgeList
 
           minCost = if null candidateNetworkEdgeList || null newGraphList then infinity
@@ -642,11 +626,7 @@
          if minCost < currentCost then
             let  annealParamList = U.generateUniqueRandList (length newGraphList) newSAParams
                  allRandIntList = take (length newGraphList) (randomIntList (rSeedList !! 1))
-<<<<<<< HEAD
-                 (allGraphListList, costList, allSAParamList) = unzip3 $ PU.seqParMap PU.myStrategy  (insertEachNetEdge' inGS inData maxNetEdges numToKeep doSteepest doRandomOrder preDeleteCost) (zip3 allRandIntList annealParamList newGraphList)
-=======
                  (allGraphListList, costList, allSAParamList) = unzip3 $ PU.seqParMap (parStrategy $ lazyParStrat inGS)  (insertEachNetEdge' inGS inData maxNetEdges numToKeep doSteepest doRandomOrder preDeleteCost) (zip3 allRandIntList annealParamList newGraphList)
->>>>>>> cc4024bd
                  (allMinCost, allMinCostGraphs)  = if (not . null . concat) allGraphListList then
                                                   (minimum costList, GO.selectGraphs Unique numToKeep 0.0 (-1) $ concat allGraphListList)
                                                    else (infinity, [])
@@ -722,11 +702,7 @@
           -- need to check display/character trees not conical graph
           -- newGraph = insertNetEdge inGS inData leafGraph inPhyloGraph preDeleteCost firstEdgePair
           -- these graph costs are "exact" or at least non-heuristic--needs to be updated when get a good heuristic
-<<<<<<< HEAD
-          newGraphList'' = PU.seqParMap PU.myStrategy  (insertNetEdge inGS inData inPhyloGraph preDeleteCost) edgePairList
-=======
           newGraphList'' = PU.seqParMap (parStrategy $ lazyParStrat inGS) (insertNetEdge inGS inData inPhyloGraph preDeleteCost) edgePairList
->>>>>>> cc4024bd
           newGraphList' = filter (/= emptyPhylogeneticGraph) newGraphList''
           newGraphList = GO.selectGraphs Best (maxBound::Int) 0.0 (-1) newGraphList'
           newGraphCost = snd6 $ head newGraphList
@@ -795,11 +771,7 @@
               -> Maybe VertexCost
               -> (LG.LEdge b, LG.LEdge b)
               -> PhylogeneticGraph
-<<<<<<< HEAD
-insertNetEdge inGS inData inPhyloGraph _ ((u,v, _), (u',v', _)) =
-=======
 insertNetEdge inGS inData inPhyloGraph _ edgePair@((u,v, _), (u',v', _)) =
->>>>>>> cc4024bd
    -- trace ("InsertEdge between: " ++ (show ((u,v), (u',v'))) )( -- ++ " into:\n " ++ (LG.prettify $ GO.convertDecoratedToSimpleGraph $ thd6 inPhyloGraph)) (
    if LG.isEmpty $ thd6 inPhyloGraph then error "Empty input phylogenetic graph in insNetEdge"
 
@@ -826,30 +798,10 @@
            -- graph optimization from root
            startVertex = Nothing
 
-<<<<<<< HEAD
-           -- conversion as if input--see if affects length
-               -- removed check after checks moved to permissible edges
-               -- can add back if there are malformed graphs being generated
-           -- newSimple' = GO.convertGeneralGraphToPhylogeneticGraph newSimple
-               -- permissibale not catching timeconsistency issues with edges
-           -- newSimple' = GO.makeGraphTimeConsistent "fail" newSimple
-           
-
-           newSimple' = GO.convertGeneralGraphToPhylogeneticGraph False newSimple
-
-           -- newSimple' = LG.removeChainedNetworkNodes False newSimple
-
-
            -- full two-pass optimization
            leafGraph = LG.extractLeafGraph $ thd6 inPhyloGraph
 
-           newPhyloGraph = T.multiTraverseFullyLabelSoftWired inGS inData pruneEdges warnPruneEdges leafGraph startVertex newSimple'
-=======
-           -- full two-pass optimization
-           leafGraph = LG.extractLeafGraph $ thd6 inPhyloGraph
-
            newPhyloGraph = T.multiTraverseFullyLabelSoftWired inGS inData pruneEdges warnPruneEdges leafGraph startVertex newSimple
->>>>>>> cc4024bd
 
            -- calculates heursitic graph delta
            -- (heuristicDelta, _, _, _, _)  = heuristicAddDelta inGS inPhyloGraph edgePair (fst newNodeOne) (fst newNodeTwo)
@@ -860,22 +812,11 @@
 
            heuristicFactor = (heuristicDelta' + edgeAddDelta) / edgeAddDelta
 
-<<<<<<< HEAD
-       -- remove these checks when working
-       if LG.isEmpty newSimple' then
-         trace ("\tWarning: Chained network")
-         emptyPhylogeneticGraph
-
-       else if (not . LG.isGraphTimeConsistent) newSimple' then
-         trace ("\tWarning: Time consistency error")
-         emptyPhylogeneticGraph
-=======
            -- use or not Net add heuristics
            metHeuristicThreshold = if useNetAddHeuristic inGS then heuristicFactor < (2/3)
                                    else True
 
        in
->>>>>>> cc4024bd
 
        -- remove these checks when working
        if not $ LG.isPhylogeneticGraph newSimple then
@@ -919,11 +860,7 @@
           replicateRandIntList = fmap randomIntList (take annealingRounds (randomIntList rSeed))
 
           -- (annealRoundsList, counterList) = unzip (zipWith3 (deleteAllNetEdges' inGS inData leafGraph maxNetEdges numToKeep counter returnMutated doSteepest doRandomOrder (curBestGraphList, curBestGraphCost)) replicateRandIntList annealParamGraphList (replicate annealingRounds inPhyloGraphList) `using` PU.myParListChunkRDS)
-<<<<<<< HEAD
-          (annealRoundsList, counterList) = unzip (PU.seqParMap PU.myStrategyHighLevel (deleteAllNetEdges'' inGS inData maxNetEdges numToKeep counter returnMutated doSteepest doRandomOrder (curBestGraphList, curBestGraphCost)) (zip3 replicateRandIntList annealParamGraphList (replicate annealingRounds inPhyloGraphList)))
-=======
           (annealRoundsList, counterList) = unzip (PU.seqParMap (parStrategy $ lazyParStrat inGS) (deleteAllNetEdges'' inGS inData maxNetEdges numToKeep counter returnMutated doSteepest doRandomOrder (curBestGraphList, curBestGraphCost)) (zip3 replicateRandIntList annealParamGraphList (replicate annealingRounds inPhyloGraphList)))
->>>>>>> cc4024bd
       in
       (GO.selectGraphs Best numToKeep 0.0 (-1) (concat annealRoundsList) , sum counterList)
 
@@ -1449,11 +1386,7 @@
 
 
           (newGraphList, newSAParams) = if not doSteepest then
-<<<<<<< HEAD
-                                          (PU.seqParMap PU.myStrategy (deleteNetEdge inGS inData inPhyloGraph force) networkEdgeList, U.incrementSimAnnealParams inSimAnnealParams)
-=======
                                           (PU.seqParMap (parStrategy $ lazyParStrat inGS) (deleteNetEdge inGS inData inPhyloGraph force) networkEdgeList, U.incrementSimAnnealParams inSimAnnealParams)
->>>>>>> cc4024bd
                                         else
                                           deleteNetEdgeRecursive inGS inData inPhyloGraph force inSimAnnealParams networkEdgeList
 
@@ -1476,11 +1409,7 @@
             -- trace ("DENE--Delete net edge return:" ++ (show (minCost,length uniqueCostGraphList))) (
             let newRandIntList = take (length bestCostGraphList) (randomIntList rSeed)
                 annealParamList = U.generateUniqueRandList (length bestCostGraphList) newSAParams
-<<<<<<< HEAD
-                nextGraphTripleList = PU.seqParMap PU.myStrategy  (deleteEachNetEdge' inGS inData numToKeep doSteepest doRandomOrder force) (zip3 annealParamList newRandIntList bestCostGraphList)
-=======
                 nextGraphTripleList = PU.seqParMap (parStrategy $ lazyParStrat inGS) (deleteEachNetEdge' inGS inData numToKeep doSteepest doRandomOrder force) (zip3 annealParamList newRandIntList bestCostGraphList)
->>>>>>> cc4024bd
 
                 newMinCost = minimum $ fmap snd3 nextGraphTripleList
                 newGraphListBetter = filter ((== newMinCost) . snd6) $ concatMap fst3 nextGraphTripleList
@@ -1572,15 +1501,9 @@
            leafGraph = LG.extractLeafGraph $ thd6 inPhyloGraph
                                  
            newPhyloGraphList' = if (graphType inGS == SoftWired) then
-<<<<<<< HEAD
-                                  PU.seqParMap PU.myStrategy  (T.multiTraverseFullyLabelSoftWired inGS inData pruneEdges warnPruneEdges leafGraph startVertex) simpleGraphList
-                                 else if (graphType inGS == HardWired) then
-                                    PU.seqParMap PU.myStrategy  (T.multiTraverseFullyLabelHardWired inGS inData leafGraph startVertex) simpleGraphList
-=======
                                   PU.seqParMap (parStrategy $ lazyParStrat inGS) (T.multiTraverseFullyLabelSoftWired inGS inData pruneEdges warnPruneEdges leafGraph startVertex) simpleGraphList
                                  else if (graphType inGS == HardWired) then
                                     PU.seqParMap (parStrategy $ lazyParStrat inGS) (T.multiTraverseFullyLabelHardWired inGS inData leafGraph startVertex) simpleGraphList
->>>>>>> cc4024bd
                                  else error "Unsupported graph type in deleteNetEdge.  Must be soft or hard wired"
 
            newPhyloGraphList = GO.selectGraphs Best (maxBound::Int) 0.0 (-1) newPhyloGraphList'
@@ -1718,13 +1641,8 @@
           -- newGraph' = GO.contractIn1Out1EdgesRename newGraph
 
           -- conversion as if input--see if affects length
-<<<<<<< HEAD
-          newGraph'' = GO.convertGeneralGraphToPhylogeneticGraph False newGraph
-          -- newGraph'' = GO.contractIn1Out1EdgesRename newGraph
-=======
           -- newGraph'' = GO.convertGeneralGraphToPhylogeneticGraph False newGraph
           newGraph'' = GO.contractIn1Out1EdgesRename newGraph
->>>>>>> cc4024bd
 
       in
       -- error conditions and creation of chained network edges (forbidden in phylogenetic graph--causes resolutoin cache issues)
