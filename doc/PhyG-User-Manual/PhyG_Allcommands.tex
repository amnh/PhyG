%---------------------------------------------
%build
%---------------------------------------------
\subsection{Build}
	\subsubsection{Syntax}
		\texttt{build([argument list])}
	
	\begin{phygdescription}
		{Builds initial graphs. The arguments of \texttt{build} specify the number of graphs 
		to be generated, and whether the build is based on \textit{distance} or \textit{character} 
		methods. The distance options \texttt{rdWag} and \texttt{wpgma} have a time complexity 
		of $O(n^2)$, while \texttt{dWag} and \texttt{nj} have a complexity of $O(n^3)$. Distance 
		methods are considerably faster (lower constant factor), but approximate, compared to 
		character-based methods. Refinement, in the form of branch swapping (\texttt{none}, 
		\texttt{otu}, \texttt{spr}, and \texttt{tbr}) can be specified within the command for distance 
		builds. Refinement for character-based Wagner builds occurs after the \texttt{build} 
		process through \texttt{swap} and other refinement commands. Given the large time 
		complexity, distance refinement is usually not worth the effort \citep{Wheeler2021}. 
		\texttt{build} does not replace graphs previously 
		stored in memory.}
	\end{phygdescription}
		
	\subsubsection{Arguments}

	\begin{description}
		\item[block] Performs independent builds for each `block' of data. If this option 
		is not specified, the builds are performed combining all the data. Builds are performed 
		according 	to the other options, i.e. \texttt{character} or \texttt{distance}. The resulting tree 
		or \texttt{graph} is reconciled using the \texttt{eun} or \texttt{cun} commands. The 
		reconciled graph is resolved into display trees via the \texttt{displayTrees}, \texttt{first}, 
		and \texttt{atRandom} options. This option is especially useful for softwired network search. 
		Associated arguments of \texttt{block} include:
				
		\begin{description}			
			\item[cun] Reconciles \textbf {block} trees into a Cluster-Union-Network \citep{Baroni2005} 
			before resolution into display trees via \texttt{displayTrees} and its associated arguments.
	
			\item[displayTrees[:INT]] When the option \texttt{block} is specified, this variable 
			returns $n$ display trees specified by this optional argument. If the number of 
			display trees is not specified, up to $2^{63}$ may be returned.
				
				\begin{description}
				\item[atRandom] When the option \texttt{block} is specified, this variable returns the
				number of display trees as specified by the integer value in \texttt{displayTrees[:INT]}, where 
				trees are produced by resolving network nodes uniformly at random. Compare with 
				\texttt{first}.
				
				\item[first:INT] When the option \texttt{block} is specified, this variable specifies 
				that the first number of displays tree resolutions, as specified by the integer value, 
				are chosen for each input graph. Compare with \texttt{atRandom}.
				\end{description}


			\item[eun] Reconciles block trees into a Edge-Union-Network \citep{MiyagiandWheeler2019, 
			Wheeler2022} before resolution into display trees via \texttt{displayTrees} and its associated 
			arguments.
						
			\item[graph] When the option \texttt{block} is specified, this variable returns the 
			reconciled graph as specified by \texttt{eun} or \texttt{cun}. The graph may be 
			altered to ensure that it is a `phylogenetic' graph sensu \cite{Moretetal2005}.
		\end{description}			
		
		\item [character] Performs random addition sequence Wagner \citep{Farris1970} builds 
		($O(n^2)$) for tree construction. If the graphtype is specified as softwired or hardwired, 
		the resulting trees are rediagnosed as softwired graphs. This is 
		the default method for tree construction.
		
		\item [distance] Causes a pairwise distance matrix to be calculated ($O(n^2)$) and used 
		as a basis for distance tree construction. Specifies how the builds are refined (\texttt{none}, 
		\texttt{otu}, \texttt{spr}, \texttt{tbr}), as well as how the tree is constructed (\texttt{dWag}, 
		\texttt{nj}, \texttt{rdWag}, \texttt{wpgma}). Distance trees are subsequently rediagnosed 
		as character trees and returned for further analysis. Associated arguments of \texttt{distance} 
		include:
					
		\begin{description}
			\item[dWag] Performs distance Wagner build as in \citep{Farris1972} choosing the 
			`best' taxon to 
			add at each step, yielding a single tree. This method has a time complexity of $O(n^3)$.

			\item[nj] Performs Neighbor-Joining distance build \citep{Saitou1987}, yielding a single 
			tree. This method has a time complexity of $O(n^3)$.

			\item[none] No refinement (\texttt{otu}, \texttt{spr}, \texttt{tbr}) is performed after 
			distance builds. \texttt{none} is the default refinement method.
						
			\item[otu] Specifies that OTU refinement \citep{Wheeler2021} is performed 
			after distance builds.
			
			\item[rdWag] Performs random addition sequence distance Wagner builds 
			\citep{Farris1972,Wheeler2021}, yielding multiple trees determined by the 
			argument \texttt{replicates}. This method has a time complexity of $O(m \times n^2)$
			for $m$ replicates and $n$ taxa.
			
				\begin{description}
				\item[best:INT] Applies only to \texttt{rdWag}. Specifies the number of trees retained 
				after 	\texttt{rdWag} builds, selecting the best trees in terms of distance cost. The 
				options can be used to reduce the number of trees retained.  
				\end{description}
			
			\item[spr] Specifies that SPR refinement \citep{Dayhoff1969} is performed 
			after distance builds.

			\item[tbr] Specifies that TBR refinement \citep{Farris1988, swofford1990a} 
			is performed after distance builds.
		
			\item[wpgma] Performs Weighted Pair Group Method with Arithmetic Mean 
			distance build \citep{SokalandMichener1958}, yielding a single tree. This method 
			has a time complexity of $O(n^2)$.
		\end{description}

		\item [replicates:[INT]] Applies to \texttt{rdWag} and \texttt{character}. Specifies the 
		number of random addition sequences to be performed, as indicated by the integer 
		value. By default 10 random addition sequences are performed.
		
		\item[return:[INT]] Applies to \texttt{rdWag} and \texttt{character}. This limits the 
			number of Wagner trees returned for further analysis, to the value as specified 
			by the integer. By default all graphs that are built are returned, unless limited 
			by \texttt{best} in distance analysis. Limiting the number of returned trees 
			(as opposed to simply generating that number) can result in a larger memory 
			footprint.
	\end{description}		

	\subsubsection{Defaults}
		\texttt{build(character, replicates:10)} By default, \phyg will build 10 graphs using 
		a random addition of sequences for each of them.
		
	\begin{example}
		\item{\texttt{build(replicates:100)} \\
		Builds 100 graphs using a random addition sequence (the default) for each of them.}
		
		\item{\texttt{build(character, block, graph, cun, displaytrees:5, atrandom)}\\
		Builds 10 (the default) random addition sequence character Wagner builds, for each 
		block of data. The graph is reconciled into a Cluster-Union-Network, before resolution 
		into 5 display trees. The trees are produced by resolving the network nodes 
		uniformly at random.}
		
		\item{\texttt{build(distance, dWag, nj, wpgma)} \\ 
		Builds a single `best' distance Wagner build, a Neighbor-Joining tree, and a 
		WPGMA tree. As the option \texttt{block} is not specified, the distance trees 
		are built using all the data. A total of three trees is returned.}
		
		\item{\texttt{build(distance, dWag, replicates:1000, best:10)}\\
		Builds 1000 distance Wagner builds and returns 10 of the lowest cost distance trees.
		The best trees are chosen arbitrarily, but consistently--the first 10 with the lowest cost.}
	
		\item{\texttt{build(distance, rdwag, block, eun, displaytrees:3)}\\
		Builds 10 random addition sequence Wagner builds for each `block' of data. The graph 
		is reconciled into a Edge-Union-Network, before resolution into the 3 display trees. 
		The trees are produced by resolving the network nodes.}
		
		\item{\texttt{build(distance, block, rdWag, wpgma, replicates:100, best:10, otu)}\\
		Builds 100 random addition sequence distance Wagner builds and a wpgma tree. 
		OTU swapping is performed on the 10 of the lowest cost random addition 
		sequence Wagner trees. These distance searches, and subsequent refinements are 
		performed on each block of data.}
	\end{example}

%---------------------------------------------
%fuse
%---------------------------------------------
\subsection{Fuse}
	\subsubsection{Syntax}
		\texttt{fuse([argument list])}
		
	\begin{phygdescription}
		{Performs Tree Fusing \citep{goloboff1999, moilanen1999, moilanen2001} on the graphs
		in memory. \texttt{fuse} operates on a collection of graphs performing reciprocal graph 
		recombination between pairs of graphs. Non-identical subgraphs with identical leaf sets 
		are exchanged between graphs and the results evaluated. This process of exchange 
		and evaluation continues until no new graphs are found. This can be used in concert 
		with other options to perform a Genetic Algorithm refinement \citep{Holland1975}. The 
		behavior of \texttt{fuse} can be modified by the use of options specifying SPR and 
		TBR-like rearrangement of the combination process.}
	\end{phygdescription}
	
	\subsubsection{Arguments}
	
	\begin{description}
		\item [all]  During branch swapping-type operations, all rearrangements are tried before 
		choosing a new graph. 
		
<<<<<<< HEAD
%		\item [alternate[:n]] Causes the exchanged subgraphs to be tried at multiple positions 
%		including rerooting of exchanged groups--alternating between SPR and TBR-type edits 
%		(up to optional $n$ edges aware from their initial positions).
		
=======
>>>>>>> 6962e3b9
		\item [best] Specifies the method for tree selection, which in this case returns the best graphs 
		found during fuse operations.		
		
		\item [keep:INT] Limits the number of returned graphs to the integer value specified. 
		
		\item [none] No branch swapping is performed during the fuse. This is the default.
		
		\item [noReciprocal] Turns off \texttt{reciprocal} (see below).
		
		\item [once] Performs a single round of fusing on input graphs and returns the resulting graphs. 
		Alternatively (and by default) fusing continues recursively until no new graphs are found.
		
		\item [pairs:INT] Limits the number of graphs to be fused to the number of pairs as 
		specified by the integer value (as oppose to $\binom{m}{2}$ for $m$ graphs).
		
			\begin{description}
			\item [atRandom] Chooses graphs to fuse uniformly at random when \texttt{pairs} is 
			specified. 
			\end{description}
		
		\item [reciprocal] By default, fuse takes a subgraph of one graph in a pair and replaces the 
		corresponding subgraph in the other.  This argument results in the exchange and evaluation 
		of graphs in both directions---roughly doubling both the time and memory footprint.
		
		\item [spr[:INT]] Causes the exchanged subgraphs to be tried at multiple positions (up to 
		$n$ edges away from their initial positions, where $n$ equals the integer value).
		
		\item [steepest] During branch swapping-type operations, if a better graph is found, swapping 
		shifts greedily to that graph. This is the default if swapping is specified.
		
		\item [tbr[:INT]] Causes the exchanged subgraphs to be tried at multiple positions (up to 
		$n$ edges away from their initial positions) where $n$ equals the integer value. TBR-style 
		rerooting of the exchanged components occurs.
		
		\item [unique] Specifies the method for tree selection, which in this case returns all unique 
		graphs found during fuse operations.	
	\end{description}	
	
	\subsubsection{Defaults}
		\texttt{fuse(best, none, reciprocal)} By default, \phyg keeps all the best graphs found, and 
		continues fusing until no new graphs are found. No branch swapping style rearrangements 
		are performed. The exchange and evaluation of graphs occurs in a reciprocal manner. 
			
	\begin{example}
		\item{\texttt{fuse(best, once)}\\Fuses input graphs and returns best graphs after a single round of 
		fusing. No branch swapping style rearrangements are performed and the exchange and evaluation 
		of graphs occurs in a reciprocal manner (the default).}
		
		\item{\texttt{fuse(tbr, keep:10)} \\Fuses input graphs and performs TBR-style replacement and 
		rerooting of pruned components returning up to 10 best cost graphs. The exchange and evaluation 
		  of graphs occurs in a reciprocal manner (the default).}
		
		\item{\texttt{fuse(spr:3, pairs:5, unique)} \\Fuses input graphs and performs SPR-style swapping, 
		with the exchange of subgraphs being tried at multiple positions up to 3 edges away from their 
		initial position. The number of graph pairs to be fused is limited to 5. All unique graphs found
		during this operation are returned. The exchange and evaluation of graphs occurs in a reciprocal 
		manner (the default)}.
	\end{example}

%---------------------------------------------
%read
%---------------------------------------------	
\subsection{Read}
\label{subsec:read}
	\subsubsection{Syntax}
		\texttt{read(argument list)}
			
	\begin{phygdescription}
		{Imports file-based information, including data files and graph files. \texttt{read} 
		commands must contain an input file (\texttt{STRING}). Supported data formats 
		include FASTA, FASTC and TNT files, and graph formats include Dot, eNewick, %Fenewick, 
		and Newick. Filenames must be included in quotes. Filenames must include the 
		appropriate suffix (e.g. .fas, .ss, .mat). The exclusion of these suffixes will result 
		in an error. The filename must match exactly, including capitalization. \phyg will 
		attempt to recognize the type of input and parse appropriately. Otherwise, the 
		type of file can be explicitly indicated, using one of arguments below. The argument 
		is followed by a colon (`:') and the data file name(s), enclosed in quotes, and 
		separated by commas. It is possible to import more than one data file on the 
		same input line of the command script, but only of the same data type. Reading 
		in files of different data types, e.g. amino acid and nucleotide in the same command, 
		will result in an error. Prepending the file type prevents any ambiguity when the file is parsed
		(e.g. \texttt{read(nucleotide:"Chel.fas")}). If the data type is not specified, it is 
		important to verify that the data was interpreted properly (using the command 
		\texttt{report("STRING", data)} or by checking the output display in the 
		\textit{Terminal} window). \texttt{read} can also use wildcard expressions 
		(`*' and `?'), which can be useful when reading in multiple files of the 
		same type. For example, \texttt{read(preaminoacid:"*.fas*")} imports all files of the 
		FASTA format in the current directory (in this case this will include files that end 
		in both .fas and .fasta). This files will be interpreted as prealigned amino acid
		sequences. Terminal names should not have spaces in the imported 
		data file, otherwise the names can be incorrectly interpreted by the program.} 
	\end{phygdescription}

	\subsubsection{Arguments}
	
	\begin{description}
		\item [aminoacid:STRING] Specifies that the file contents are parsed as IUPAC coded amino 
		acid data in FASTA \citep{PearsonandLipman1988} format.  Sequence gaps are removed.

		\begin{tcolorbox}[enhanced,fit to height=3cm,
  		colback=JungleGreen!40!black!2!white,colframe=JungleGreen!70!black,title=Note,
  		drop fuzzy shadow]
  		\phyg recognizes the characters `\textbf{x}' as representing any IUPAC character in amino
		acid data, and `\textbf{n}' as representing any nucleotide base in nucleotide sequence
		data files. A question mark character (`\textbf{?}') represents either an `\textbf{x}'  or a 
		gap character `\textbf{-}' in amino acid data or an `\textbf{n}' or a `\textbf{-}' nucleotide
		sequence data.
		\end{tcolorbox}

		\item [block:STRING] Specifies that the string contains block information. Each line contains 
		the new block name followed by names of input files to be assigned to that data block. 
		Blocks are initially named as the input file name with ``\#0'' appended. In the example below, 
		data from files ``b'' and ``c'' will be assigned to block ``a''. There can be no spaces in 
		file or block names. This argument is only intended for use with softwired networks.
		Characters in the same block have the same display tree in a softwired network
		\citep{WheelerandWashburn2023}.
			
			\begin{quote}
			\texttt{"a" "b\#0" "c\#0"}
			\end{quote}
	
		\item [dot:STRING] Specifies that the file contains a graph in `dot' format for use with graph 
		rendering software such as \href{https://en.wikipedia.org/wiki/Graphviz}{GraphViz}.
			
		\item [enewick:STRING] Specifies that the file contains Enhanced Newick format graph(s) as
		specified here \citep{Cardonaetal2008}. 
			
		\item [exclude:STRING] Specifies that the file contains the names of terminal taxa to be 
		excluded from an analysis. Taxa appear in the form of a list, with a single taxon per 
		line. Thus, taxa not included in the list and present in input files, will be included in 
		analysis. Compare with \texttt{include}.
			
		\item [fasta:STRING] Ensures that file contents are parsed in FASTA \citep{PearsonandLipman1988}
		format. This is used for single character sequences such as binary streams, IUPAC 
		nucleotide and amino acid sequence data.   Sequence gaps are removed.
			
		\item [fastc:STRING] Ensures that file contents are parsed in FASTC \citep{WheelerandWashburn2019}
		format. This is used for multi-character sequences such as gene synteny, developmental, 
		or linguistic data.   Sequence gaps are removed.
			
%		\item [fenewick:] Will eventually be added. Specifies that the file contains Forest Enhanced 
%		Newick format graph(s) specified \href{https://www.github.com/wardwheeler/euncon}{here} 
%		\citep{Wheeler2022}.
			
		\item [include:STRING] Specifies the names of terminal taxa to be included in the analysis. 
		Taxa appear in the form of a list, with a single taxon per line. It is possible to specify 
		terminals that have no data. This may be done in order to diagnose a large graph on 
		partial data. If there are no data for a leaf taxon, a warning will be printed to \texttt{stderr}. 
		Taxa not included in this list, but present in the inputted data files, will be excluded from 
		the analysis. Compare with \texttt{exclude}.
			
		\item [newick:STRING] Specifies that the file contains Newick format graph(s) as specified 
		\href{https://evolution.genetics.washington.edu/phylip/newick_doc.html}{here}.
			
		\item [nucleotide:STRING] Ensures that file contents are parsed as IUPAC coded nucleotide 
		data in FASTA \citep{PearsonandLipman1988} format. Sequence gaps are removed.
		
		\begin{tcolorbox}[enhanced,fit to height=3.5cm,
  		colback=JungleGreen!40!black!2!white,colframe=JungleGreen!70!black,title=Note,
  		drop fuzzy shadow]
  		Sequences can be divided into smaller fragments using an assigned character (default 
		`\textbf{\#}'). This character can be chosen by the user (unlike in POY, where the pound sign 
		(`\textbf{\#}') was the only character used to partition datasets). Each fragment is treated as 
		an individual character. When partitioning the data in this way, the number of partitions must 
		be the same across homologous sequences. The character should be set with the command 
		\texttt{set:partitioncharacter} (see Section \ref{subsec:set}).
		\end{tcolorbox}
			
		\item [preaminoacid:STRING] Specifies that the file contents are parsed as IUPAC coded amino 
		acid data in prealigned FASTA \citep{PearsonandLipman1988} format. Gap characters (``-'') 
		in the sequences are maintained and alignment correspondences are not re-examined.
		Prealigned amino acid sequence data \textit{must} be of the same length.
	
		\item [prefasta:STRING] Specifies that the sequences are prealigned in a FASTA format, leaving 
		gap characters (``-'') in the sequences and alignment correspondences are not re-examined. 
		This option exists to ensure proper parsing (and in case auto-format detection is incorrect).
		Prefasta files can include any single character element such as nucleotide sequence data, 
		binary data or IUPAC amino acid sequences. Prealigned FASTA files \textit{must} be of the same length. 
			
		\item [prefastc:STRING] Specifies that the sequences are prealigned in a FASTC format, leaving gap 
		characters (``-'') in the sequences and alignment correspondences are not re-examined. 
		This option exists to ensure proper parsing (and in case auto-format detection is incorrect).
		Prealigned FASTC files \textit{must} be of the same length.			
		
		\item [prenucleotide:STRING] Ensures that file contents are parsed as IUPAC coded nucleotide data 
		in FASTA \citep{PearsonandLipman1988} format, leaving gap characters (``-'') in the sequences 
		and alignment correspondences are not re-examined. Prealigned nucleotide sequence data 
		\textit{must} be of the same length.
		
		\item [rename:STRING] Replaces the name(s) of specified terminals in the file. This 
		command allows for substituting taxon names and can help merge multiple datasets without 
		modifying the original data file. The file contains a series of lines, each of which contains at 
		least two strings---these strings equate to synonyms separated by spaces. The first string 
		(input taxon name) will replace the second and all subsequent strings (taxon names) on 
		that line. The \texttt{rename} function can also be specified as a command, see \texttt{rename}
		(Section \ref{subsec:Rename}) for more detail and examples.
					 
		\item[STRING] Reads the file specified in the path included in the string argument. A path 
		can be absolute or relative to the current working directory. The file type is recognized
		automatically, but as mentioned previously, this should be confirmed.

		\item [tcm:STRING] This refers to a file containing a custom-alphabet matrix that 
		specifies varying costs among alphabet elements in a sequence. The elements in 
		the alphabet can be letters, digits, or both.
		The \texttt{tcm} contains two parts: the first line of the file contains the alphabet elements 
		separated by a space and the transformation cost matrix, which follows below. The dash 
		character representing an insertion/deletion or indel character is not specified on the first 
		line of the file, but added to the alphabet automatically. The second part is the \texttt{tcm}, 
		which is a square matrix with $n + 1$ elements ($n$ is the size of the alphabet). 
		The positions from left to right and top to bottom in this matrix correspond to the sequence 
		of the elements as they are listed in the alphabet. An extra rightmost column and lowermost
		row correspond to indel (gap) costs to and from alphabet elements. At present, this matrix 
		must be symmetrical, but not necessarily metric. Non-metric tcms can yield unexpected 
		results. Transformation costs must be integers. If real values are desired, a character can 
		be weighted with a floating point value factor. \\
		
		For a sequence with four elements alpha, beta, gamma and delta and an indel cost of 5 
		for all insertion deletion transformations, a valid custom alphabet file is provided below:
		\\
		\begin{equation*}
		%\nolabel
		\begin{array}{lllll}
		alpha & beta & gamma & delta &  \\
		0 &   2 &  1 &   2 &   5 \\
		2 &   0 &  2 &   1 &   5 \\
		1 &   2 &  0 &   2 &   5 \\
		2 &   1 &  2 &   0 &   5 \\
		5 &   5 &  5 &   5 &   0
		\end{array}
		\end{equation*} 
		\\
		In this example, the cost of transformation of \texttt{alpha} into \texttt{beta} is \texttt{2},
		and cost of a deletion or insertion of any of the four elements is \texttt{5}.

		\item [tnt:STRING] Ensures that file contents are parsed in TNT \citep{Goloboffetal2008} format. 
		Not all TNT data commands are currently supported. To ensure that the file is correctly
		parsed, the file must begin with \texttt{xread}, followed by an optional comment in single 
		quotes (`this is a comment'), followed by the number of characters and taxa. The data 
		follow on a new line. Taxon names are followed by character state data. Data can be in 
		multiple blocks (interleaved) or in sequential format. These interleaved blocks can consist 
		of a series of single character states without spaces between them, or multiple (or single) 
		character states (e.g. \textbf{alpha}) with space between the individual codings. Blocks 
		must be of all one type (i.e. single character codings without spaces, or multi-character 
		separated by spaces). The data block \textit{must} be followed by a single semicolon 
		(`;') on its own line.\\
			
		The character settings (i.e. \texttt{ccode} commands) follow the data block, beginning 
		on a 	new line. These character settings always terminate with a semi-colon (`\texttt{;}'). 
		These settings include: activate (`\texttt{[}') or deactivate (`\texttt{]}'); make additive/ordered 
		(`\texttt{+}') or non-additive/unordered (`\texttt{-}'); apply step-matrix costs (`\texttt{(}') with 
		scopes (e.g. \texttt{cc + 10 12;} and  \texttt{cc (.; costs 0 = 0/1 1 0/2 2 0/3 3 0/4 4 1/2 1 
		1/3 2 1/4 3 2/3 1 2/4 2 3/4 1;}) including abbreviated scopes (`\texttt{cc -.;}'). There may 
		be multiple character setting statements in a single line. Character settings must be 
		followed by \texttt{proc/;} on its own line. \texttt{PhyG} will not process
		any file contents that follow \texttt{proc/;}.\\
		  
		 Additive/ordered character states must be numbers (integer or floating point). Ranges 
		 for continuous characters are specified with a dash within square brackets (e.g. 
		 \texttt{[1-2.1]}). Character state polymorphism are specified in square brackets without 
		 spaces for single character states (e.g. \texttt{[03]}), and with spaces for multi-character 
		 states.\\
		  
		 Dashes in multi-character states (e.g. \texttt{Blue-ish}) are treated as part of the character 
		 state specification.
		 %If the user wishes that dashes 
		 %be treated as missing data, the file must be edited to reflect this by replacing the 
		 %dashes that are to be treated as missing data with question 
		 %marks (`?').
		 \\
		  
		  Example file:
		  	\begin{quote}
			  	\texttt{xread\\
				  	`An example TNT file' 8 5\\
				  	A 000\\
				  	B a14\\
				  	C b22\\
				  	D ?33\\
				  	E d[01]4\\}
			  	
			  	\texttt{A Blue-ish -\\
				  	B Green-ish OneFish\\
				  	C Rather-Red TwoFish\\
				  	D Almost-Cyan RedFish\\
				  	E Orange-definitely BlueFish\\}
					
				\texttt{A 5.2 - ?\\
					 B 5.3 0.3 1.1\\
					 C 3.2 0.1 1.1\\
					 D 5.2 1.1 0.1\\
					 E 5.1 1.1 0.1\\
				  	;\\
				  	cc .;\\
				  	cc + 2;\\
				  	proc/;\\}
			  \end{quote}
	\end{description}	
		
	\subsubsection{Defaults}
		\texttt{read("fileName")} reads data within the data file ``fileName'' and attempts to 
		recognize the file type and parse accordingly. The assumed file type is printed to 
		\texttt{stderr} for verification.
		
	\begin{example}
		\item{\texttt{read(nucleotide:"/Users/UserName/Desktop/phyg/metazoa.fas", 
		tcm:"sg1t4.mat")}\\ Reads the file ``\textbf{metazoa.fas}'' located in the path 
		\textbf{/Users/UserName/Desktop/phyg/}, parsing it as nucleotide sequence 
		data. The information in the transformation cost matrix \textbf{sg1t4.mat} 
		is applied to this imported sequence data.}
		
		\item{\texttt{read(prefasta:"myDnaSequenceFile.fas")}\\ Reads sequence data from 
		``\textbf{myDnaSequenceFile.fas}'' as prealigned data.}
		
		\item{\texttt{read(include:"IncludeTaxa.txt")}\\ Reads a list of taxa in the file 
		``\textbf{IncludeTaxa.txt}'' to be included in the analysis. All other taxa not included 
		in this list, but present in the inputted data files, will be excluded from the analysis.}
		
		\item{\texttt{read(rename:"RenameFile.txt")}\\ Reads the file ``\textbf{RenameFile.txt}'' 
		that contains a list synonyms, where the name of the item listed first will be substituted 
		for all the subsequently listed names. }
		
		\item{\texttt{read(newick:"squamata\_run1.tre", "squamata\_run2.tre")}\\ Reads the
		Newick graph files ``\textbf{squamata\_run1.tre}'' and ``\textbf{squamata\_run2.tre}.}
		
	\end{example}
		
%---------------------------------------------
%reblock
%---------------------------------------------
\subsection{Reblock}
\label{subsec:reblock}
	\subsubsection{Syntax}
		%\texttt{reblock("newBlockName", "inputFile0", "inputFile1",...)}
		\texttt{reblock(STRING list)}
	
	\begin{phygdescription}
		{Assigns input data to `blocks' that will follow the same display tree when optimized
		as `softwired' networks. By default, each input data file is assigned its own block with 
		the name of the input file. The command \texttt{read(block)} (see Section \ref{subsec:read}) 
		is used to reassign these data to new, combined blocks. Spaces are not allowed in 
		block names and will produce `unrecognized block name' errors.} 
	\end{phygdescription}
	
	\subsubsection{Arguments}
	\begin{description}
		\item [STRING list] The first argument is the block to be created, the remainder 
		are the input data to be assigned to that block. Blocks are initially named as the input 
		file name with `:0' appended. Blocks are reported using the \texttt{report(data)} command.
	\end{description}

	\subsubsection{Defaults}
		None.
	
	\begin{example}

		\item{\texttt{reblock("a","b\#0","c\#0")}\\ Assigns input data from file ``\textbf{b}'' and 
		``\textbf{c}'' to block ``\textbf{a}'', provided each of these files contain a single block 
		of data.}
	
	\end{example}

%---------------------------------------------
%refine
%---------------------------------------------		
\subsection{Refine}
\label{subsec:refine}
	\subsubsection{Syntax}
		\texttt{refine([argument list])}
		
	\begin{phygdescription}
		{Performs Genetic Algorithm \citep{Holland1975} for any graph type. In addition, 
		it performs edit operations (addition, deletion, and move) on network edges that 
		only applies to softwired and hardwired graphs.}
	\end{phygdescription}

	\subsubsection{Arguments}
		
	\begin{description}
		\item[acceptEqual[:FLOAT]] Specifies that equal cost graphs are accepted with the
		probability as set by the FLOAT value. This argument can be applied to \texttt{drift}
		and \texttt{annealing}.
			
		\item[acceptWorse[:FLOAT]] The acceptance of candidate graphs is determined by the 
		probability $1/ (wf + c_c - c_b)$, where $c_c$ is the cost of the candidate graph, $c_b$ 
		is the cost of the current best graph, and $wf$ is the values as specified by the float 
		(default 1.0). This argument can be applied to \texttt{drift} 	and \texttt{annealing}.
	
		\item[all] Turns off all preference strategies to make network edits, by simply trying 
		all possible edits to the graph. This is a memory intensive refinement.
		The refinement examines the entire rearrangement neighborhood of the current graph 
		before retaining the best (lowest cost) solutions.

		\item[annealing[:INT]] Specifies the number of rounds (as specified by the integer 
		value) of simulated annealing optimization \citep{Metropolisetal1953, 
		Kirkpatricketal1983, Cerny1985}. This is performed in concert with \texttt{netAdd}, 
		\texttt{netDel}, and \texttt{netMove}. The acceptance of candidate graphs is 
		determined by the probability\\ $e ^ {- (c_c - c_b)/ (c_b * (k_{max} -k)/ k_{max})}$, 
		where $c_c$ is the cost of the candidate graph, $c_b$ is the cost of the current 
		best graph, $k$ is the step number, and $k_{max}$ is the maximum number of 
		steps (set by the \texttt{steps:INT}, default 10).

			\begin{description}
			\item[steps:INT] Specifies the number of temperature steps performed 
			during simulated annealing (as specified by the \texttt{annealing}) option.
			The default is 10.
			\end{description}
			
		\item[atRandom] Network edit neighborhoods are traversed in a randomized order (compare 
		with \texttt{inorder}). 	This will result in different trajectories of the network edit space being 
		explored.

		\item[drift[:INT]] Specifies the number of rounds of the `drifting' form of simulated 
		annealing optimization \citep{goloboff1999} that are performed. This is done in concert 
		with \texttt{netAdd}, \texttt{netDel}, and \texttt{netMove}. The acceptance of candidate 
		graphs is determined by the probability $1/ (wf + c_c - c_b)$, where $c_c$ is the cost 
		of the candidate graph, $c_b$ is the cost of the current best graph, and $wf$ is the 
		\texttt{acceptWorse} (set by the \texttt{acceptWorse:FLOAT}, default 1.0) option. Equal 
		cost graphs are accepted with probability set by the \texttt{acceptEqual} option. 
		\texttt{Drift} differs from \texttt{annealing} in that there are no cooling steps to modify 
		acceptance probabilities. The maximum number of graph changes is set by 
		\texttt{maxChanges}.
				
		\item[ga] Synonym of GeneticAlgorithm.
		
		\item[geneticAlgorithm] Performs Genetic Algorithm \citep{Holland1975} refinement in 
		concert with the following options.
					
			\begin{description}
%			\item[elistist] Needs to be added
			
			\item[generations:[INT]] Specifies the number of generations (sequential iterations) for 
			\texttt{ga}. The default is 10.

			\item[popsize:[INT]] Specifies the population size for \texttt{ga}. The default is 
			20.
			
			\item[recombinations:[INT]] Specifies the number of recombination (fusing) events for 
			\texttt{ga}. The default is 100.
			
%			\item[severity:[FLOAT]] Needs to be added. Specifies the severity of selection against 
%			sub-optimal graph solutions events for \texttt{ga}. The higher the value, the less severe 
%			the penalty. The default is 1.0.
			
			\item[stop:INT] Causes the \texttt{ga} to terminate after the number of 
			generations as specified by the integer value without improvement in graph 
			cost.  By default, this procedure will only terminate when the number of specified 
			generations has been completed.
			\end{description}
		
		\item[inorder] Contra \texttt{atRandom}, network edit neighborhoods are always traversed 
		in the same undefined, but consistent order.

		\item[keep:INT] Limits the number of returned graphs to that as specified by the 
		integer value. 
		
		\item[maxnetedges:INT] Specifies the maximum number of network edges in the graphs 
		to be produced. 
		This argument is used in conjunction with the network edit operations \texttt{netadd} and 
		\texttt{netadddel}. The number of network edges in the graphs produced by these edit operations 
		are limited by the number as specified by the integer value.
		Note: when deciding this value, the user should be aware that the addition of network 
		edges exponentially increases the time taken to optimize the graph 
		\cite{WheelerandWashburn2023}.
				
		\item[netadd] Adds network edges to existing input graphs at all possible positions 
		until no better cost graph is found.
			
		\item[netadddelete] Consecutively adds and then deletes network edges from 
		input graphs until certain conditions are met.
			
			\begin{description}
			\item[rounds:INT]  Specifies the number of combine network add and delete
			edit operations.
			\end{description}
			
		\item[netdel] Deletes network edges from input graphs one at a time until no better 
		cost 	graph is found.
			
		\item[netmove] Moves existing network edges in input graphs one at a time to new 
		positions until no better cost graph is found.
		
	%	\item[returnmutated] This is only internal, do not document.
		
		\item[steepest] Specifies that refinement follows a greedy path, abandoning the 
		neighborhood of the current graph when a better (lower cost) graph is found. 
	\end{description}

	\subsubsection{Defaults}
		\texttt{refine(ga, generations:10, popsize:20, recombinations:100)} By default, 
	  	  \phyg will perform Genetic Algorithm refinement, with its associated default options, 
		   if no other arguments are specified.} 
	
	\begin{example}
		\item{\texttt{refine(netadddel, rounds:3, maxnetedges:5)}\\
		 Consecutively adds and then deletes network edges from input graphs until 
		 either no improvement (graph cost) is found in a round or until the number of 
		 rounds of addition and deletions (as indicated by \texttt{rounds:INT}) is reached. 
		    The maximum number of edges is still specified by \texttt{maxnetedges:INT} 
		    within each round.}
		
		\item{\texttt{refine(netmove, atrandom, steepest)} \\ Moves existing network 
		edges in input graphs one at a time to new positions until there are no more 
		improvements in the cost of the graph. This edit operation follows a greedy 
		path, abandoning the neighborhood of the current graph when a better graph
		of lower cost is found. During this operation, the network edit neighborhoods
		are traversed at random. }
		
		%\item {\texttt{refine(netmove, atrandom, steepest)}\\
		
		%add ga and drift examples
	\end{example}
	
%---------------------------------------------
%rename
%---------------------------------------------	
\subsection{Rename}
	\label{subsec:Rename}
	\subsubsection{Syntax}
		\texttt{rename(STRING list)}
		
	\begin{phygdescription}
	{Replaces the name(s) of specified terminals in the file. This command can be useful 
	when combining data from different sources, such as GenBank, or in revising names 
	to reflect taxonomic changes. It also allows for merging multiple datasets without 
	modifying the original data file. The command arguments are (minimally)
	two strings---these strings equate to synonyms separated by spaces. The first string 
	will replace the second and all subsequent strings (taxon names) on 
	that line. In the example given in Figure \ref{renamefile} the taxon Hydrus\_granulatus 
	will be renamed as Acrochordus\_granulatus, the taxa Gloydius\_boehmei and Gloydius\_mogoi
	will be renamed as Gloydius\_halys and the taxa Crotalus\_mutus, Scytale\_catenatus and 
	Coluber\_crotalinus will be renamed as Lachesis\_muta. Irrespective of where this 
	command appears in the script file, \phyg will execute this command prior to importing 
	the data files. Compare with the argument \texttt{rename} of the command \texttt{read} 
	(Section \ref{subsec:read}).
	
		\begin{figure}[H]
		\centering
		\includegraphics[width=0.8\textwidth]{Rename_file.jpg}
		\caption{Renaming text file containing the lists of terminal taxa to be renamed.}
		\label{renamefile}
		\end{figure}
		}
	\end{phygdescription}
	
	\subsubsection{Arguments}
	
	\begin{description}
		\item [STRING list]  The first argument is the ``new name'' for the remainder of the 
		following arguments.
	\end{description}
		
	\subsubsection{Defaults}
		None.
		
	\begin{example}
		\item{\texttt{rename("a","b","c")}\\ Renames the terminal names ``b'' and ``c'' to 
		the terminal name ``a''. }
	\end{example}


%-------------------------------------------------------------------------------	
%report
%-------------------------------------------------------------------------------				
\subsection{Report}
\label{subsec:report}
	\subsubsection{Syntax}
		\texttt{report([STRING, argument list])}
	
	\begin{phygdescription}
		{Outputs the results of the current analysis to a file or to \texttt{stderr}. To redirect the 
		output to a file, the file name (in quotes), followed by a comma, must be included in 
		the argument list of report. All arguments for \texttt{report} are optional. This command 
		allows the user to output information concerning the characters and terminals, 
		diagnosis, export static homology data, implied alignments, trees, graphs, dot files, 
		as well as other miscellaneous arguments. By default, new information printed to 
		a file is appended to that file. The option \texttt{overwrite} overrides the default and 
		rewrites the file. Many of the report options are output in csv format, which can
		subsequently be imported into spreadsheet programs like \textit{Excel} or 
		\textit{Numbers} for easy viewing.}
	\end{phygdescription}
	
	\subsubsection{Arguments}
	\begin{description}
		
		\item[append] When reporting data or graphs to a file, this information is 
		appended to the end of the file. By default, files are appended to the report, 
		rather than overwritten. Compare with the \texttt{overwrite} argument.

		\item[ascii] Reports ASCII character representations of the reported graphs.
		This information will be directed to a file, in csv format, if a file name (in quotes), 
		followed by a comma, is included in the argument list of report. If no file name is 
		specified, this information will be printed to the stderr. This file can be viewed 
		in any text editor. 
		
		\item[branchlengths] When reporting graphs, \phyg will report the branch 
		lengths of these graphs. In Newick and eNewick files, branch lengths 
		follow the terminal names, separated by a colon. In eps and pdf files, 
		branch lengths appear above the branches. In ASCII and dot files, branch 
		lengths follow the terminal labels. This is the default. Compare with 
		\texttt{nobranchlengths}. 
<<<<<<< HEAD
		
=======

>>>>>>> 6962e3b9
		\item[collapse] Specifies that zero length branches are collapsed. If a dotpdf 
		graph is specified, the branches are collapsed by default. If ASCII, Newick, 
		eNewick and dot are specified, the zero length branches are not collapsed by 
		default. Compare with the \texttt{nocollapse} argument.  		
		
		\item[crossrefs] Reports whether data are present or absent for each terminal 
		in each of the imported data files. The argument will report a table with terminals 
		represented in rows, and the data files in columns. A plus sign (`+') indicates that 
		data for a given terminal is present in the corresponding file; a minus sign (`--') 
		indicates that it is absent. This provides a comprehensive visual overview of the 
		completeness of the data. It will highlight missing data, as well as inconsistencies 
		in the spelling of taxon names in different data files (see Figure \ref{crossrefs}).  
		This information will be directed to a file, in csv format, if a file name (in quotes), 
		followed by a comma, is included in the argument list of report. If no file name is 
		specified, this information will be printed to the stderr.
		
		\begin{figure}
		\centering
		\includegraphics[width=0.55\textwidth]{crossrefs1.png}
		\caption{The figure shows a crossrefs files, which has been imported into 
		\textit{Excel}.}
		\label{crossrefs}
		\end{figure}
			
		\item[data] Outputs a summary of the input data and terminals. Information relating 
		to the input data (number of terminals, number of input files, number of character 
		blocks and the total number of characters) is summariazed. It also provides
		information relating to the terminal taxa included in the analysis, including the 
		names of the taxa, a list of the excluded taxa (if any), and whether any terminals 
		were renamed. In this file you will also see information relating to ``Index'', ``Block'', 
		``Name'', ``Type'', ``Activity'', ``Weight'', ``Prealigned'', ``Alphabet'', and ``TCM''. 
		``Index'' reports the character number in the overall dataset; ``Name'' reports the 
		name of the character (by default based on its source data file); ``Type'' is the type 
		of character (e.g. Non-Additive, Matrix, Nucleotide Sequence), ``Activity'' reports 
		whether the character is active (included in the analysis) or not (excluded), 
		``Weight'' is the weight of the character, ``Prealigned''  denotes whether a 
		sequence character (e.g. amino acids) is to treated as prealigned or not, 
		``Alphabet'' the elements of a sequence character, ``TCM'' is the transition cost 
		matrix specifying costs among sequence elements and ``gap'' or insertion-deletion.
		This information will be directed to a file, in csv format, if a file name (in quotes), 
		followed by a comma, is included in the argument list of report. If no file name is 
		specified, this information will be printed to the stderr.
	
		\item[diagnosis] Outputs graph diagnosis information such as vertex, states 
		and edge statistics. This information will be directed to a file, in csv format, if a 
		file name (in quotes), followed by a comma, is included in the argument list of 
		report. If no file name is specified, this information will be printed to the stderr.
		
		\item[displaytrees] Reports graph information for softwired networks. The 
		`display' trees are output for each data block. This information will be directed 
		to a file, if a file name (in quotes), followed by a comma, is included in the 
		argument list of report. If no file name is specified, this information 
		will be printed to the stderr.
		
		\item[dot] Outputs a graph in dot format. The dot file can be viewed (and 
		modified) in \textit{Graphviz} (see also \texttt{dotpdf}). In order to output pdf 
		files the application \textit{dot} must be installed from the 
		\href{https://graphviz.org/download/}{Graphviz} 	website. Graphviz is 
		open-source graph visualization software. \texttt{dot} is the default graph 
		representation---a dot file will only be reported if no other graph type is specified. 
		
		\item[dotpdf] Outputs two files---a graph file in dot format, along with either
		an eps (on MacOS) or pdf (on Linux) (see also \texttt{dot}). The eps and pdf 
		files can be read in \textit{Adobe Illustrator}, \textit{Apple Preview} or any 
		vectorial image edition program.  By default, when \texttt{dotpdf} is specified,
		edges are collapsed (contracted) if they have a minimum weight (length) of 0.
		
		\item[graphs] Outputs a graph in the format specified by the other arguments 
		in the command. These are either Newick, eNewick, ASCII, dot, and dotpdf, 
		which will output a graph in eps (on MacOS) or pdf (on Linux) format.
		
		\item[htulabels] Labels the HTUs in the output files. This is the default. Compare 
		with \texttt{nohtulabels}.
		
		\item[ia] Synonym of \texttt{impliedalignment}.
		
		\item[impliedalignment] Outputs the implied alignments of the specified 
		set of characters in FASTA or FASTC (depending on sequence type) format. 
		This argument is synonymous with the argument \texttt{ia}. By default, 
		an implied alignment is reported for each block of input data. 
		
		\begin{description}
			\item[concatenate] This optional argument can be used with \texttt{ia}
			| \texttt{impliedalignment}. Instead of outputting an implied alignment 
			for each block of input data, it will report a file with all the implied 
			alignments concatenated into a single file.
			
			\item[includemissing] Outputs a FASTA or FASTC (depending on sequence type), 
			including taxa that are missing data for that particular block of data in the implied 
			alignment.
			In this case, \phyg will print question mark characters (`?') for the missing taxon in 
			this block of the implied alignment. This option interacts nicely with 
			\texttt{concatenate} in creating prealigned FASTA (implied alignments) 
			with all the terminals included for all the data. By default, taxa with 
			missing data are not included.
			
		\end{description}
				
		\item[newick] Outputs graphs in the eNewick or Newick format, with the terminals
		separated with commas, and graphs separated with semicolons. Branch
		lengths follow terminals, separated by a colon.
		
		\item[nobranchlengths] When reporting graphs, \phyg will by default 
		report the branch lengths of these graphs. In Newick and eNewick files, 
		branch lengths follow the terminal names, separated by a colon. In eps 
		and pdf files, branch lengths appear above the branches. In ASCII and 
		dot files, branch lengths follow the terminal labels. The argument
		\texttt{nobranchlengths} will override this default and branch lengths 
		of graphs are not reported.
		
		\item[nocollapse] Specifies that zero length branches are not collapsed.
		If ASCII, Newick, eNewick and dot graphs are specified, the zero length 
		branches are not collapsed by default. In contrast, if a dotpdf graph is 
		specified, the zero-length branches are collapsed. Note: by specifying 
		a dotpdf file, this will by default also output a dot file---in both these files 
		zero length branches are collapsed. Compare with the \texttt{collapse} 
		argument. 
				
		\item[nohtulabels] Labels of the HTUs are not included in the output files. 
		This option can not be applied to eNewick graph. Compare with the argument 
		\texttt{htulabels}.
		
		\item[overwrite] By default, when reporting data or graphs to a file, the 
		information is appended to the end of the file (see \texttt{append}). The 
		option \texttt{overwrite} overrides this default and rewrites the file rather 
		than appending to the existing information.

		\item[pairdist] Outputs a taxon pairwise distance matrix in csv format. 
		This information will be directed to a file, if a file name (in quotes), followed 
		by a comma, is included in the argument list of report. If no file name is 
		specified, this information will be printed to the stderr.
		
		\item[reconcile] Outputs a single `reconciled' graph from all graphs in 
		memory. The methods include consensus, supertree, and other supergraph 
		methods as described in \cite{Wheeler2012, Wheeler2022}. When \texttt{reconcile} 
		is specified as a command option a series of other options may be specified 
		to tailor the desired outputs:
		
		\begin{description}
			\item [Compare:] Specifies how group comparisons are to be made.
						
			\begin{description}
				\item[combinable] Group comparison are made by identical match 
				[(A,(B,C))$\neq$(A,B,C)]. This is the default.	
								
				\item[identity] Group comparison are made by combinable components sensu 
				     \cite{Nelson1979} [(A,(B,C)) consistent with (A,B,C)]. This option can be used 
				     to specify `semi-strict' consensus \citep{Bremer1990}.
			\end{description}
			
			\item [Connect:BOOL] Specifies that the output graph be connected 
			(single component), potentially creating a root node and new edges labeled 
			with ``0.0''. The default value is TRUE. This option will connect any forest elements
			into a single graph. 
			
			\item [Method:] Specifies the reconciliation method when more than a single
			   graph is returned.
			
			\begin{description}
				\item[Adams] Specifies that returned graphs should be reconciled using the Adams II 
				consensus \citep{Adams1972} method.
				
				\item[cun] Graphs are reconciled using the Cluster Union Network 
				\citep{Baroni2005} method. This argument can be used in conjunction with 
				\texttt{threshold}. 
				
				\item[eun] Graphs are reconciled using the Edge-Union-Network method of 
				\citep{MiyagiandWheeler2019}. This argument can be used in conjunction with 
				\texttt{threshold}. This is the default.
				
				\item[majority] Specifies that values between 0 and 100 of either vertices or 
				edges will be retained. If all inputs are graphs with the same leaf set this will 
				be the Majority-Rule Consensus \citep{MargushandMcMorris1981}. This
				argument is used in conjunction with \texttt{threshold}.

				\item[strict] This option requires all vertices are present to be included in the final graph. 
				If all inputs are graphs with the same leaf set this will be the Strict Consensus 
				\citep{Schuhandpolhemus1980}. 
				
				\item [Threshold:INT] Specifies the threshold frequency (between 0 and 100) 
				of vertex or edge occurrence in input graphs to be included in the output graph. 
				This value affects the behavior of `eun,' `cun,' and `majority'. The 
				default value 	is $0$.

			\end{description}
		
			\item [EdgeLabel:BOOL] Specifies the output graph have edges 
			labeled with their frequency in input graphs. The default value is TRUE.			
			
			\item [VertexLabel:BOOL] Specifies the output graph have vertices 
			labeled with their subtree leaf set. The default value is FALSE.
						
		\end{description}	
				
		\item[search] Outputs search statistics in csv format. See Section 
		\ref{subsec:search} for details about the randomized series of graph 
		optimization methods included in each iteration of a timed search.
			
		\item [STRING] Specifies the name of the file to which all types of report 
		outputs, designated by additional arguments, are printed. If no additional 
		arguments are specified, a graph in dot format, along with an eps or pdf 
		file (depending on the operating system) will be reported to a file named 
		`\textbf{defaultGraph}'. By default, files are appended to the report, rather 
		than overwritten (see \texttt{overwrite}).
				
		\item[support] Outputs support graphs (see Section \ref{subsec:support})
		that have been previously calculated by the command \texttt{support}. 
		Resampling graphs \citep{Farrisetal1996} are independent of the input graphs 
		while Goodman-Bremer graphs \citep{Goodmanetal1982, bremer1994} are 
		based on current graphs. Graphs can be output in multiple formats with the
		use of the options \texttt{ascii}, \texttt{newick}, \texttt{enewick}, \texttt{dot}, 
		and depending on your operating system, \texttt{dotpdf} for pdf (Linux) or 
		eps (MacOS). See Section \ref{sec:outputgraphs} for information relating to 
		viewing and installation requirements. Should you fail to choose one of 
		these reporting formats, \phyg will issue a warning in the output display 
		of the \textit{Terminal} window, and output a `dot' file that can be processed 
		later.
		
		\item[tnt] Outputs information in TNT \citep{Goloboffetal2008} format (see Section
		\ref{subsec:TNT}) using \texttt{impliedAlignment} for unaligned sequences.
		This information will be directed to a file, in csv format, if a file name (in quotes), 
		followed by a comma, is included in the argument list of report. If no file name 
		is specified, this information will be printed to the stderr.
				 
	\end{description}			
		
	\subsubsection{Defaults}
		\texttt{report(append, branchlengths, collapse, dot, htulabels)}
		The default graph representation is \texttt{dot}. A dot file will only be 
		reported if no other graph type is indicated. Branch lengths and HTU 
		labels are printed in the output files. Zero length branches are collapsed. 
		When writing to a file, the information is appended to the end of the file. 
		
	\begin{example}
		\item{\texttt{report("outFile.tre", newick, overwrite)}\\ Outputs graphs in newick 
		format to the file ``\textbf{outFile.tre}'', overwriting any existing information.
		In addition, zero length branches are collapses and branch lengths and HTU 
		labels are printed in the output files (the default).}
		
		\item{\texttt{report("outFile\_cr.csv", crossrefs)}\\ Outputs the cross reference file 
		``\textbf{outFile\_cr.csv}'' with data pertaining to the presence and absence of 
		taxa in the input files. This information is appended to the end of the file (the 
		default), if existing information exists.}
		
		\item{\texttt{report("outFile", dot, reconcile, method:eun, threshold:51)}\\ Outputs a
		graph which has been reconciled using the Edge-Union-Network method with a 
		minimum edge frequency of 51\%. The graph is outputted in dot format to the 
		file ``\textbf{outFile}', appending to any existing information in the file.}
		
		\item{\texttt{report("outFile\_supports", support, dotpdf)}\\ Outputs a graph file in 
		dot format, along with either an eps (on MacOS) or pdf (on Linux) (see also dot). 
		Support values appear above branches in the eps or pdf graphs, and are \hl{...}.
		Support values are generated in the script using the command \texttt{support}
		will appear above the branch in the eps or pdf files.}
	\end{example}
		
%---------------------------------------------
%run
%---------------------------------------------		
\subsection{Run}
	\subsubsection{Syntax}
		\texttt{run(STRING)}
		
	\begin{phygdescription}
		{Executes \phyg script file(s) containing commands. The filename must be 
		included in quotes. Executing scripts using \texttt{run} can be useful to specify 
		common actions such as inputting file(s) and graph construction.}
	\end{phygdescription}
	
	\subsubsection{Arguments}
		\begin{description} 
		\item[STRING] The only argument is the name of the script-containing file
		 containing the commands to be executed.
		\end{description}
		
	\subsubsection{Defaults}
		There are no default settings of \texttt{run}. 
	
	\begin{example}
		\item{\texttt{run("readFiles.pg")}\\ Executes ``\textbf{readFiles.pg}'', which 
		may contain multiple input files to be \texttt{read}.}
		
		\item{\texttt{run("searchCommands.pg")}\\ Executes ``\textbf{searchCommands.pg}'', 
		which may contain commands defining a common search strategy (e.g. 
		\texttt{build}).}
	\end{example}

%---------------------------------------------
%search
%---------------------------------------------		
\subsection{Search}
\label{subsec:search}
	\subsubsection{Syntax}
		\texttt{search([argument list])}
	
	\begin{phygdescription}
		{This command implements a randomized search strategy, performing a timed 
		 series of graph optimization methods including building, swapping, 
		recombination (fusing), simulated annealing and drifting, network edge edits
		(addition, deletion and moving), and Genetic Algorithm. The parameters and 
		their order of implementation are randomized. The arguments 
		associated with this command specify the duration and number of independent 
		instances of the \texttt{search}. Successive rounds of \texttt{search} gather any 
		solutions from previous sequential or parallel rounds, as well as any input graphs. 
		Since search methods may vary in how long they take, individual iterations may 
		take longer than the specified duration.  By default, search strategies are chosen 
		uniformly at random, and if \texttt{Thompson} is specified, Thompson sampling 
		\cite{Thompson1933,WheelerThompson} is used to modify the probabilities 
		of search strategies over the search duration.
		
		When performing a \texttt{search} it is important to set the maximum amount of time, 
		such that the program has a reasonable amount of time to complete the search. 
		Therefore, it is important to have some idea as to the length of time it would take 
		to do a single round of searching. Performing a simple search that includes 
		build, swap, and network edits (if applicable) and calculating the amount of time 
		for a single graph within this search provides some approximation as to the amount 
		of time necessary to perform a thorough search. Obviously, this estimate is data and 
		optimality criterion dependent. With this information, the user can then estimate the 
		amount of time necessary to perform a thorough search (perhaps 10 times the 
		amount of time it took to perform this simple search). It is recommended to perform 
		a \texttt{swap(joinAll)} (see Section \ref{subsec:swap}) after the \texttt{search} has 
		completed. The user should also allow some time for the program to collate and 
		write the results to files.}
	\end{phygdescription}
			
	\subsubsection{Arguments}
	\begin{description}
		\item[days:INT] Adds the number of days (as specified by the integer) to the 
		maximum total execution time for the search.
		
		\item[hours:INT] Adds the number of hours (as specified by the integer) to the 
		maximum total execution time for the search.
		
		\item[instances:INT] Specifies the number of (potentially parallel) simultaneous
		searches (instances), as indicated by the integer value. The overall search will 
		terminate only when all instances have completed.
		
		\item[maxNetEdges:INT] Limits the maximum number of network edges to that
		specified by the integer value. This should only to be used if \texttt{graphtype}
		has been \texttt{set} to \texttt{hardwired} or \texttt{softwired}. 
		
		\item[minutes:INT] Adds the number of minutes (as specified by the integer) to 
		the maximum total execution time for the search.
		
		\item[seconds:INT] Adds the number of seconds (as specified by the integer) to the 
		maximum total execution time for the search.

		\item[stop:INT] Causes a search instance to terminate after the number of iterations 
		without graph optimality improvement. This argument is an adjunct to the specified 
		time. The search iteration will continue until the maximum execution time for the search 
		has ended or until the cost of the best graph fails to improve after the specified integer 
		(whichever comes first). The overall search will terminate only when all instances have 
		completed.
		
		\item[Thompson:INT] Specifies that the randomized choice of search option (e.g. 
		Wagner Build, SPR, Genetic Algorithm) employs Thompson sampling \citep{Thompson1933}. 
		This form of sampling uses machine learning techniques to guide the randomized option selection 
		of the search \hl{Wheeler\_submitted}. This sampling method is a heuristic for timed search 
		decision making. The integer value specifies the memory value for the Thompson sampling.
		The lower the value (down to 0), the shorter the memory allowing for more rapid adjustment 
		of search strategy probabilities. This parameter is applied to both the \texttt{linear} and 
		\texttt{exponential} arguments of \texttt{Thompson}.
			
			\begin{description}
		
			\item[exponential] Specifies that the Thompson memory is an exponential function of 
			$m$ (the \texttt{INT} value specified by \texttt{Thompson} above). Updating of search 
			type, $\theta^k$, probability for iteration $n$ is $ \left(1 - \frac{1}{2^m} \theta^k_{n-1}\right) 
			+ \left(\frac{1}{2^m} \theta^k_n \right)$. Thompson success is a function of whether a 
			search was successful in reducing the graph cost and how long that search took to complete.
			
			\item[linear] Specifies that the Thompson memory is a linear function of $m$ (the 
			\texttt{INT} value specified by \texttt{Thompson} above). Updating of search type, $\theta^k$, 
			probability for iteration $n$ is $\frac{m}{m+1} \theta^k_{n-1} + \frac{1}{m+1} \theta^k_n$.  
			Thompson success is a function of whether a search was successful in reducing the graph 
			cost and how long that search took to complete.

			\end{description}
	\end{description}		
	
	\subsubsection{Defaults}
		\texttt{search(instances:1, seconds:30)} Under the default parameters, \phyg will perform 1 
		instance of a search for at most 30 seconds.
		
	\begin{example}
		\item{\texttt{search(hours:10, instances:2)}\\ Performs 2 searches (instances) for 10 hours 
		each. These searches will be performed simultaneously if the computer capacity allows.}
				
		\item{\texttt{search(hours:10, minutes:30)}\\ Performs a single search instance (the default) 
		for 10 hours and 30 minutes.}
		
		\item{\texttt{search(days:1, thompson:2, linear)}\\ Employs Thompson sampling to guide the 
		randomized option selection of the search. The Thompson memory value is a linear function 
		of the parameter 2. This search is performed for 1 day.}
	\end{example}
	
%---------------------------------------------
%select
%---------------------------------------------		
\subsection{Select}
	\subsubsection{Syntax}
		\texttt{select([argument list])}
	
	\begin{phygdescription}
		{Specifies the method for choosing and number of graphs to be saved at any point 
		during the analysis. When multiple graphs are present, the \texttt{select} command 
		will specify which graphs are retained for subsequent analysis or reporting.}
	\end{phygdescription}
				
	\subsubsection{Arguments}
		\begin{description}
			\item[all] Specifies all the graphs are kept.
		
			\item[atRandom:[INT]] Randomly selects the graphs irrespective of cost. The 
			number of chosen graphs can be specified with an integer value. This can 
			be a useful tool for randomized searches and subsequent analyses where 
			randomized sampling is desired.
			
			\item[best:[INT]] Selects the number of best or lowest cost graphs. The number 
			of returned graphs can be specified by the integer value. If no integer value is 
			specified, all of the graphs of best optimality value will be returned. If the number 
			of optimal graphs exceeds the value of best, the subset of optimal graphs are 
			chosen in an undefined but consistent order.
							
			\item[threshold:FLOAT] Keeps all the best (shortest) graphs and all the unique 
			graphs up to the fraction longer than shortest graph. This fraction is specified by 
			the \texttt{FLOAT}.
			
			\item[unique:[INT]] Selects only topologically unique graphs, irrespective of their
			cost. The program will keep as many graphs as specified by the integer value.
		\end{description}

	\subsubsection{Defaults}
		\texttt{select(best)} Keeps all unique graphs of best optimality value.
		
	\begin{example}
		\item{\texttt{select(atrandom:10)}\\ Keeps up to 10 graphs, selecting the graphs
		 at random.}
						
		\item{\texttt{select(best:10)}\\ Keeps up to 10 graphs of best optimality value.}
		
		\item{\texttt{select(threshold:0.5)}\\ Keeps all the graphs of best optimality value
		and the unique graphs that are up to 50\% longer than these graphs. }
	\end{example}

%---------------------------------------------
%set
%---------------------------------------------				
\subsection{Set}
\label{subsec:set}
	\subsubsection{Syntax}
		\texttt{set(argument string)}
	
	\begin{phygdescription}
		{Changes the settings of \texttt{PhyG}. This command performs an array of functions
		from specifying the seed of the random number generator, to selecting a terminal for
		rooting output graphs, to specifying  graph type, final assignment, and optimality 
		criterion. All \texttt{set} commands are executed at the start of a run, irrespective of
		where they appear in the script. The command \texttt{transform} is used to modify 
		global settings during a run (see \texttt{transform} Section \ref{subsec:transform}).
		\texttt{set} arguments have to be indicated on separate lines of the script, otherwise
		\phyg will return an error.}
	\end{phygdescription}
			
	\subsubsection{Arguments}
		\begin{description}
%			\item[compressResolutions:True|False] 
%			Determines whether softwired graph resolutions are ``compressed'' if multiple 
%			vertex assignments in alternate display trees are equal in subtree leaf set, only 
%			the first lowest cost resolution is retained. This option can significantly reduce 
%			the time to evaluate softwired graphs, but can increase the optimality score of 
%			the graph. This can be used in combination with \texttt{transform(compressResolutions:True)} 
%			or \texttt{transform(softwiredMethod:\\Exhaustive)} 
%			at a later stage to improve graph score.
			
%			\item[criterion:parsimony|mapa|pmdl] 
		\item[criterion:] Sets the optimality criterion for graph search.
			
			\begin{description}
			\item[parsimony] Graph costs are determined by the parsimony criterion, that is the minimum 
			sum of transformation events multiplied by their weights. This is the default.
			
			\item[ncm] Graph costs are determined by the No-Common-Mechanism 
			likelihood model of \citep{TuffleyandSteel1997}.
			This is exact for trees, but for networks should be treated as a form of character weighting.  
			\end{description}
			
		\item[finalAssignment:] Sets the method of determining the `final' sequence states. 
						
			\begin{description}
			\item[DirectOptimization] DirectOptimization uses the DO 
			method to assign the final states. This is more time consuming than \texttt{ImpliedAlignment}. 
			DO has an additional factor of potentially $O(n^2)$ in sequence length compared 
			to the constant factor for IA due to additional graph traversals. This is the default.

			\item[DO] Synonym of \texttt{DirectOptimization}.
			
			\item[IA] Synonym of \texttt{ImpliedAlignment}.
			
			\item[ImpliedAlignment] Uses implied alignments
			to assign the final states.  This final assignment procedure has a lower time complexity than DO.
			\end{description}
			
%			\item[graphFactor:nopenalty|W15|W23|PMDL] Sets the network penalty for a softwired network\\ 
%			(\texttt{W15}),  (\texttt{W23}), or \texttt{PMDL} (for criterion = PMDL). W15 employs the
%			parsimony network penalty of \cite{Wheeler2015}. W23 sets the parsimony network penalty akin to
%			W15, but with the penalty applied to all blocks (more severe).
			
		\item[graphFactor:] Sets the network penalty for a softwired network. When conducting 
		a network analysis, a penalty can be specified, so that ‘softwired’ phylogenetic networks 
		can compete equally with phylogenetic trees on a parsimony optimality basis. A network 
		penalty takes into account the change in cost as edges are added to the graph. Hardwired 
		graphs are automatically set to \texttt{NoPenalty}.
			
			\begin{description}
			\item[nopenalty] No penalty is added.	

			\item[w15] Employs the parsimony network penalty of \cite{Wheeler2015}.	
		
			\item[w23] Sets the parsimony network penalty of \cite{WheelerandWashburn2023}, 
			which is more severe but has a lower time complexity than W15.		

			\end{description}
			
		\item[graphsSteepest:[INT]] Sets the maximum number of graphs to be evaluated 
		simultaneously during `steepest' descent in swapping and network addition and 
		deletion operation. The number is the lower of the number of parallel threads 
		and $n$ (default 10).  Setting this number to higher values can improve the use of 
		parallel resources, but at the cost of additional memory footprint.  Accordingly, 
		reduction in this value can reduce memory consumption.
			
		\item[graphType:] Sets the phylogenetic graph type. The program allows for the input, 
		analysis of and output of a broad class of phylogenetic graphs. These include trees, 
		and both `softwired’ and `hardwired’ networks. 
			
			\begin{description}
			\item[tree] Sets the graph type to tree. This is the default.
		
			\item[hardwired]  Sets the graph type to hardwired. A `hardwired' network is 
			one where characters can have multiple parents.
	
			\item[softwired]  Sets the graph type to softwired. A `softwired' network is 
			a summary of a set of individual `display' trees
			that have been generated by removing edges from the network. Individual 
			characters have single parents.				
			\end{description}
		
		%\item[modelcomplexity] \hl{details}
		
		\item[missingThreshold:[Int]] Sets the maximum percentage of missing data in a terminal.
		The default setting is 100, leaving all terminals in the data set.  Terminal taxa
		with more than the missing fraction are deleted.  The \texttt{missingThreshold} value is determined 
		by the number of input blocks (files).  Hence, a taxon with all missing values in a TNT file
		will be counted as not missing for this purpose.   
		
		\item[multiTraverse:[BOOL]] Controls the multi-traverse character optimization 
		option. If \texttt{True}, character trees are traversed from each edge as in 
		\citep{VaronandWheeler2012,VaronandWheeler2013, POY4, POY5}, but 
		individually for each dynamic character. This is the default and yields better 
		(lower) optimality scores at the cost of added execution time. This is the default.
		If \texttt{False}, only outgroup-based traversals are performed as in 
		\citep{Wheeler1996, POY2, POY3}. 
					
		\item[outgroup:STRING] Specifies the terminal to root the output trees. 
		This name must appear in double quotes. If the outgroup is not set, the 
		default outgroup is the taxon whose name is lexically first after any renaming 
		of taxa, and/or if taxa were specified by using the arguments \texttt{include} 
		or \texttt{exclude}. Only a single taxon can be set as the outgroup of the analysis. 
					
		\item[partitioncharacter:STRING] Sets the character that is used to partition the 
		data. Sequences can be divided into smaller fragments using an assigned character. 
		This single character is chosen by the user (unlike in POY, where the pound sign 
		(`\textbf{\#}') was the only option to partition datasets). Each fragment is treated as an individual 
		character. When partitioning the data in this way, the number of partitions must be the 
		same across homologous sequences. The default is `\textbf{\#}'.

		\item[rootCost:] Sets the root cost for a graph. 			
			\begin{description}
			\item[noRootCost]  No cost is ascribed to the root.  This is the default for parsimony searches.
			
			\item[w15]  Sets a cost at $\frac{1}{2}$ the cost of `inserting' the root character 
			assignments. The W15 root cost is based on the same rationale as the parsimony 
			network penalty of  \cite{Wheeler2015}. 
			%This is the default if parsimony is the optimality criterion.

			\end{description}
			 
		 \item[seed:INT] Sets the seed for the random number generator using the integer
		 value. If unspecified, \phyg uses the system time as the seed. By setting this value, 
		 we are guaranteed to reproduce a given search trajectory each time the script is run. 
		 This is the case even when the operations are randomized, as is the case when using 
		 the argument \texttt{atrandom}.
			 
		 \item[softwiredMethod:] Sets the algorithm for softwired graphs to the 
		 `Naive' method of diagnosing all display trees, as in \cite{Wheeler2015} or
		 the `Resolution Cache' method of \cite{WheelerandWashburn2023}.
		 
				
			\begin{description}
			\item[Naive] Determines the score of a softwired network by evaluating all display trees
			(up to $2^m$ for $m$ network nodes) and summing the costs of the minimum cost display tree for each block
			of data.  This can be extremely time consuming for graphs with large number of network nodes.
			
			\item[ResolutionCache] Uses the method of \citep{WheelerandWashburn2023} to determine
			softwired network costs in greatly reduced time.  This is the default.
			
			
			\end{description}
			
		\end{description}
					
	\subsubsection{Defaults} 
		\texttt{set(criterion:parsimony)}\\
		\texttt{set(FinalAssignment:DirectOptimization)} \\
		\texttt{set(graphFactor:w15)} \\
		\texttt{set(graphtype:tree)}\\
		\texttt{set(outgroup:STRING)} The default outgroup is the taxon whose name is 
		lexically first after renaming of taxa and/or if taxon were specified for inclusion or
		exclusion. 
		
%		\texttt{CompressResolutions} 
%		is set to \texttt{True}, 
%		and \texttt{PMDL} if PMDL is set as the optimality criterion. The default rootCost
%		is \texttt{noRootCost} if parsimony is the optimality criterion and \texttt{PMDL} if PMDL is set 
%		as the optimality criterion.
		
	\begin{example}
		\item{\texttt{set(criterion:parsimony)}\\Sets the graph search optimality criterion to 
		parsimony.}

		\item{\texttt{set(outgroup:"Lingula\_anatina")}\\This command selects the terminal 
		"Lingula\_anatina" and sets it as the outgroup for the analysis.}
		
		\item{\texttt{set(partitioncharacter:@)}\\Sets the partition character in the input dataset 
		to the at sign `@'.}
		
%		\item{\texttt{set(compressResolutions:False)}\\Turns off softwired graph resolution compression.}
	\end{example}

%---------------------------------------------
%support
%---------------------------------------------			
\subsection{Support}
\label{subsec:support}
	\subsubsection{Syntax}
		\texttt{support([argument list])}
		
	\begin{phygdescription}
		{Generates graph supports via resampling \citep{Farrisetal1996} and Goodman-Bremer 
		\citep{Goodmanetal1982, bremer1994}. Currently, Jackknifing, Bootstrapping and 
		Goodman-Bremer supports are the resampling methods that are implemented. If
		the criterion is set to \texttt{ncm} (see Section \ref{subsec:set}), the support values 
		for Goodman-Bremer are log likelihood ratios.}
	\end{phygdescription}
		
	\subsubsection{Arguments}
		\begin{description}
		\item[bootstrap] Calculates Bootstrap support. The user can specify the number of 
		iterations, using \texttt{replicates}. The edges are labeled with the bootstrap 
		frequencies when output via the command \texttt{report(support)}. Default replicate 
		search is 100 random addition sequence distance-based Wagner builds and TBR 
		branch swapping on the best distance tree. If the graph type is softwired or hardwired, 
		\texttt{netadd}, \texttt{maxnetedges:5}, \texttt{atrandom} are added. 
		
		\item[buildonly] Performs very rapid, but not extensive graph searches for each 
		resampling replicate.
		
		\item[gb] Synonym of GoodmanBremer.
			
		\item[goodmanBremer] Specifies that Goodman-Bremer support is 
		calculated for input graphs. 
			
			\begin{description}
			\item[gbsample:[INT]] Specifies the number of alternate graphs to be examined (i.e. limited). 
			The graphs are chosen uniformly at random.  This is used to reduce execution time of the Goodman-Bremer
			support at a cost of potentially increased overestimates (higher upper bound values). 
			
			\item[spr] Traverses the SPR neighborhood to determine an upper-bound on 
			the NP-hard values.
			
			\item[tbr] Traverses the TBR neighborhood 
			as optionally specified (TBR as default) to determine an upper bound on the NP-hard 
			values (this is the method used in POY v2; \citealp{POY2} \textit{et seq.}).
			\end{description}
		
		\item[jackknife:[FLOAT]] Specifies that Jackknife resampling is performed with $n$ acceptance 
		probability (default 0.6231 or $1 - e^{-1}$). When reported (via \texttt{report(support)}), 
		edges are labeled with the jackknife frequencies. Default replicate search is 100 random addition 
		sequence distance-based Wagner builds and TBR branch swapping on the best distance tree.  
		If the graph type is softwired or hardwired, \texttt{netadd}, \texttt{maxnetedges:5}, \texttt{atrandom} are 
		added. 
		
		\item[replicates:[INT]] Specifies the number of resampling replicates, as indicated by the 
		integer value, that are performed in resampling support for Jackknife and bootstrap methods. 
		The default is 100.
		\end{description}	
		
	\subsubsection{Defaults}
		\texttt{support(goodmanBremer:TBR)} Calculates Goodman Bremer support values, 
		via traversing the TBR neighborhood.
		

		\begin{example}
			\item{\texttt{support(jackknife:0.50, replicates:1000)}\\Performs 1000 replicates of 
			delete 50\% jackknife resampling.}
				
			\item{\texttt{support(gb, SPR, gbSample:10000)}\\Produces Goodman-Bremer 
			support based on $10,000$ samples of the SPR neighborhood.}
		\end{example}

%---------------------------------------------
%swap
%---------------------------------------------		
\subsection{Swap} 
\label{subsec:swap}
	\subsubsection{Syntax}
		\texttt{swap([argument list])}
			
	\begin{phygdescription}
		{Performs branch-swapping rearrangement on graphs. This command implements a 
		group of algorithms referred to as branch swapping, that proceed by clipping
		parts of the given tree and attaching them in different positions. These algorithms 
		include `NNI' \citep{CaminandSokal1965, Robinson1971}, `SPR' \citep{Dayhoff1969}, 
		and `TBR' \citep{Farris1988, swofford1990a} refinement.  Default swapping trajectories are randomized.}
	\end{phygdescription}
		
	\subsubsection{Arguments}
	\begin{description}
		\item[all] Turns off all preference strategies to break and join graphs, simply trying all possible 
		rearrangements. 
		The refinement examines the entire rearrangement neighborhood of the current graph 
		before retaining the best (lowest cost) solutions. This can be very memory intensive.

		\item[alternate] Specifies that alternating rounds of \texttt{spr} \citep{Dayhoff1969} 
		and \texttt{tbr} \citep{Farris1988, swofford1990a} refinement are performed.
		
		\item[annealing[:INT]] Specifies the number of rounds of simulated annealing 
		\citep{Metropolisetal1953,Kirkpatricketal1983,Cerny1985} optimization to be performed, 
		as indicated by the integer value (the default is 1). The acceptance of candidate graphs 
		is determined by the probability $e ^ {- (c_c - c_b)/ (c_b * (k_{max} -k)/ k_{max})}$, 
		where $c_c$ is the cost of the candidate graph, $c_b$ is the cost of the current best 
		graph, $k$ is the step number, and $k_{max}$ is the maximum number of steps (set 
		by the argument \texttt{steps}, with a default of 10).
		
			\begin{description}
			\item[steps:[INT]] Specifies the number of temperature steps to be performed during 
			simulated annealing (as specified by the \texttt{annealing}) option. The default is 10.
			\end{description}
		
		\item[atRandom] Swap neighborhoods are traversed in a randomized order (compare 
		with \texttt{inorder}). 	This will result in different trajectories of the swap space being 
		explored. This is the default.
		
		\item[drift[:INT]] Specifies the number of rounds of the `drifting' form of simulated 
		annealing \citep{goloboff1999} optimization that are performed, as indicated by the integer 
		value (default 1). The acceptance of candidate graphs is determined by the options 
		\texttt{acceptEqual} and \texttt{acceptWorse}. \texttt{drift} differs from \texttt{annealing} 
		in that there are no cooling steps to modify acceptance probabilities. The maximum 
		number of graph changes is set by \texttt{maxChanges}.
			
			\begin{description}
			
			\item[acceptEqual[:FLOAT]] Specifies that equal cost graphs are accepted with the
			probability as set by the FLOAT value. 
			
			\item[acceptWorse[:FLOAT]] The acceptance of candidate graphs is determined by the 
			probability $1/ (wf + c_c - c_b)$, where $c_c$ is the cost of the candidate graph, $c_b$ 
			is the cost of the current best graph, and $wf$ is the values as specified by the float 
			(default 1.0). 	
			
			\item[maxChanges:INT] Specifies that drifting graph changes are limited to the 
			value as specified by the integer (default 15).
			
			\end{description}
		
		\item[ia] Specifies that Implied Alignment \citep{Wheeler2003} assignment are used for 
		branch swapping as opposed to full Direct Optimization for dynamic characters when the 
		graph type is \texttt{tree}.
		
		\item[inOrder] Contra \texttt{atRandom}, swap neighborhoods are always traversed 
		in the same undefined, but consistent order.
		
		\item[joinAll] Turns off all preference strategies to make a join, simply trying all possible 
		join positions for each pair of clades generated after a break. 
		
		\item[keep:INT] Specifies the number of equally costly graphs to be retained, as
		determined by the integer value.		
		
		\item[nni] Specifies that NNI refinement \citep{CaminandSokal1965, Robinson1971} 
		is performed.
		
		\item[replicates:[INT]] Sets the number of randomized swap replicate trajectories. Default 1.
		
		\item[spr:[INT]] Specifies that SPR refinement \citep{Dayhoff1969} is performed. If an 
		integer value is specified, the re-addition of pruned graphs will be within $INT$ 
		edges of its original placement.
		
		\item[steepest] Specifies that refinement follows a greedy path, abandoning the 
		neighborhood of the current graph when a better (lower cost) graph is found.  		
		
		\item[tbr:[INT]] Specifies that TBR refinement \citep{Farris1988, swofford1990a} 
		is performed. If an integer value is specified, the re-addition of pruned graphs 
		will be within $2 * INT$ edges of its original placement.
		\end{description}	
		
		\subsubsection{Defaults}
			\texttt{swap(alternate, keep:10, steepest)}
		
		\begin{example}
			\item{\texttt{swap(tbr, all, keep:10)}\\Performs tbr branch swapping on each current graph 
			returning up to 10 best graphs after examining all graphs in 
			the rearrangement neighborhood.}
			
			\item{\texttt{swap(annealing:10, steps:10)}\\Performs alternating rounds of \texttt{spr} and 
			\texttt{tbr} branch swapping (the default) on each current graph, specifying 10 rounds of
			simulated annealing, with 10 temperature steps being performed for each
			simulated annealing round (the default number of steps).}
		\end{example}
	
%---------------------------------------------
%transform
%---------------------------------------------		
\subsection{Transform}
\label{subsec:transform}
	\subsubsection{Syntax}
		\texttt{transform(argument list)}
			
	\begin{phygdescription}
		{Transforms the properties of the imported characters, graphs, or general values 
		from one value or type to another. It 
		modifies the global settings during program execution (as opposed to \texttt{set}, 
		which operates at the start of the analysis). This includes changes of graph type
		(e.g. tree to softwired Network) and data types (e.g. dynamic to static 
		approximation), among other operations.}
	\end{phygdescription}
			
	\subsubsection{Arguments}
	\begin{description}
			
%		\item[compressResolutions:True|False] %\hl{change to BOOL} 
%		Determines whether softwired graph 
%		resolutions are ``compressed'' if multiple vertex assignments in alternate display 
%		trees are equal in subtree leaf set, only the first lowest cost resolution is retained.
%		This option can significantly reduce the time to evaluate softwired graphs, but can
%		increase the optimality score of the graph.  Can be used in combination with
%		\texttt{transform(compressResolutions:True)} or \texttt{transform(softwiredMethod:\\
%		Exhaustive)} at a later stage to improve graph score.
			
		\item[displayTrees:[INT]] Specifies the number output of display trees for each graph. 
		When \texttt{toTree} is specified. 
		The number of returned display trees is limited by this
		integer value, or by the default value (10). Used in concert with \texttt{toTree}.
		
			\begin{description}
			\item[atRandom] Returns the number of display trees as specified by the integer in 
			\texttt{displayTrees[:INT]}, where trees are produced by resolving network nodes 
			uniformly at random. Compare with the \texttt{first}. option, which takes the `first' 
			number of display trees resolved in arbitrary, but consistent, order.

			\item[first:INT] Specifies that the first number of displays tree resolutions, as 
			specified by the integer value, are chosen for each input graph. 
			\end{description}
			
		\item[dynamic] Reverts data type to the default `dynamic' for all dynamic homology 
		\citep{Wheeler2001} character types (e.g. DNA sequences). After this command, 
		graph optimization proceeds in the default manner with sequence characters treated 
		in their non-aligned (`dynamic') condition.
			
		\item[dynamicEpsilon] Sets the level at which heuristic graph costs are verified by full 
		(and time consuming) traversal. Candidate graphs with costs within \texttt{dynamicEpsilon}
		 of the current best graph are verified.
			
		\item[graphFactor] Sets the network penalty for a softwired network. When conducting 
		a network analysis, a penalty can be ascribed, so that ‘softwired’ phylogenetic networks 
		can compete equally with phylogenetic trees on a parsimony optimality basis. A network 
		penalty takes into account the change in cost as edges are added to the graph. Hardwired 
		graphs are automatically set to \texttt{NoPenalty}.
			
			\begin{description}
			\item[nopenalty] No penalty is ascribed.	

			\item[w15] Employs the parsimony network penalty of \cite{Wheeler2015}.	
		
			\item[w23] Sets the parsimony network penalty of \cite{WheelerandWashburn2023}, 
			which is more severe
			but has a lower time complexity than W15.
			
			\end{description}
			
		\item[graphSteepest[:INT]] Changes the number or graphs simultaneously evaluated 
		in a variety of procedures (e.g. swap, fuse, netmove) from the default (the larger of the 
		number of parallel threads and INT).  This option can be used to exploit or limit use 
		of parallel thread numbers.  Higher numbers will consume more memory and lower, less.
		The default value is 10.  

		\item[multiTraverse:BOOL] Controls the multi-traverse character optimization option. 
		If \texttt{True}, character trees are traversed from each edge as in 
		\citep{VaronandWheeler2012,VaronandWheeler2013, POY4, POY5}, but individually 
		for each dynamic character. This is the default and yields better (lower) optimality 
		scores at the cost of added execution time. This is the default.
		If \texttt{False}, only outgroup-based traversals are performed as in 
		\citep{Wheeler1996, POY2, POY3}. 
		
		%\item[name] \hl{...}
			
		\item[outgroup:STRING] Specifies the terminal to root the output trees. 
		This name must appear in double quotes. If the outgroup is not set, the 
		default outgroup is the taxon whose name is lexically first after any renaming 
		of taxa, and/or if taxa were specified by using the arguments \texttt{include} 
		or \texttt{exclude}. Only a single taxon can be set as the outgroup of the analysis. 
			
		 \item[softwiredMethod:] Sets the algorithm for softwired graphs to the 
		 `Naive' method of diagnosing all display trees, as in \cite{Wheeler2015} or
		 the `Resolution Cache' method of \cite{WheelerandWashburn2023}.
				
			\begin{description}
			\item[Naive] Determines the score of a softwired network by evaluating all 
			display trees (up to $2^m$ for $m$ network nodes) and summing the costs 
			of the minimum cost display tree for each block	of data. This can be extremely 
			time consuming for graphs with large number of network nodes.
					
			\item[ResolutionCache] Uses the method of \citep{WheelerandWashburn2023} 
			to determine softwired network costs in greatly reduced time.  This is the default.
			\end{description}
			
		\item[staticApprox] Converts non-aligned (`dynamic') sequence characters to their 
		implied alignment \citep{Wheeler2003, WashburnandWheeler2020} condition.
			
		\item[toHardwired] Converts exiting graphs to hardwired network graphs and graphfactor 
		to `NoNetPenalty'.
			
		\item[toSoftwired] Converts exiting graphs to softwired network graphs.
			
		\item[toTree] Converts exiting graphs to trees. For both Softwired and Hardwired graphs 
		this proceeds via graph resolution of network nodes into ``display'' trees. Since there are up to 
		$2^n$ display trees for a graph with $n$ network nodes, this number can be quite large. 
		The number of display trees produced for each graph is controlled via the options 
		\texttt{displayTrees:n}, \texttt{atRandom}, and \texttt{first}. 
		
		%\item[type] \hl{...}
		
		\item[usenetaddheuristic:Bool] Employ a heuristic cost procedure for network addition 
		that has lower time complexity, but is approximate as opposed to evaluating each network 
		solution via full graph traversal.
		
		%\item[weight] 
	\end{description}
			
	\subsubsection{Defaults}
		None.
		
	\begin{example}
		\item{\texttt{transform(toSoftwired)}\\Converts each current graph to a softwired network graph.}
					
		\item{\texttt{transform(staticApprox)}\\Changes data to all static characters via Implied Alignment 
		for further analysis.}			
	\end{example}
	<|MERGE_RESOLUTION|>--- conflicted
+++ resolved
@@ -179,13 +179,6 @@
 		\item [all]  During branch swapping-type operations, all rearrangements are tried before 
 		choosing a new graph. 
 		
-<<<<<<< HEAD
-%		\item [alternate[:n]] Causes the exchanged subgraphs to be tried at multiple positions 
-%		including rerooting of exchanged groups--alternating between SPR and TBR-type edits 
-%		(up to optional $n$ edges aware from their initial positions).
-		
-=======
->>>>>>> 6962e3b9
 		\item [best] Specifies the method for tree selection, which in this case returns the best graphs 
 		found during fuse operations.		
 		
@@ -786,11 +779,7 @@
 		branch lengths appear above the branches. In ASCII and dot files, branch 
 		lengths follow the terminal labels. This is the default. Compare with 
 		\texttt{nobranchlengths}. 
-<<<<<<< HEAD
-		
-=======
-
->>>>>>> 6962e3b9
+
 		\item[collapse] Specifies that zero length branches are collapsed. If a dotpdf 
 		graph is specified, the branches are collapsed by default. If ASCII, Newick, 
 		eNewick and dot are specified, the zero length branches are not collapsed by 
