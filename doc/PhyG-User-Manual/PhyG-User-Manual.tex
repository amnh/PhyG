\documentclass[11pt]{book}
\usepackage{longtable}
\usepackage{color}
\usepackage{tabu}
\usepackage{setspace}
\usepackage{pdflscape} 
\usepackage{graphicx}
\usepackage {float}
%\usepackage{subfigure}
\usepackage{caption}
\usepackage{subcaption}
\usepackage{natbib}
\usepackage{fullpage}
\bibliographystyle{plain}
%\bibliographystyle{cbe}
\usepackage{algorithmic}
\usepackage[vlined,ruled]{algorithm2e}
\usepackage{amsmath}
\usepackage{amsfonts}
\usepackage{amssymb}
\usepackage[T1]{fontenc}
\usepackage{url}
\usepackage[dvipsnames]{xcolor}
\usepackage{color, soul}
\usepackage[colorlinks=true, linkcolor=blue, citecolor=DarkOrchid, urlcolor=TealBlue ]{hyperref}
%\usepackage[nottoc,numbib]{tocbibind}
\usepackage{tocloft}
\usepackage[many]{tcolorbox}
\usepackage{marginnote}
\usepackage{lipsum}
%\usepackage[most]{tcolorbox}

\setlength\itemindent{0.25cm}

%Argument Specifications
\newcommand{\phyg}{\texttt{PhyG} }
\newcommand{\atsymbol}{@}
\newenvironment{phygdescription}{\subsubsection{Description}}{}
\newenvironment{example}{\subsubsection{Examples} \begin{itemize}}{\end{itemize}}
\newenvironment{argument}{\subsection{Arguments}\begin{itemize}}{\end{itemize}}
\newenvironment{argumentgroup}[2]{\paragraph{#1} #2}{ \finishdescription }
%\item [ ]

% We need to choose properly if we need to open a description or not inside
% an argument or argument group environment. We will use these two variables
% to keep the proper value to be used on each point.
\def\opendescription{\begin{description}}
\def\closedescription{}


\begin{document}
	%\firstpage{1}
	
	\title{PhylogeneticGraph\\User Manual\\Version 1.3}
	
	\maketitle 
	
	\newpage

	 \begin{center}
		\includegraphics[width=0.75\textwidth]{AMNHLogo.PDF}
	\end{center}

	\vspace*{2.50cm}
		
	\begin{flushleft}
		\textbf {Program and Documentation} \\ Ward C. Wheeler \\
		\vspace*{0.50cm}
		\textbf {Program} \\ Alex Washburn \\
		\vspace*{0.50cm}
		\textbf{Documentation} \\ Louise M. Crowley
	\end{flushleft}
	

	\vspace*{2.50cm}
	
	\begin{flushleft}
		\small
		{\it Louise M. Crowley, Alex Washburn, Ward C. Wheeler} \\
		
		Division of Invertebrate Zoology, American Museum of Natural History, New York, NY, U.S.A.\\
		\smallskip
		The American Museum of Natural History\\
		\copyright 2023 by The American Museum of Natural History, \\
		All rights reserved. Published 2023.
			
		\vspace*{0.25cm}
		
		Available online at \url{https://github.com/amnh/PhyGraph}
		
		Comments or queries relating to the documentation should be sent to \href{mailto:wheeler@amnh.org}
		{wheeler@amnh.org} or \href{mailto:crowley@amnh.org}{crowley@amnh.org}. Please cc  	
		\href{mailto:PhylogeneticGraph@amnh.org}{PhylogeneticGraph@amnh.org}
		on all queries, bugs,  and feature requests.
	
	\end{flushleft}
	
	\tableofcontents

\chapter{What is PhyG?}

\section{Introduction}
<<<<<<< HEAD
	it is what it is
	PhylogeneticGraph (\texttt{PhyG}) is a multi-platform program designed to produce phylogenetic 
=======
	wombat
	PhylogeneticGraph (\texttt{PhyG}) \citep{Wheeleretal2024} is a multi-platform program designed to produce phylogenetic 
>>>>>>> 5fa81eb2
	graphs from input data and graphs via heuristic searching of general phylogenetic graph 
	space. \texttt{PhyG} is the successor of \href{https://github.com/wardwheeler/POY5}{\textbf{POY}}
	\citep{POY2,POY3,POY4,Varonetal2010,POY5, Wheeleretal2015}, containing much of its 
	functionality, including the optimization of \textit{unaligned} sequences, and the ability to implement 
	search strategies such as random addition sequence, swapping, and tree fusing. As in {\textbf{POY}, 
	\phyg produces heuristic tree-alignment, and can generate outputs in the form of implied alignments 
	and graphical representations of cladograms and graphs. What sets \phyg apart from {\textbf{POY}, 
	and other phylogenetic analysis programs, is the extension to broader classes of input data and 
	phylogenetic graphs. The phylogenetic graph inputs and outputs of \texttt{PhyG} include trees, as 
	well as softwired and hardwired networks.
		
	This is the initial version of documentation for the program.

%%%%%%%%%%%%%%%%%%%%%%%%%%%%%%%%%%%%%%%%
%QUICKSTART
%%%%%%%%%%%%%%%%%%%%%%%%%%%%%%%%%%%%%%%%		
\section{Quick Start}
	
	\subsection{Requirements: software and hardware}
		\phyg is an open-source program that can be compiled for macOS and Linux 
		(see information relating to Windows machines below). Some utility programs 
		(such as TextEdit for Mac, or Nano for Linux) can help in preparing \phyg scripts 
		and formatting data files, while others (such as Adobe Acrobat and TreeView 
		\citep{page1996}) can facilitate viewing the outputted graphs and trees. 		
		\phyg runs on a variety of computers, including desktops, laptops and cluster computers.
		By default, \phyg is a multi-threaded application and will use the available resources of 
		the computer during the analysis (see Execution in Parallel \ref{subsec:parallel}). 
		
	\subsection{Obtaining and Installing \phyg}
		\phyg source code, precompiled binaries, test data, and documentation in pdf format, 
		as well as tutorials, are available from the \phyg \href{https://github.com/amnh/PhyGraph}
		{GitHub} website.

	\subsubsection{Installing from the binaries}
		Download the \phyg binary from the \href{https://github.com/amnh/PhyGraph}{GitHub} 
		website. Binaries are available for macOS computers with either Intel or M family 
		processors, and Linux machines (see information relating to Windows machines below). 
		The user can go directly to the website, navigate to 
		\href{https://github.com/amnh/PhyGraph/releases}{Releases} and click on the appropriate 
		link for the binary. On most systems this will download to either your Desktop or Downloads 
		folder. The binary should either be moved into your \$PATH or referred to its absolute when 
		executing a script.
		
		For those users with Windows machines, a Windows Subsystem for Linux 
		(WSL) can be installed. This system will allow you to run the Linux binary directly 
		on your machine, without having to install a virtual machine or dual-boot setup. 
		The WSL, along with directions for installation, can be found 
		\href{https://learn.microsoft.com/en-us/windows/wsl/}{here}.
		
	\subsubsection{Compiling from the source}
		
		For the majority of users, downloading the binaries will suffice. Should the user prefer to 
		compile \phyg directly from the source, the source code can be downloaded 
		from the \href{https://github.com/amnh/PhyGraph}{GitHub} website, by cloning
		the \phyg repository to their desired location. 
		
		\phyg is largely 	written in Haskell. In order to compile \phyg from the source, the user 
		must first install the Haskell compiler and Cabal (a command-line program for downloading 
		and building software written in Haskell (GHC)). More information on its installation can be 
		found  \href{https://www.schoolofhaskell.com/user/simonmichael/how-to-cabal-install}{here}.
		
		The `README.md' file on the GitHub website provides instructions for compiling an 
		optimized version of \texttt{PhyG}. Open a \textit{Terminal} window (located in your 
		Applications folder) and type the following for 
		either the Mac Intel, Mac M1 or Linux binary:

		
%		\begin {quote}
%		curl -LJ --output phyg https://github.com/amnh/PhyGraph/blob/main/bin/OSX/phyg-Intel?raw=true
%		\end{quote}		
%		
%		\noindent or 
%		
%		\begin {quote}
%		curl -LJ --output phyg https://github.com/amnh/PhyGraph/blob/main/bin/OSX/phyg-M1?raw=true
%		\end{quote}	
%		
%		\noindent or 
%		
%		\begin {quote}
%		curl -LJ --output phyg https://github.com/amnh/PhyGraph/blob/main/bin/linux/phyg?
%		raw=true
%		\end{quote}
%		\begin{quote}
%		%cabal install PhyGraph:phyg --project-file=cfg/cabal.project.release
%		\hl{cabal build PhyGraph:phyg --flags=super-optimization}
%		\end{quote}
		
%%%%%%%%%%%%%%%%%%%%%%%%%%%%%%%%%%%%%%%%
%OVERVIEW OF THE PROGRAM
%%%%%%%%%%%%%%%%%%%%%%%%%%%%%%%%%%%%%%%%	 		
\section{Overview of program use}
	At present, \phyg is operated solely via command-line in a \textit{Terminal} window
	and cannot be executed interactively. Commands are entered via a script file 
	containing commands that specify input files, output files and formats, graph type 
	and search parameters.
		
	\subsection{Executing Scripts}
		The program is invoked from the command-line as in:
		
		\begin{quote}
		phyg commandFile
		\end{quote}
		
		\smallskip
		
		\noindent For example, typing the following in a \textit{Terminal} window will invoke 
		\phyg to run the script \texttt{mol.pg}, which is located in the Desktop folder 
		\texttt{phygfiles}:
		
		\begin{quote}
  		phyg /Users/Ward/Desktop/phygfiles/mol.pg
		\end{quote}
		
		\bigskip
		
		\noindent 
		This is the equivalent of typing the following from any location on your computer:
		
		\begin{quote}
   		cd ("/Users/Ward/Desktop/phygfiles")
		\end{quote}
			
		\subsection{Creating and running \phyg scripts}
		A script is a simple text file containing a list of commands to be performed. 
		This script can also include references to other script files 
		(Figure \ref{firstscript}).
		
		Scripts can be created using any conventional text editor such as \textit{TextEdit}, 
		\textit{TextWrangler}, \textit{BBEdit}, or \textit{Nano}. Do not use a word processing 
		application like \textit{Microsoft Word} or \textit{Apple Pages}, as these programs 
		can introduce hidden characters in the file, which will be interpreted by \phyg and 
		can cause unpredictable parsing of the data. Comments that describe the contents 
		of the file and provide other useful annotations can be included. Comment lines are 
		prepended with `-{}-' and can span multiple lines, provided each line begins with `-{}-'. 

		\begin{figure}[H]
		\centering
		\includegraphics[width=\textwidth]{First_run.jpg}
		\caption{\phyg scripts. The headers in the scripts are comments, leading with `-{}-', 
		which is ignored by \phyg. This first script ``\textbf{First\_script.pg}'' includes a reference 
		to the second script ``\textbf{Chel\_files.txt}'', which includes a group of data files to be 
		read by the program.}
		\label{firstscript}
		\end{figure}
	
	\subsection{Execution in Parallel}
	\label{subsec:parallel}
		\phyg is a multi-threading application and will, by default,  use all available physical 
		(not hyperthreaded) cores. Should the user wish to limit or specify the number of 
		processors used by \phyg this can be achieved by including the options 
		`\textbf{+RTS -NX -RTS}', where `\textbf{X}' is the number of processing cores 
		offered to the program, when executing the script. Should the user wish to use a 
		single processor, this can be specified by typing:

		\begin{quote}
		phyg fileName +RTS -N1 
		\end{quote}
		
		Specification of \textbf{X} greater than the number of physical cores can degrade 
		overall performance.
		
		\medskip
		\noindent This will execute the program sequentially.		
		%possible to include and other options

		
%%%%%%%%%%%%%%%%%%%%%%%%%%%%%%%%%%%%%%%%
%FORMATS
%%%%%%%%%%%%%%%%%%%%%%%%%%%%%%%%%%%%%%%%
\section{Input Data Formats} 
	\phyg can analyze a number of different data types, including qualitative, nucleotide
	and other sequences  (aligned and unaligned), in TNT, FASTA, and FASTC formats. 
	Any character names in input files are (for now) ignored and internal names are 
	created by appending the character number in its file to the filename as in 
	``\textbf{fileName:0}''. Qualitative data, and prealigned data include their indices within 
	input files and unaligned data are treated as single characters.
	
	\phyg allows the user to comment out portions of a taxon name 
	in the imported data file. This is achieved by inserting a dollar sign (`\$') before the region 
	of text that the user wishes to comment out. As an example, placing a `\$' before the 
	GenBank information in the taxon name \textbf{Lingula\_anatina\$\_AB178773\_16S} 
	will comment out this information and the taxon name will be read as 
	\textbf{Lingula\_anatina} by the program. This can be useful for housekeeping purposes, 
	when it is desirable to maintain long verbose taxon names (such as catalog or NCBI 
	accession numbers) associated with the original data files but avoid reporting these 
	names on the graphs. Moreover, it allows the user to provide a single name for a terminal
	in cases where the corresponding data are stored in different files under different terminal
	names.
		
	\subsection{fasta}
		Single character sequence input \citep{PearsonandLipman1988} (see Figure 
		\ref{fasta-c}).
		
	\subsection{fastc}
		FASTC is a file format for multi-character sequence input \citep{WheelerandWashburn2019}.
		This format is derived from the FASTA format and the custom alphabet format of 
		 \href{https://github.com/wardwheeler/POY5}{\textbf{POY}} \citep{POY4,POY5}. 
		 Multi-character sequence elements are useful for the analysis of data types such 
		 as developmental, gene synteny, and comparative linguistic data (see Figure 
		 \ref{fasta-c}).  In this format, individual sequence elements are separated by a space.
		 
		\begin{figure}[H]
		\centering
		\includegraphics[width=0.49\textwidth]{fasta.png}
		\includegraphics[width=0.49\textwidth]{fastc.png}
		\caption{FASTA and FASTC file formats. The file ``\textbf{chel\_cox1aln1.fasta}'' 
		represents a FASTA file with a greater than sign (`>') preceding taxon names and nucleotide  
		sequence data following on a new line. The file ``\textbf{woman.fastc}'' is a FASTC 
		file, with a greater than sign (`>') preceding taxon names and the linguistic data following 
		on a new line.}
		\label{fasta-c}
		\end{figure}
		
	\subsection{\texttt{TNT}}
	\label{subsec:TNT}
		The TNT \citep{Goloboffetal2008} format is accepted here for specification of 
		qualitative, measurement, and prealigned molecular sequence data. \phyg can 
		parse all of the basic character settings including activation/deactivation of 
		characters, making characters additive/non-additive, applying weight to characters, 
		step-matrix costs, interleaved data files and continuous characters (see the 
		argument \texttt{tnt} in Section \ref{subsec:read}). Continuous characters can only be 
		in the format of integers or floats. Moreover, they must be declared as ``additive'', 
		otherwise, they will be treated as non-additive character states (see 
		\href{http://phylo.wikidot.com/tnt-htm}{\textbf{TNT}} documentation).
		The characters `-' and `?' can be used to indicate that characters or character 
		states are missing or inapplicable. Only one set of ccode commands is allowed 
		per line (e.g. to make everything additive: ccode +.;). Default values of step-matrix 
		weights are not implemented, all step-matrix values must be individually specified. 
		Ambiguities or ranges are denoted in square brackets (`\texttt{[ ]}') with a period, 
		as in [X.Y]. Continuous characters are denoted in square brackets with a dash or 
		hyphen, as in [X-Y].

\section{Input Graph Formats}
	Graphs can be input in a number of formats, including Newick, Enhanced Newick (eNewick)
	and GraphViz ``dot''. Newick tree file format is the parenthetical representation of trees as 
	interpreted by Olsen (linked \href{https://evolution.genetics.washington.edu/phylip/newick_doc.html}
	{here}). Enhanced Newick \cite{Cardonaetal2008} is an extension of Newick file 
	format, with the addition of tags (`\#') that indicate hybrid zones or reticulation events
	in the phylogenetic network. \href{https://graphviz.org/}{Dot} is a graph description 
	language and well suited to represent graphs and networks. 	
	%and Forest Enhanced Newick (as defined by Wheeler, 2022 \cite{Wheeler2022}). 
	%Forest Enhanced Newick (FEN) is a format based on Enhanced Newick (ENewick) for 
	%forests of components, each of which is represented by an ENewick string. The ENewick 
	%components are surrounded by `$<$' and '$>$'. As in $<$(A, (B,C)); (D,(E,F));$>$. 
	%Groups may be shared among ENewick components.
	
	\begin{figure}%[H]
	\centering
	\includegraphics[width=\textwidth]{enewick.png}
	\caption{The file \textbf{``flu\_net1.tre''} in Enhanced Newick (eNewick) graph format. The 
	values associated with the taxon names and HTUs are branch lengths. The cost of the 
	graph(s) can be found in square brackets at the end of each graph. A semi-colon follows
	the cost of each graph.}
	\label{enewick}
	\end{figure}
	
\section{Output Graph Formats}
\label{sec:outputgraphs}
	Graph outputs can be in either Newick, eNewick, dot, and pdf formats. Newick 
	tree files can be viewed in other programs such as \href{http://tree.bio.ed.ac.uk/software/figtree/}
	{FigTree} or \href{https://uni-tuebingen.de/fakultaeten/mathematisch-naturwissenschaftliche-fakultaet/fachbereiche/informatik/lehrstuehle/algorithms-in-bioinformatics/software/dendroscope/}{Dendroscope}. 		
	eNewick files can only be viewed in a text editor. \phyg can output a dot 
	file, along with a pdf file that can be viewed in a vector graphics program. The dot file can 
	be viewed (and modified) in \textit{Graphviz}. In order to output pdf files the application 
	\textit{dot} must be installed from the \href{https://graphviz.org/download/}{Graphviz} website. 
	In macOS systems, the user must also install the \textit{Cairo} renderer. Both \textit{Graphviz} 
	and \textit{Cairo} are available in \href{https://brew.sh/}{Homebrew}, a package manager 
	for macOS.\\

	\noindent PDFs can also be generated directly from dot files. In a \textit{Terminal}, 
	type the following: 

	\begin{quote}
	dot -Tpdf myDotFile.dot $>$ myDotFile.pdf
	\end{quote}
		
	\noindent Multiple `dot' graphs can be output in a single file. To create pdf and 
	other formats the commandline would be (these files are named and numbered 
	automatically):
	
	\begin{quote}
	dot -Tpdf -O myDotFile.dot
	\end{quote}


%%%%%%%%%%%%%%%%%%%%%%%%%%%%%%%%%%%%%%%%
%COMMANDS
%%%%%%%%%%%%%%%%%%%%%%%%%%%%%%%%%%%%%%%%
	
\chapter{PhyG Commands}

\section{\phyg Command Structure}
		 
	\subsection{Brief description}
		\phyg interprets and executes scripts coming from an input file. A script is a list of 
		commands, separated by any number of whitespace characters (spaces, tabs, or 
		newlines). Each command consists of a name, followed by an argument or list of 
		arguments separated by commas (`\texttt{,}') and enclosed in parentheses. 
		Commands and arguments are case insensitive with the exception of filename 
		specifications, which must match the filename \textit{exactly}, including suffixes 
		and are always in double quotes (``\textbf{fileName}''). Most commands, with the 
		exception of \texttt{reblock}, \texttt{rename} and \texttt{transform}, have default values 
		and are provided at the end of each command section below. If no arguments are 
		specified, the command is executed under its default settings.\\
		
		\noindent \phyg recognizes three types of command arguments: \textit{primitive values}, 
		\textit{labeled values}, and \textit{lists of arguments}.\\
		
		\noindent \textbf{Primitive values} can either be an integer (\texttt{INT}), 
		a real number (\texttt{FLOAT}), a string (\texttt{STRING}) or a boolean (\texttt{BOOL)} 
		i.e. True|False. \\
		
		\noindent \textbf{Labeled arguments} consist of an argument and an identifier 
		(the label), separated by the colon (`\texttt{:}') character. Examples of 
		identifiers include \texttt{w15}, \texttt{nopenalty}, \texttt{hardwired}, and 
		\texttt{parsimony}. \\ %The majority of these labeled arguments are associated with 
		%the set command.
		
		\noindent \textbf{List of arguments} is several arguments enclosed in parenthesis 
		and separated by commas (`\texttt{,}'). Most arguments are optional, with only a 
		few requiring specification, e.g. the build method of distance must be specified. 
		%Some argument labels are obligatory, most are optional \hl{e.g. ?}. 
		In cases where an argument must be specified, \phyg will report a warning message 
		in the output of the terminal window. When no arguments are specified, \phyg will 
		use the default values.\\
		
		\noindent The following examples illustrate the structure of valid \phyg commands. 
					
		\begin{quote}
		build()
		\end{quote}
		
		\noindent In this simple example, the command \texttt{build} is followed by an open 
		and closed parenthesis. As no arguments are specified, \phyg will use the defaults, 
		so this is equivalent to \texttt{build(character, replicates:10)}.	
			
		\begin{quote}
		read(nucleotide:"chel-prealigned.fas", tcm:"sg1t4.mat")
		\end{quote}		

		\noindent In this second example, the command \texttt{read} reads data in the file
		(\texttt{STRING}) ``\textbf{chel-prealigned.fas}'', parsing it as nucleotide sequence data. 
		It also read the data in the file ``\textbf{sg1t4.mat}'', parsing it as a transformation cost matrix, 
		with indel and substitution costs set to $1$.
		
		\begin{quote}
		swap(drift:3, acceptequal:2.0)
		\end{quote}
				
		\noindent In the third example, the command \texttt{swap} is followed by the list 
		of arguments that includes \texttt{drift} and \texttt{acceptequal}, enclosed in 
		parentheses and separated by a comma. Both of these are labeled-value arguments, 
		ascribed an \texttt{INTEGER} and a \texttt{FLOAT}, respectively.
		
		\begin{quote}
		set(graphfactor:nopenalty) 
		\end{quote}
		
		\noindent In this fourth and final example, the command \texttt{set} is followed by the 
		labeled-value argument \texttt{graphfactor} with the label \texttt{nopenalty}.
				
	\subsection{Command order and processing}
		The commands \texttt{read}, \texttt{rename}, \texttt{reblock}, and \texttt{set} are 
		executed at the beginning of program execution, irrespective of where they appear 
		in the command script. All other commands are executed in the order they are specified. 
		
	\subsection{Notation}
		Commands are listed alphabetically in the next section. Commands are shown in 
		\texttt{terminal} typeface. Optional items are enclosed in square brackets (`\texttt{[ ]}').
		Primitive values are shown in \texttt{UPPERCASE}. 
	

%%%%%%%%%%%%%%%%%%%%%%%%%%%%%%%%%%%%%%%%
%COMMAND REFERENCE
%%%%%%%%%%%%%%%%%%%%%%%%%%%%%%%%%%%%%%%%

\section{Command Reference}
	\input{PhyG_Allcommands.tex}

%\chapter{Program Usage}
%\section{Example Script Files}
%Tutorials are available for download on the \phyg \href{https://github.com/amnh/PhyGraph}{GitHub}
%website. These tutorials provide guidance for using the program. Each tutorial contains a \phyg script 
%that includes detailed commentaries explaining the rationale behind each step of the analysis. The 
%command arguments will differ substantially depending on type, complexity, and size of the data set. 
%
%%	The following file (titled ``Example Script 1'') reads two input sequence files (net-I.fas and net-II.fas), 
%%	skips all 	the lines that begin with double dash (\texttt{--}), reads the graph file net-I-II.dot, sets the 
%%	outgroup to the taxon named ``zero,'' specifies the graph type for the analysis is a softwired network, 
%%	and 	reports a series of files with various information about the data and graphs.
%%	
%%		\begin{verbatim}
%%			-- Example Script 1
%%			read("net-I.fas")
%%			--read("net-Ia.fas")
%%			--read("net-IIa.fas")
%%			read("net-II.fas")
%%			--read("net-I.dot")
%%			--read("net-I.tre")
%%			--read("net-II.tre")
%%			--read("net-II.dot")
%%			read("net-I-II.dot")
%%			set(outgroup:"zero")
%%			set(graphtype:softwired)
%%			report("net-test.tre", graphs, newick, overwrite)
%%			report("net-test.dot", graphs, dot, overwrite)
%%			report("net-test-data.csv", data, overwrite)
%%			report("net-test-diag.csv", diagnosis, overwrite)
%%			report("net-display.dot", displaytrees, dot, overwrite)
%%			report("net-display.tre", displaytrees, newick, overwrite)
%%		\end{verbatim}
%	
%\section{Faster and Slower}
%Multiple options affect both the quality of results (better ot worse optimality score) and
%the overall execution time.  In general, the more time consuming options also have larger
%memory footprints.

%Faster mutlitraverser:False (longer graphs can turn to True at end to rediagnose)
%Static Approx--but also longer then rediagnose

%Memory--graphssteaperst
%        "all' opiont on fuse and swap
%
%\subsection{Evaluation of Graphs}
%	\texttt{Multitraverse}\\
%	\texttt{CompressResolutions}\\
%	\texttt{SoftwiredMethod}\\
%
%\subsection{Search Options}
%	\texttt{steepest}\\
%	\texttt{Limiting number of network edges}\\
%	\texttt{Limiting number of graphs}
%	
%\section{Parallel Evaluation}
%	\texttt{+RTS -NX -RTS}
%	
%\section{Memory Use}
%
%The amount of memory used during program execution can be reported by adding the 
%runtime option ``-s'' as in \texttt{+RTS -s -RTS} to the command line (runtime options can 
%be specified together as in \texttt{+RTS -NX -s -RTS}). This will output several fields of 
%data with the  ``in use'' field specifying the maximum amount of memory requested from 
%the OS. RTS options are described in detail at \url{https://downloads.haskell.org/ghc/latest/docs/users_guide/runtime_control.html}. 
%	
	% Optimize memory consumption--keep low number of graphs in initial searches, later keep 
% a larger number to get others 
%		\hl{(see email from WW 04-21-22)}
%		\hl{where should I discuss this?}


\section*{Acknowledgments}
	The authors would like to thank 
	%DARPA SIMPLEX N66001-15-C-4039, 
	the Robert J. 
	Kleberg Jr. and Helen C. Kleberg foundation grant ``Mechanistic Analyses of Pancreatic 
	Cancer Evolution'', and the American Museum of Natural History for financial support. 
	
	%\newpage
	%\bibliography{big-refs-3.bib}
	\bibliography{/Users/louise/DropboxAMNH/big-refs-3.bib}
	%\bibliography{/home/ward/Dropbox/Work_stuff/manus/big-refs-3.bib}
	%\bibliography{/users/ward/Dropbox/work_stuff/manus/big-refs-3.bib}
 \end{document}<|MERGE_RESOLUTION|>--- conflicted
+++ resolved
@@ -100,13 +100,8 @@
 \chapter{What is PhyG?}
 
 \section{Introduction}
-<<<<<<< HEAD
-	it is what it is
-	PhylogeneticGraph (\texttt{PhyG}) is a multi-platform program designed to produce phylogenetic 
-=======
 	wombat
 	PhylogeneticGraph (\texttt{PhyG}) \citep{Wheeleretal2024} is a multi-platform program designed to produce phylogenetic 
->>>>>>> 5fa81eb2
 	graphs from input data and graphs via heuristic searching of general phylogenetic graph 
 	space. \texttt{PhyG} is the successor of \href{https://github.com/wardwheeler/POY5}{\textbf{POY}}
 	\citep{POY2,POY3,POY4,Varonetal2010,POY5, Wheeleretal2015}, containing much of its 
