2) Create MatrixApproxSmall, MatrixApproxLarge
	Prealigned chars
	Add to test.pg

4) Set graph complexity for hard-wired ans soft-wired graphs differnetly
	Hard-wired--as in complexity code now--just edges and vertices
	Soft-wired--account for the display tree set
		extra edges?, "switching" cost among diaplay trees? log2 2^n?
		so regular graph + n bits? or somehting related to grahs specification
		etc so miuch larger--toal complexity of entire dispolay tree set.
		Can be generated in code so see what it is?  To add recursive generation
		of display trees. YThat is prob the way to do it. And also add in swtitch 
		tree cost (log2 2^n)  

6) Transform 
	Matrix <-> ApproxMatrix

7) Newick parsing very slow

8) select command for taxa/chars/blocks
	to only use a list of taxa

9) Consolidate General sequence characters in the same block with the same
	TCM.  Would have to merge alphabets and TCMs so that only need a single 
	hashMap for them 
	Would need to modify the CharacterData type to add a Vector (Vector BV.BV)
	to hold teh multiple sequenxe states like with static characters.
	Same for Matrix/Sankoff

10) General sequence characters--thread hashMap through traversal--or any tree cost determination
	Need to return it with tree to update CharInfo to incude updated hashMap
	Would need to add to the CharacterData type to hold hashMap, 
	empty in leaves so use the initial charInfo hashMap, then take childrens HashMaps, 
	if they are unequal in length, union them, and update through DO
	returning updated hashMap at end with cost to potentially (if length increases) 
	update the charInfo hashMap field
	THis would be obviated with Alex and Callan's code if it can be migrated in.
	But basically--anyhting that returns a tree will have to return potentially updated
	CharInfo wrt hashMap

32) Add affine cost option
	modify charInfo field for affine cost
	first arg in generateDenseTransitionCostMatrix
	0 /= 0

33) Test ladderize
	look may fail if indegree 1 outdegree 1 vertex

41) For output diagnosis
	rediagnose graph(s) wiht Naive data for more legible output

42) Add function to map bitvector back to alphabet states (including ambiguities)

46) need to remove blank lines from newick nbefore parse

47)  Output alphabets incorrect;ly formated--should be single string, same for TCM

48) Hartigan 1973 preorder optimization

52) Node clusters--Goloboff 1996,1999

53) Graph comparison hash, 
	Could be hash of edges wth min 0 filtered out

57) Add sum line and column to crossrefernces

58) reverse cross ref loci ?

71) latex structure and all that stuff on how it works + haddock functions

72) stylish and hlint source code

83) Parallelize data processing

86) Fix alphabet outout in diagnose to be single column

84) Fix diag output wrt sequences (IUPAC ambiguities for DNA)
	had to replace Alex code in report do to empty list issues

85) Check reroot best graph stuff with exact characters

87) Test matrix characters optimization and costs

88) add logic instead of multiplication for weight factor in graph cost

90) Change partition names/character names for cross-references output

91) Text reorganiztion with matrix characters wiht different matrices

92) add functinoality (basicaly for missing data) for multiple non-exact characters
	
	This will be nnecessary with "block" set issues or can be delayed iuntil block manupulations are implemented

	in a single block--eg linguistic, autosomal
	The current issue is that when using lists (from Vectors) missing seqeunce characters are stored as [].
	This causes problems adding lists togething when extracting the "column" of teh charater that would be 
	prepended (and later reversed) to the next sequence charcater in that block etc.  One posible soluiotn might be to 
	del with them as vectors.  Also cons and snoc are less efficient--but still likeli have the issue of 
	V.empty for missin and consing two of them still gets you a singel V.empty--and similar problems with
	taxa that have a mix of observed and missing characters.  Perhpas change type of missing from [] to "missing charcater"
	Character record type or Maybe Character, or a field in Character, or tuples or somehting.  Should not
	be a problem for exact charcaters since there is an explicit value for missing for add/non-add/matrix

96) set vertex info with union of vertices for later heuristics?
	Would have to have somehting akin to vertData (VertexBlockData = V.Vector (V.Vector CharacterData)) 
	and access to CharInfo--all in phylogenetic graph
	But might be a problem with rearrangements, with edges and vertices coming and going.  Maybe not.

97) Whidden eta l 2009 2010 for fast SPR tre distance FPT

107) Graphical profiling

	profiteur phyg.prof (from +RTS -p after --enable-profiling)
	xdg-open phyg.prof.html

	^C only 1 time to get prof info if not complete

108) read distance?
	name, data issues etc.
	if null data could just return distance costs
	used for image data as well--as with other chracter types.

116) refactor command checking code at begining of commands 

121) Verify unique graph output for same length

122) get branch lengths on preorder pass for collapsing later
	also--perhaps edge vertex states?

123) add single assignment and singal assignment edge weights
	Can be added later if needed for outpu display or lengths
	or could use average of min and max as a placeholder for now

130) Return Bridge set 
	GraphAlgorithmBook.pdf
	https://www.geeksforgeeks.org/bridge-in-a-graph/


142) At some point keep equally costly traversals so
        add another vector dimension to  traversal trees in Phylogenetic graph

143) Check optimization for input forest
	issues with rootindex
	need to make more flexible so can just map over components
	perhaps splitgraph/merge graph type thing to keep root index as nOTUs
	perhaps remove to an added option to break on "long" edges at with
	separate functions

144) Check optimization for multirooted components

146) Bridge Tarjan
	Popcount for size subtree

155) Document compress resolutions

156) In=out=1 contract for newick output

158) resolution vector stuff has alot of list <-> vector intercoversions
	Prob could be cleaned up a faitr amount

160) Split tree, soft-wired, functtions.  
	Make common traversal functions separate file (ie pre-order stuff)
	
161) Incremental pot-order traceback for soft-wired
	during rerooting

166) make forest a final set deleting edges?

173) rename reroot functions to make more sense

174) Abstract rectify graph functions
	Maybe a tuple with two kinds of graphs and branch WRT node update

177) remove calls to getRoots  must be O(n)

180) Check size of (number of) resolutions, that its not blowing up
	-- put limit

183) Fix fenewick for degenerate (no edges) tree
	Convert to forest then fmap

184) sort edges for swap 
	by length (perhaps better for net edges)
	by closness to deleted edge (good for swpping smaller edits first)
	
186) Graph distance matrix output RF, SPR, TBR, net+SPR/TBR

187) create incremental postorder pass for use in wagern and swapping
	add damping if possible

195) Hadock

196) prelim/fimal states rendered using alphabet library

200) Tasty and quickcheck for tests

207) Incremental optimization with delta for cost at root--need to update other node costs
	past convergance?  Prob yes

210) preorder to deal with multiple roots

211) Swap preorder on base graph, add back nodes from pruned on original, then preorder

213) musl for static binaries

216) static branch lengths wrong

217) check swap delta cost for matrix charcaters

218) Use postorder for cost--then preorder after

219) remove all the parent child stuff from vertex--never used, rely on grpah functions

220) Migrate outputs to alphabet functions for ambiguity

221) Outputs with char changes in positions apolist type

223) Is sorting edges oni length ofr steepest effective?

231) change tree delta calcualtion--to edge calculation wag style--missing good graphs

233) Check through <= delta in swap and wagner build

236) Check order or branche readdition confirm sequence in closest order

239) IA swapping for network--perhoaps not due to non-uniquwe aspwect of resolutions
	skip parent in in1 out 1 veritces for IA  creation

241) For forest output, check edges versus additional root cost and filter

243) IA outpout as fasta

244) make more sensible command processing with file of allowable commands and their options
	as a pair of lists etc.

245) for multiple blocks--make sure actually taking best block for network--costs look like 0

246) more compact vertex info graph part of softwired

247) net add del steepest
	with # and atRandom

248) net move net edge (add/delete 1)

249) net/tree recombine using spr/tbr split add functions

250) ia for net swapping and final

252) Check final assingment output for display trees and networks due to "hack" at traversal traceback line 677

256) For recombination
	use split on edge as in swapping, check pruned graph root BV
	exchange and proceed as for swapping--in making new grahs etc
	Must use DO--not same IA o;timization

258) graph factor making assumptions about graphtype
	needs to be fixed--especialy for delta--there is the main issue

259) set versus transform options set all at beginning, transform change later

261) change fmap blah $ fmap beh to fmap (blah . bleh)

262) turn off IA for non-Trees  is a tree thing anyway.
	can generate IA if desired at end with display trees
	perhaps change to grandparent not parent if paren in1out1

266) Tarjan for bridghes no O(n^2)

269) move generat graph functions
	ie those qwith Gr a b interfaces to LocalGraphs

270) IA for softwired based on display trees
	logic gor in1 out 1 with Alex

271) Restructure code
	IA stuff in module
	Tree/SoftWired/HArdWired as well 

272) net move--no need to reoptimize everyhting in delete step

272) check default numb to keep 1/2 etc

273) for edges--don't use as split edge if "sister" edge incident on network node
	-- or sister node is network node

278) Check order of edges--make sure break/readd in reasonable order for SA

279) Unions after split
	unions of final stares of HTUs (OTU's too?)
	For dynamic--use preorder IA fields--union on that
	1.17

280) Check TBR doing reroots of pruned tree properly

282) SA params to Maybe record record

283) Try adding in reroot traversal for hardwired
	--currently disabled

284) steepest edge add with randomization (perhaps same with move and delete)

292) Add unions

293) Check static only parallel swap (and optimizatiopn--ie no reroots)

295)  use splitGraphOnEdge' in swap--save looking for edges later all over

296) output better graph if found in GB

298) transform
	to tree, to hardwrired, to softwired all doable now
		to tree with some resoltoin options
	to static Approx--for serches on new dats
		will have two sets of data in command--original and"current" could bew transformed
			may help with GPU later

299) Output phastwinclad file (tnt) ia fasta files

			
300) Check add/continuous characters for correctness after merging characters
	should be merged with same weight--if not then need to fix

303) Check traverse if mix static and dynamic--make sure all charcters ar optimized--the 0 cost thing 
	for choosing best may be issue 

305) Check min max edge cost WRT reordering with gap first versus last

308) Test union-like rejoin criterion in swap steepes/rejoin steepest

309) TNT ouput single charcters always?  010101 or can be 0 1 0 1 0 etc?
	V.fromList $ fmap show [0..9,a..z.A..Z] 
	use indices for conversion for non-additive


311) move swapMaster back into refinement

312) check prealigned with unequal tax
	and IA output

313) Checkl prealigned and static in TNT

316) hlint, stylish-haskell, remove warnings

318) write small adjunct program to filter out constant charaters fomr simple tnt files.

319) for image characters crop to same (smallesy) pixel size based on center of images

320) Verify on do remove constant from SA new chars
     Verify only do bitPacking on new charcters--prob OK--since only on BV characters,
     	but will check high alphabet non-additives

     	make remove constant-> prealignedConstant only
     		apply at all data and trasnform SA
     		same with bit packing

321) Bit packed max distance--need to use masks to calculte did a shim job

322) bit packed sub sample support--samples entire packed character
	that's an issue for small numbers of non-additive characters


323) Rationalize V.fromList and V.toList in bitpacking
	prob unncesesary back and forth
     	

325) efficiently parallleize bitpacking 


331) Diagnosis Outputs:
	HTU reconstructions--suitable for entry into file wrt ambiguies etc
	Change list -- marked required/possibke

333) Issue with set final ia in hugeSequence
	per order logic with single 0 state?

334) zero does not work with BVlittleendian corretly 
	chaneg to popCount == 0 Bits 


336)  add gap, subs, ledgin gap options and make own tcm for fasta and fastc

338) all--resolve graphs earlier to reduce memory footprint

339) display trees as pecentages on reconiliation at and
	to look at whichngenes go where


340) Note--if bit packing results in all max states---then check missing value calculation for bits
	'missing' codes to determine states present has been evolving 

344) Should probably make packedData unboxed


347) maybe have a size limit for parallel bitpacking--as in over 100k (tax * chars) or something

348) More fuse progress info

349) CHeck weights and tcms for prealigned/sequence for PMDL

353) Output continuous from recoded non-add binary
	convert back or something

355) add sub argument processing for transform weight etc

356) make processing data sequential for big data sets as option?
	combining and packing

358) Make all "read" "readMaybe" and check to catch failures

360) add no changed field to bitpacked and non-add (maybe add too?, matrix?) chars

361) filter weight 0 characters

362) change naked '-' in additive to 0 as innaplicable length
	make doc change to note this.
	new character '=' perhaps?

363) verify local root cost and swap and fuse thing--perhaps not add if in there
	can be subtracted if double counted (inGS etc)

364) bit no bits stuff for ML versius PMDL

366) Move root cost and model cost to final output--otherwise confusing
	to swap and fuse

367) write collapse graph zero egde
	use in unique graph/ nubGraph

369) integrate collapse for graph compare
	add 7th field?
	options to report graph--collapse:True|False
	default for graphic is true, for newick/dot is false (so can get resolved graph back)

370) select unique--collapse and save but return rseolved (optimizable) graphs

371) Fix parsing errro newick single '
	Uto-Aztecan

372) Boostrap/Jackknife output--collapse < 50%

374) Add select best (1) for block build

375) Check wagner build character in prallel--seems slow

376) Sofwired/hardwired
	1) only reroot on bridges
		get bridge list from graph and pass to reroot to check if valid place to reroot

	2) resolve display trees and reroot those
		Better--cleaner--but slower
		

377) Various parallel steepest--do the numbe ron parallel at once then check
	for better use of parallel

379) NOte for docs--for best tree analsyis use single block

380) heursitic add/delete deltas need to be completely rethought--always negative
	removed for now


381) extractDisplayTrees seems to be caled multiple times in softwired for given graph

383) remove recursiveRerootList'

384) rationalize paralle calls

385) Clean up reroot code to remove (or mothball) rerooting graphs

386) generalize new reroot code to trees as well

388) Idenitify cause of dup edges
	-- bad edge insert?
	-- error in resolution cache?
	-- bad resolution of display graph
	
389) Remove duplicate /cylic checking outside of creation of display trees and charcaters trees

391) Net "move" not doing enyhting--not sure if bad graph state yeielding infiniites (probabaly) or 
	not finding anyhting better via that mechanism

393) add conditions for available netowrk add stuff 
	like check for phylogenetic graph

395) Remove cycle check from convertGeneralGraphToPhylogeneticGraph when ok

396) For distance build-- when missing comparison for a block or character--add the average distance value among all non
	missing.   Then really not dispositive except for  the parts where non-missing
	

397) Add options to bias in favor of data, graph, or trajectory parallelism

399) Reverse/randomize order of move when repeating moves so not revisiting same edge move

400) Make Sure Sim Aneal stuff in new swap

401) IN swap--check that net penalty factor is correct for softwired and in differnt cost optimality criteria

402) Check wagner v POY seems longer PhyG

403) Clean up max distance thing --may set in types.h becasue of 2x distance

406) Add paralleism for tree median calculations

407) Add pre-order paralleism for tree and softwired/harwired

408) add paralleize bitpacking-- with option to turn off for memory saving

414) swap unions

415) IA seems to be underestimating graph costs--could be that the cost matrix not being tracked in transform? sg2t1.mat in charWag.pg?

416) Search terminate after so many zero imporvements? (or time)

417) Static approx costs when not 1:1 (add chars)

418) graph number control in search/GA
	swappinglarge numbers of graphs somtimes

422) Chase down origin of duplicate edges in HArd and softwired edges
	prob in rearrangement in swap of networks

423) Somthing terrible wierd in AHrdWired swap, leads to out degree 3 and time violations that are not in graphs, but are in output
	node indexing issue?

424) Make surea affine works for slim


425) For PMDL/MAPA
	add weight field to read (already there in TNT stuff) so can create integer tcm and weight for MAPA/PMDL
	preprocess script file to create new tcm, weight and read for MAP/PMDL
	set with options in parens ie gamma:(classes, alpha)
	pass field to readInput files for homogeneous tcms to create new TCMs and weights
		if tcm specified done ahead
	will also allow for parsing PMDL files before reading data
		in this case have alphabets

428) Check presligned hard-wired 3-way in makeIAFinalCharacter

429) Sectorial based on final states?

430) Output collapsed graphs

431) Memory passing around leaf graph?
	maybe just generate when nbeeded for full optimization?  

<<<<<<< HEAD
433) Need to get parallelization into bitPacking

	
=======
434) Check sttaic approx for hugeseqs cost going down initially when it shoudl stay the same
>>>>>>> cc4024bd
<|MERGE_RESOLUTION|>--- conflicted
+++ resolved
@@ -544,10 +544,4 @@
 431) Memory passing around leaf graph?
 	maybe just generate when nbeeded for full optimization?  
 
-<<<<<<< HEAD
-433) Need to get parallelization into bitPacking
-
-	
-=======
-434) Check sttaic approx for hugeseqs cost going down initially when it shoudl stay the same
->>>>>>> cc4024bd
+434) Check sttaic approx for hugeseqs cost going down initially when it shoudl stay the same