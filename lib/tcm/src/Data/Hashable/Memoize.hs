{-# LANGUAGE CPP #-}

-- {-# OPTIONS_GHC -fno-full-laziness #-}

{- |
Exposes memoization combinators. Assumes that the supplied functions are
side effect free. If this assumption is violated, undefined and unexpected
behavior may result.
-}
module Data.Hashable.Memoize (
    memoize,
    memoize2,
    memoize3,
) where

import Control.DeepSeq (NFData)
import Control.Monad.IO.Class (MonadIO(..))
import Data.Hashable (Hashable)
#if defined (Memoize_Via_ConcurrentHashtable)
import Data.Hashable.Memoize.ViaConcurrentHashtable qualified as Memo (memoize)
#elif defined (Memoize_Via_IORef)
import Data.Hashable.Memoize.ViaIORef qualified as Memo (memoize)
#elif defined (Memoize_Via_ManualLock)
import Data.Hashable.Memoize.ViaManualLock qualified as Memo (memoize)
#elif defined (Memoize_Via_ReadWriteLock)
import Data.Hashable.Memoize.ViaReadWriteLock qualified as Memo (memoize)
#elif defined (Memoize_Via_Semaphore)
import Data.Hashable.Memoize.ViaSemaphore qualified as Memo (memoize)
#elif defined (Memoize_Via_TVar)
import Data.Hashable.Memoize.ViaTVar qualified as Memo (memoize)
#endif


{- |
/O(1)/

Takes a function with a hashable and equatable first argument and returns a
memoized function with constant time access for already computed values.

__Note:__ This does /not/ memoize recursively defined functions.

To memoize a recursively defined function, you must redefine the function's
recursive calls to internally call a memoized definition in a mutually recursive
manner.

=== Example: Does /not/ memoize the recursive definitions

> fib 0 = 0
> fib 1 = 1
> fib x = fib (x-1) + fib (x-2)

>>> let memo = memoize fib in memo 10000


=== Example: Does memoize the recursive definitions

> fibM = f
>   where
>     f 0 = 0
>     f 1 = 1
>     f x = g (x-1) + g (x-2)
>     g = memoize f

>>> fibM 10000
-}
{-# NOINLINE memoize #-}
memoize ∷ ∀ a b m. (Hashable a, MonadIO m, NFData b) ⇒ (a → b) → m (a → b)
memoize = Memo.memoize


{- |
A memoizing combinator similar to 'memoize' except that it that acts on a
function of two inputs rather than one.
-}
<<<<<<< HEAD
    let initialSize = 2 ^ (16 :: Word)

    !htRef <- (newWithDefaults initialSize :: IO (HashTable a b)) >>= newIORef
    pure $ \k -> unsafeDupablePerformIO $ do
        ht <- readIORef htRef
        result <- ht `lookup` k
        -- Here we check if the memoized value exists
        case result of
          -- If the value exists return it
          Just v  -> pure v
          -- If the value doesn't exist:
          Nothing ->
            -- Perform the expensive calculation to determine the value
            -- associated with the key, fully evaluated.
            let v = force $ f k
            -- we want to perform the following modification atomically.
            in do insert ht k v       -- Insert the key-value pair into the HashTable
                  writeIORef htRef ht -- Place the updated hashtable back in the IO-Ref
                  -- After performing the update side effects,
                  -- we return the value associated with the key
                  pure v
#endif


#if USING_IO == 1
{-# NOINLINE memoize_IO #-}
memoize_IO :: forall a b. (Eq a, Hashable a, NFData b) => (a -> b) -> a -> b
memoize_IO f = unsafePerformIO $ do

    let initialSize = 2 ^ (16 :: Word)

    !htRef <- (newSized initialSize :: IO (BasicHashTable a b)) >>= newIORef
    pure $ \k -> unsafeDupablePerformIO $ do
#if SCREAM_ON_ACCESS == 1
        -- Increment access counter
        modifyIORef memoEntries succ
        entries <- readIORef memoEntries
        if popCount entries == 1 || popCount == 2 then hPutStrLn stderr (show entries) else pure ()
#endif
        ht <- readIORef htRef
        result <- ht `lookup` k
        -- Here we check if the memoized value exists
        case result of
          -- If the value exists return it
          Just v  -> pure v
          -- If the value doesn't exist:
          Nothing ->
            -- Perform the expensive calculation to determine the value
            -- associated with the key, fully evaluated.
            let v = force $ f k
            -- we want to perform the following modification atomically.
            in do insert ht k v       -- Insert the key-value pair into the HashTable
                  writeIORef htRef ht -- Place the updated hashtable back in the IO-Ref
                  -- After performing the update side effects,
                  -- we return the value associated with the key
                  pure v
#endif


#if USING_LOCK == 1
{-
-=-=-=-=-=-=-=-
    T O D O
-=-=-=-=-=-=-=-
Consider another implementation which only locks on *resize,*
permitting truly concurrent reads and writes in all but an infintesimal number of cases.
-}
data HashTableAccess k v = Access {-# UNPACK #-} Bool {-# UNPACK #-} (BasicHashTable k v)


type role HashTableAccess representational representational


lockAccess :: HashTableAccess k v -> HashTableAccess k v
lockAccess (Access _ table) = Access False table


newHashTableAccess :: Int -> IO (TVar (HashTableAccess k v))
newHashTableAccess size = newTVarIO =<< fmap (Access True) (newSized size :: IO (BasicHashTable a b))


readHashTableAccess :: Hashable k => TVar (HashTableAccess k v) -> k -> IO (Maybe v)
readHashTableAccess ref key = do
    t <- atomically $ do
            Access access table <- readTVar ref
            check access
            pure table
    t `lookup` key


takeHashTableAccess :: TVar (HashTableAccess k v) -> IO (BasicHashTable k v)
takeHashTableAccess ref = atomically $ do
    Access access table <- readTVar ref
    check access
    modifyTVar' ref lockAccess
    pure table


giveHashTableAccess :: Hashable k => TVar (HashTableAccess k v) -> k -> v -> BasicHashTable k v -> IO ()
giveHashTableAccess ref key val table = do
    insert table key val
    atomically . writeTVar ref $ Access True table


{-# NOINLINE memoize_Lock #-}
memoize_Lock :: forall a b. (Hashable a, NFData b) => (a -> b) -> (a -> b)
memoize_Lock f = unsafePerformIO $ do

    let initialSize = 2 ^ (16 :: Word)

    -- Create a TVar which holds the HashTable
    !tabRef <- newHashTableAccess initialSize
    -- This is the returned closure of a memozized f
    -- The closure captures the "mutable" reference to the hashtable above
    -- through the TVar.
    --
    -- Once the mutable hashtable reference is escaped from the IO monad,
    -- this creates a new memoized reference to f.
    -- The technique should be safe for all pure functions, probably, I think.
    pure $ \k -> unsafeDupablePerformIO $ do
        readHashTableAccess tabRef k >>= \case
              Just v  -> pure v
              Nothing ->
                let v = force $ f k
                in  (takeHashTableAccess tabRef >>= giveHashTableAccess tabRef k v) $> v
#endif


#if USING_TVAR == 1
{-# NOINLINE memoize_TVar #-}
memoize_TVar :: forall a b. (Eq a, Hashable a, NFData b) => (a -> b) -> a -> b
memoize_TVar f = unsafePerformIO $ do

    let initialSize = 2 ^ (16 :: Word)

    -- Create a TVar which holds the ST state and the HashTable
    !htRef <- ((newSized initialSize) >>= newTVarIO) :: IO (TVar (BasicHashTable a b))
    -- This is the returned closure of a memozized f
    -- The closure captures the "mutable" reference to the hashtable above
    -- through the TVar.
    --
    -- Once the mutable hashtable reference is escaped from the IO monad,
    -- this creates a new memoized reference to f.
    -- The technique should be safe for all pure functions, probably, I think.
    pure $ \k -> unsafeDupablePerformIO $ do
        -- Read the TVar, we use IO since it is the outer monad
        -- and the documentation says that this doesn't perform a complete transaction,
        -- it just reads the current value from the TVar
--        ht <- readTVarIO htRef
        -- We use the HashTable to try and lookup the memoized value
        result <- readTVarIO >>= (`lookup` k)
        -- Here we check if the memoized value exists
        case result of
          -- If the value exists return it
          Just v  -> pure v
          -- If the value doesn't exist:
          Nothing ->
            -- Perform the expensive calculation to determine the value
            -- associated with the key, fully evaluated.
            let v = force $ f k
            -- we want to perform the following modification atomically.
            in  atomically $
                  -- Don't use writeTVar or use a reference to the HashTable from above.
                  -- It may have been concurrently modified before reaching this point!
                  -- We *atomically* insert the new key-value pair into the existing
                  -- HashTable behind the TVar, modifying the results of the TVar.
                  modifyTVar' htRef
                    (\st -> st                 -- Get the ST state from the TVar
                        >>= (\ht' ->           -- Bind the hashtable in the state to x
                                insert ht' k v -- Insert the key-value pair into the HashTable
                                $> ht'         -- Return the HashTable as the value in ST state
                            )
                    )
                  -- After performing the update side effects,
                  -- we return the value associated with the key
                  $> v
#endif


#if SCREAM_ON_ACCESS == 1
{-# NOINLINE memoEntries #-}
memoEntries :: IORef Word
memoEntries = unsafePerformIO $ newIORef 0
#endif


-- |
-- A memoizing combinator similar to 'memoize' except that it that acts on a
-- function of two inputs rather than one.
=======
>>>>>>> 32536791
{-# NOINLINE memoize2 #-}
memoize2 ∷ (Hashable a, Hashable b, MonadIO m, NFData c) ⇒ (a → b → c) → m (a → b → c)
memoize2 f =
    let f' = memoize (uncurry f)
    in  curry <$> f'


{- |
A memoizing combinator similar to 'memoize' except that it that acts on a
function of two inputs rather than one.
-}
{-# NOINLINE memoize3 #-}
memoize3
    ∷ ( Hashable a
      , Hashable b
      , Hashable c
      , MonadIO m
      , NFData d
      )
    ⇒ (a → b → c → d)
    → m (a → b → c → d)
memoize3 f =
    let curry3 ∷ ((a, b, c) → t) → a → b → c → t
        curry3 g x y z = g (x, y, z)

        uncurry3 ∷ (t1 → t2 → t3 → t4) → (t1, t2, t3) → t4
        uncurry3 g (x, y, z) = g x y z

        f' = memoize (uncurry3 f)
    in  curry3 <$> f'

{-
-- These are included for haddock generation
fib 0 = 0
fib 1 = 1
fib x = fib (x-1) + fib (x-2)

fibM :: Integer -> Integer
fibM = f
  where
    f 0 = 0
    f 1 = 1
    f x = g (x-1) + g (x-2)
    g = memoize f
-}<|MERGE_RESOLUTION|>--- conflicted
+++ resolved
@@ -72,198 +72,6 @@
 A memoizing combinator similar to 'memoize' except that it that acts on a
 function of two inputs rather than one.
 -}
-<<<<<<< HEAD
-    let initialSize = 2 ^ (16 :: Word)
-
-    !htRef <- (newWithDefaults initialSize :: IO (HashTable a b)) >>= newIORef
-    pure $ \k -> unsafeDupablePerformIO $ do
-        ht <- readIORef htRef
-        result <- ht `lookup` k
-        -- Here we check if the memoized value exists
-        case result of
-          -- If the value exists return it
-          Just v  -> pure v
-          -- If the value doesn't exist:
-          Nothing ->
-            -- Perform the expensive calculation to determine the value
-            -- associated with the key, fully evaluated.
-            let v = force $ f k
-            -- we want to perform the following modification atomically.
-            in do insert ht k v       -- Insert the key-value pair into the HashTable
-                  writeIORef htRef ht -- Place the updated hashtable back in the IO-Ref
-                  -- After performing the update side effects,
-                  -- we return the value associated with the key
-                  pure v
-#endif
-
-
-#if USING_IO == 1
-{-# NOINLINE memoize_IO #-}
-memoize_IO :: forall a b. (Eq a, Hashable a, NFData b) => (a -> b) -> a -> b
-memoize_IO f = unsafePerformIO $ do
-
-    let initialSize = 2 ^ (16 :: Word)
-
-    !htRef <- (newSized initialSize :: IO (BasicHashTable a b)) >>= newIORef
-    pure $ \k -> unsafeDupablePerformIO $ do
-#if SCREAM_ON_ACCESS == 1
-        -- Increment access counter
-        modifyIORef memoEntries succ
-        entries <- readIORef memoEntries
-        if popCount entries == 1 || popCount == 2 then hPutStrLn stderr (show entries) else pure ()
-#endif
-        ht <- readIORef htRef
-        result <- ht `lookup` k
-        -- Here we check if the memoized value exists
-        case result of
-          -- If the value exists return it
-          Just v  -> pure v
-          -- If the value doesn't exist:
-          Nothing ->
-            -- Perform the expensive calculation to determine the value
-            -- associated with the key, fully evaluated.
-            let v = force $ f k
-            -- we want to perform the following modification atomically.
-            in do insert ht k v       -- Insert the key-value pair into the HashTable
-                  writeIORef htRef ht -- Place the updated hashtable back in the IO-Ref
-                  -- After performing the update side effects,
-                  -- we return the value associated with the key
-                  pure v
-#endif
-
-
-#if USING_LOCK == 1
-{-
--=-=-=-=-=-=-=-
-    T O D O
--=-=-=-=-=-=-=-
-Consider another implementation which only locks on *resize,*
-permitting truly concurrent reads and writes in all but an infintesimal number of cases.
--}
-data HashTableAccess k v = Access {-# UNPACK #-} Bool {-# UNPACK #-} (BasicHashTable k v)
-
-
-type role HashTableAccess representational representational
-
-
-lockAccess :: HashTableAccess k v -> HashTableAccess k v
-lockAccess (Access _ table) = Access False table
-
-
-newHashTableAccess :: Int -> IO (TVar (HashTableAccess k v))
-newHashTableAccess size = newTVarIO =<< fmap (Access True) (newSized size :: IO (BasicHashTable a b))
-
-
-readHashTableAccess :: Hashable k => TVar (HashTableAccess k v) -> k -> IO (Maybe v)
-readHashTableAccess ref key = do
-    t <- atomically $ do
-            Access access table <- readTVar ref
-            check access
-            pure table
-    t `lookup` key
-
-
-takeHashTableAccess :: TVar (HashTableAccess k v) -> IO (BasicHashTable k v)
-takeHashTableAccess ref = atomically $ do
-    Access access table <- readTVar ref
-    check access
-    modifyTVar' ref lockAccess
-    pure table
-
-
-giveHashTableAccess :: Hashable k => TVar (HashTableAccess k v) -> k -> v -> BasicHashTable k v -> IO ()
-giveHashTableAccess ref key val table = do
-    insert table key val
-    atomically . writeTVar ref $ Access True table
-
-
-{-# NOINLINE memoize_Lock #-}
-memoize_Lock :: forall a b. (Hashable a, NFData b) => (a -> b) -> (a -> b)
-memoize_Lock f = unsafePerformIO $ do
-
-    let initialSize = 2 ^ (16 :: Word)
-
-    -- Create a TVar which holds the HashTable
-    !tabRef <- newHashTableAccess initialSize
-    -- This is the returned closure of a memozized f
-    -- The closure captures the "mutable" reference to the hashtable above
-    -- through the TVar.
-    --
-    -- Once the mutable hashtable reference is escaped from the IO monad,
-    -- this creates a new memoized reference to f.
-    -- The technique should be safe for all pure functions, probably, I think.
-    pure $ \k -> unsafeDupablePerformIO $ do
-        readHashTableAccess tabRef k >>= \case
-              Just v  -> pure v
-              Nothing ->
-                let v = force $ f k
-                in  (takeHashTableAccess tabRef >>= giveHashTableAccess tabRef k v) $> v
-#endif
-
-
-#if USING_TVAR == 1
-{-# NOINLINE memoize_TVar #-}
-memoize_TVar :: forall a b. (Eq a, Hashable a, NFData b) => (a -> b) -> a -> b
-memoize_TVar f = unsafePerformIO $ do
-
-    let initialSize = 2 ^ (16 :: Word)
-
-    -- Create a TVar which holds the ST state and the HashTable
-    !htRef <- ((newSized initialSize) >>= newTVarIO) :: IO (TVar (BasicHashTable a b))
-    -- This is the returned closure of a memozized f
-    -- The closure captures the "mutable" reference to the hashtable above
-    -- through the TVar.
-    --
-    -- Once the mutable hashtable reference is escaped from the IO monad,
-    -- this creates a new memoized reference to f.
-    -- The technique should be safe for all pure functions, probably, I think.
-    pure $ \k -> unsafeDupablePerformIO $ do
-        -- Read the TVar, we use IO since it is the outer monad
-        -- and the documentation says that this doesn't perform a complete transaction,
-        -- it just reads the current value from the TVar
---        ht <- readTVarIO htRef
-        -- We use the HashTable to try and lookup the memoized value
-        result <- readTVarIO >>= (`lookup` k)
-        -- Here we check if the memoized value exists
-        case result of
-          -- If the value exists return it
-          Just v  -> pure v
-          -- If the value doesn't exist:
-          Nothing ->
-            -- Perform the expensive calculation to determine the value
-            -- associated with the key, fully evaluated.
-            let v = force $ f k
-            -- we want to perform the following modification atomically.
-            in  atomically $
-                  -- Don't use writeTVar or use a reference to the HashTable from above.
-                  -- It may have been concurrently modified before reaching this point!
-                  -- We *atomically* insert the new key-value pair into the existing
-                  -- HashTable behind the TVar, modifying the results of the TVar.
-                  modifyTVar' htRef
-                    (\st -> st                 -- Get the ST state from the TVar
-                        >>= (\ht' ->           -- Bind the hashtable in the state to x
-                                insert ht' k v -- Insert the key-value pair into the HashTable
-                                $> ht'         -- Return the HashTable as the value in ST state
-                            )
-                    )
-                  -- After performing the update side effects,
-                  -- we return the value associated with the key
-                  $> v
-#endif
-
-
-#if SCREAM_ON_ACCESS == 1
-{-# NOINLINE memoEntries #-}
-memoEntries :: IORef Word
-memoEntries = unsafePerformIO $ newIORef 0
-#endif
-
-
--- |
--- A memoizing combinator similar to 'memoize' except that it that acts on a
--- function of two inputs rather than one.
-=======
->>>>>>> 32536791
 {-# NOINLINE memoize2 #-}
 memoize2 ∷ (Hashable a, Hashable b, MonadIO m, NFData c) ⇒ (a → b → c) → m (a → b → c)
 memoize2 f =
